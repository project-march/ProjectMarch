from python_qt_binding.QtCore import QSize


class MarchButton:
    """Button that can have a custom callback and other configurable properties."""

    """Default size of a button, is used if no other size is given."""
    default_size = QSize(150, 150)

    def __init__(self, name, text=None, image=None, callback=None, size=None):
        self.name = name
        self.text = text
        self.image = image
        self.callback = callback
<<<<<<< HEAD
=======

>>>>>>> fb2bb019
        if size is not None:
            self.size = size
        else:
            self.size = MarchButton.default_size<|MERGE_RESOLUTION|>--- conflicted
+++ resolved
@@ -12,10 +12,7 @@
         self.text = text
         self.image = image
         self.callback = callback
-<<<<<<< HEAD
-=======
 
->>>>>>> fb2bb019
         if size is not None:
             self.size = size
         else:
