--- conflicted
+++ resolved
@@ -33,11 +33,7 @@
   "msg/MujocoInput.msg"
 
   "srv/ReadMujoco.srv"
-<<<<<<< HEAD
-	DEPENDENCIES geometry_msgs
-=======
 	DEPENDENCIES geometry_msgs control_msgs
->>>>>>> 8c5dcb3b
  )
 
 ament_export_dependencies(rosidl_default_runtime)
