#include "pointcloud_processor/hull_finder.h"
#include "utilities/linear_algebra_utilities.h"
#include "utilities/output_utilities.h"
#include <cmath>
#include <ros/ros.h>

#include <pcl/filters/extract_indices.h>
#include <pcl/filters/project_inliers.h>
#include <pcl/surface/concave_hull.h>
#include <pcl/surface/convex_hull.h>

using PointCloud = pcl::PointCloud<pcl::PointXYZ>;
using Normals = pcl::PointCloud<pcl::Normal>;
using Region = pcl::PointIndices;
using PlaneCoefficients = pcl::ModelCoefficients;
using Hull = pcl::PointCloud<pcl::PointXYZ>;
using Polygon = std::vector<pcl::Vertices>;
using RegionVector = std::vector<Region>;
using PlaneCoefficientsVector = std::vector<PlaneCoefficients::Ptr>;
using HullVector = std::vector<Hull::Ptr>;
using PolygonVector = std::vector<Polygon>;

// Construct a basic HullFinder class
HullFinder::HullFinder(bool debugging)
    : debugging_ { debugging }
{
}

// Construct a basic CHullFinder class
CHullFinder::CHullFinder(bool debugging)
    : HullFinder(debugging)
    , output_plane_information(false)
{
}

bool CHullFinder::findHulls(PointCloud::Ptr pointcloud,
    Normals::Ptr pointcloud_normals,
    boost::shared_ptr<PointsVector> points_vector,
    boost::shared_ptr<NormalsVector> normals_vector,
    boost::shared_ptr<PlaneCoefficientsVector> plane_coefficients_vector,
    boost::shared_ptr<HullVector> hull_vector,
    boost::shared_ptr<PolygonVector> polygon_vector)
{
    time_t start_find_hulls = clock();

    pointcloud_ = pointcloud;
    pointcloud_normals_ = pointcloud_normals;
    points_vector_ = points_vector;
    normals_vector_ = normals_vector;
    plane_coefficients_vector_ = plane_coefficients_vector;
    hull_vector_ = hull_vector;
    polygon_vector_ = polygon_vector;

    ROS_DEBUG("Finding hulls with CHullFinder, C for convex or concave");

    for (region_index_ = 0; region_index_ < points_vector_->size();
         region_index_++) {
        bool success = getCHullFromRegion();

        // Add the hull to a vector together with its plane coefficients and
        // polygons if it is valid
        if (hull_->points.size() == 0) {
            ROS_WARN_STREAM("Hull of region "
                << region_index_
                << " Consists of zero points, not adding it the the hull "
                   "vector.");
        } else if (!success) {
            ROS_WARN_STREAM("Computation of hull of region "
                << region_index_
                << " went wrong, not adding it the the hull vector.");
        } else {
            addCHullToVector();
        }
    }

    ROS_DEBUG_STREAM("The number of hulls found is: " << hull_vector_->size());
    if (hull_vector_->size() != plane_coefficients_vector_->size()
        || hull_vector_->size() != polygon_vector_->size()) {
        ROS_ERROR_STREAM(
            "The hull vector does not have the same size as either "
            "the plane coefficients vector or"
            "the polygon vector. Returning with false.");
        return false;
    } else if (hull_vector_->size() == 0) {
        ROS_ERROR_STREAM("No hulls were found. Returning with false.");
        return false;
    }

    time_t end_find_hulls = clock();
    double time_taken
        = double(end_find_hulls - start_find_hulls) / double(CLOCKS_PER_SEC);
    ROS_DEBUG_STREAM(
        "Time taken by the pointcloud HullFinder CHullFinder  is : "
        << std::fixed << time_taken << std::setprecision(5) << " sec "
        << std::endl);

    return true;
}
void CHullFinder::readParameters(
    march_realsense_reader::pointcloud_parametersConfig& config)
{
    convex = config.hull_finder_convex;
    alpha = config.hull_finder_alpha;
    hull_dimension = config.hull_dimension;
    output_plane_information = config.hull_finder_output_plane_information;

    debugging_ = config.debug;
}

// Converts a region into a convex or concave hull
bool CHullFinder::getCHullFromRegion()
{
    bool success = true;

    // Get the points and normals of the region and initialize region variables
    success &= initializeRegionVariables();

    // Get the plane coefficients of the region
    success &= getPlaneCoefficientsRegion();

    // Project the region to its plane so a convex or concave hull can be
    // created
    success &= projectRegionToPlane();

    // Create the hull
    success &= getCHullFromProjectedRegion();

    return success;
}

// Get the points and normals of the region and initialize region variables
bool CHullFinder::initializeRegionVariables()
{
    region_points_ = points_vector_->at(region_index_);
    region_normals_ = normals_vector_->at(region_index_);
    region_points_projected_ = boost::make_shared<PointCloud>();
    plane_coefficients_ = boost::make_shared<PlaneCoefficients>();
    hull_ = boost::make_shared<Hull>();
    polygon_.clear();
    return true;
}

// Get the plane coefficients of the region using average point and normal
bool CHullFinder::getPlaneCoefficientsRegion()
{
    // calculate average normal and average point to calculate plane
    // coefficients from
    std::vector<double> average_normal(/*__n=*/3);
    std::vector<double> average_point(/*__n=*/3);

    bool success = getAveragePointAndNormal(average_point, average_normal);

    // Plane coefficients given as [0]*x + [1]*y + [2]*z + [3] = 0
    plane_coefficients_->values.resize(/*__new_size=*/4);
    // The first three coefficients are the normal vector of the plane as
    // all the vectors in the plane are perpendicular to the normal
    plane_coefficients_->values.assign(
        average_normal.begin(), average_normal.end());
    // the final coefficient can be calculated with the plane equation ax + by +
    // cz + d = 0
    plane_coefficients_->values.push_back(
        -linear_algebra_utilities::dotProductVector<double>(
            average_point, average_normal));

    if (success && debugging_ && output_plane_information) {
        ROS_DEBUG_STREAM("Region "
            << region_index_ << " has plane coefficients: "
            << output_utilities::vectorToString(plane_coefficients_->values));
    }

    return success;
}

// project the region to its plane so a convex or concave hull can be created
bool CHullFinder::projectRegionToPlane()
{
    // Create the projection object
    pcl::ProjectInliers<pcl::PointXYZ> proj;
    proj.setModelType(pcl::SACMODEL_PLANE);
    proj.setInputCloud(region_points_);
    proj.setModelCoefficients(plane_coefficients_);
    proj.filter(*region_points_projected_);
    return true;
}

// Create the convex or concave hull from a projected region and its
// corresponding polygons
bool CHullFinder::getCHullFromProjectedRegion()
{
    if (convex) {
        pcl::ConvexHull<pcl::PointXYZ> convex_hull;
        convex_hull.setInputCloud(region_points_projected_);
        convex_hull.setDimension(hull_dimension);
        convex_hull.reconstruct(*hull_, polygon_);
    } else {
        pcl::ConcaveHull<pcl::PointXYZ> concave_hull;
        concave_hull.setAlpha(alpha);
        concave_hull.setInputCloud(region_points_projected_);
        concave_hull.setDimension(hull_dimension);
        concave_hull.reconstruct(*hull_, polygon_);
    }
    return true;
}

// Add the hull to a vector together with its plane coefficients and polygons
void CHullFinder::addCHullToVector()
{
    hull_vector_->push_back(hull_);
    polygon_vector_->push_back(polygon_);
    plane_coefficients_vector_->push_back(plane_coefficients_);
}

// Calculate the average normal and point of a region
bool CHullFinder::getAveragePointAndNormal(
    std::vector<double>& average_point, std::vector<double>& average_normal)
{
    bool success = true;
    // Initialize the average point and normal to zero
    std::fill(average_point.begin(), average_point.end(), 0);
    std::fill(average_normal.begin(), average_normal.end(), 0);

    int number_of_points = region_points_->points.size();
    int number_of_normals = region_normals_->points.size();

    if (number_of_points == number_of_normals) {
        for (int p = 0; p < number_of_points; p++) {
            pcl::Normal current_normal = region_normals_->points[p];
            pcl::PointXYZ current_point = region_points_->points[p];

            average_normal[0] += current_normal.normal_x;
            average_normal[1] += current_normal.normal_y;
            average_normal[2] += current_normal.normal_z;

            average_point[0] += current_point.x;
            average_point[1] += current_point.y;
            average_point[2] += current_point.z;
        }
        average_point[0] /= number_of_points;
        average_point[1] /= number_of_points;
        average_point[2] /= number_of_points;

<<<<<<< HEAD
        // If the normal is zero (<=> it has a norm of zero) it is invalid
        // and it then cannot be used to calculate plane coefficients.
        // The norm is generally close to 1, but this need not be the case
        // e.g. if the orientation of the normals is not consistent.
        float minimum_norm_allowed = 0.05;
        if (linear_algebra_utilities::dotProductVector<double>(
                average_normal, average_normal)
            < minimum_norm_allowed) {
            ROS_WARN_STREAM("Computed average normal of region is too close "
                            "to zero. Plane parameters will be inaccurate."
                            "Average normal of region "
                << region_index_ << " is "
                << output_utilities::vectorToString(average_normal));
            return false;
        }
=======
        success &= linear_algebra_utilities::normalize3DVector<double>(
            average_normal);
>>>>>>> 27ff9b2e
    } else {
        ROS_WARN_STREAM("Region with index "
            << region_index_
            << " does not have the same number of points and normals, "
               " unable to calculate average point and normal. "
               "Number of points: "
            << number_of_points
            << ". Number of normals: " << number_of_normals);
        return false;
    }

    return success;
}<|MERGE_RESOLUTION|>--- conflicted
+++ resolved
@@ -239,26 +239,8 @@
         average_point[1] /= number_of_points;
         average_point[2] /= number_of_points;
 
-<<<<<<< HEAD
-        // If the normal is zero (<=> it has a norm of zero) it is invalid
-        // and it then cannot be used to calculate plane coefficients.
-        // The norm is generally close to 1, but this need not be the case
-        // e.g. if the orientation of the normals is not consistent.
-        float minimum_norm_allowed = 0.05;
-        if (linear_algebra_utilities::dotProductVector<double>(
-                average_normal, average_normal)
-            < minimum_norm_allowed) {
-            ROS_WARN_STREAM("Computed average normal of region is too close "
-                            "to zero. Plane parameters will be inaccurate."
-                            "Average normal of region "
-                << region_index_ << " is "
-                << output_utilities::vectorToString(average_normal));
-            return false;
-        }
-=======
         success &= linear_algebra_utilities::normalize3DVector<double>(
             average_normal);
->>>>>>> 27ff9b2e
     } else {
         ROS_WARN_STREAM("Region with index "
             << region_index_
