--- conflicted
+++ resolved
@@ -2,10 +2,10 @@
 
 import numpy as np
 
+from rclpy.node import Node
 from march_gait_selection.dynamic_interpolation.dynamic_joint_trajectory import (
     DynamicJointTrajectory,
 )
-
 from march_utility.gait.limits import Limits
 from march_utility.gait.setpoint import Setpoint
 from march_utility.utilities.duration import Duration
@@ -20,11 +20,7 @@
 from trajectory_msgs.msg import JointTrajectory, JointTrajectoryPoint
 from march_shared_msgs.msg import FootPosition
 
-<<<<<<< HEAD
-from typing import List, Optional
-=======
 from typing import List, Dict, Optional
->>>>>>> 80d8add3
 from enum import IntEnum
 
 EXTRA_ANKLE_SETPOINT_INDEX = 1
@@ -88,6 +84,7 @@
         self.all_joint_names = list(starting_position.keys())
         self.subgait_id = subgait_id
         self.joint_soft_limits = joint_soft_limits
+        self.pose = Pose(self.all_joint_names, list(self.starting_position.values()))
 
         self.time = [
             0,
@@ -109,21 +106,13 @@
         Returns:
             JointTrajectory: message containing interpolated trajectories for each joint
         """
-        self.pose = Pose(self.all_joint_names, list(self.starting_position.values()))
-
         self._solve_middle_setpoint()
         self._solve_desired_setpoint()
-        self._get_extra_ankle_setpoint()
 
         # Create joint_trajectory_msg
         self._to_joint_trajectory_class()
-<<<<<<< HEAD
-        joint_trajectory_msg = trajectory_msg.JointTrajectory()
+        joint_trajectory_msg = JointTrajectory()
         joint_trajectory_msg.joint_names = self.actuating_joint_names
-=======
-        joint_trajectory_msg = JointTrajectory()
-        joint_trajectory_msg.joint_names = self.joint_names
->>>>>>> 80d8add3
 
         timestamps = np.linspace(self.time[0], self.time[-1], INTERPOLATION_POINTS)
         for timestamp in timestamps:
@@ -210,25 +199,16 @@
             else:
                 self.joint_trajectory_list.append(DynamicJointTrajectory(setpoint_list))
 
-    def get_final_position(self) -> Dict[str, Setpoint]:
+    def get_final_position(self) -> Dict[str, float]:
         """Get setpoint_dictionary of the final setpoint.
 
         Returns:
             dict: The final setpoint of the subgait
         """
-<<<<<<< HEAD
         final_position = {}
         for i, name in enumerate(self.all_joint_names):
             final_position[name] = self.desired_position[i]
         return final_position
-=======
-        return self._from_list_to_setpoint(
-            self.joint_names,
-            self.desired_position,
-            None,
-            self.time[SetpointTime.START_INDEX],
-        )
->>>>>>> 80d8add3
 
     def _from_list_to_setpoint(
         self,
@@ -268,18 +248,8 @@
 
         return setpoint_dict
 
-<<<<<<< HEAD
     def _get_parameters(self, gait_selection_node: Node) -> None:
-        """Gets the dynamic gait parameters from the gait_selection_node
-=======
-    @staticmethod
-    def _from_joint_dict_to_list(joint_dict: dict) -> List[float]:
-        """Return the values in a joint_dict as a list."""
-        return list(joint_dict.values())
-
-    def _get_parameters(self, gait_selection_node) -> None:
         """Gets the dynamic gait parameters from the gait_selection_node.
->>>>>>> 80d8add3
 
         Args:
             gait_selection_node (GaitSelection): the gait selection node
