// Copyright 2018 Project March.
#include "march_hardware/IMotionCube.h"
#include "march_hardware/error/hardware_exception.h"
#include "march_hardware/error/motion_error.h"
#include "march_hardware/EtherCAT/pdo_types.h"

#include <iostream>
#include <iomanip>
#include <string>

#include <bitset>
#include <memory>
#include <stdexcept>
#include <string>
#include <unistd.h>
#include <utility>

#include <ros/ros.h>

namespace march
{
IMotionCube::IMotionCube(Slave slave, std::unique_ptr<AbsoluteEncoder> absolute_encoder,
                         std::unique_ptr<IncrementalEncoder> incremental_encoder, ActuationMode actuation_mode)
  : Slave(slave)
  , absolute_encoder_(std::move(absolute_encoder))
  , incremental_encoder_(std::move(incremental_encoder))
  , sw_string_("empty")
  , actuation_mode_(actuation_mode)
{
  if (!this->absolute_encoder_ || !this->incremental_encoder_)
  {
    throw std::invalid_argument("Incremental or absolute encoder cannot be nullptr");
  }
  this->absolute_encoder_->setSlaveIndex(this->getSlaveIndex());
  this->incremental_encoder_->setSlaveIndex(this->getSlaveIndex());
}
IMotionCube::IMotionCube(Slave slave, std::unique_ptr<AbsoluteEncoder> absolute_encoder,
                         std::unique_ptr<IncrementalEncoder> incremental_encoder, std::string& sw_stream,
                         ActuationMode actuation_mode)
  : IMotionCube(slave, std::move(absolute_encoder), std::move(incremental_encoder), actuation_mode)
{
  this->sw_string_ = std::move(sw_stream);
}

<<<<<<< HEAD
void IMotionCube::initSdo(SdoInterface& sdo, int cycle_time)
=======
bool IMotionCube::writeInitialSDOs(int cycle_time)
>>>>>>> 374193c9
{
  if (this->actuation_mode_ == ActuationMode::unknown)
  {
    throw error::HardwareException(error::ErrorType::INVALID_ACTUATION_MODE, "Cannot write initial settings to "
                                                                             "IMotionCube "
                                                                             "as it has actuation mode of unknown");
  }

<<<<<<< HEAD
  this->mapMisoPDOs(sdo);
  this->mapMosiPDOs(sdo);
  this->writeInitialSettings(sdo, cycle_time);
=======
  this->mapMisoPDOs();
  this->mapMosiPDOs();
  return this->writeInitialSettings(cycle_time);
>>>>>>> 374193c9
}

// Map Process Data Object (PDO) for by sending SDOs to the IMC
// Master In, Slave Out
void IMotionCube::mapMisoPDOs(SdoInterface& sdo)
{
  PDOmap map_miso;
  map_miso.addObject(IMCObjectName::StatusWord);      // Compulsory!
  map_miso.addObject(IMCObjectName::ActualPosition);  // Compulsory!
  map_miso.addObject(IMCObjectName::ActualTorque);    // Compulsory!
  map_miso.addObject(IMCObjectName::MotionErrorRegister);
  map_miso.addObject(IMCObjectName::DetailedErrorRegister);
  map_miso.addObject(IMCObjectName::DCLinkVoltage);
  map_miso.addObject(IMCObjectName::MotorPosition);
  this->miso_byte_offsets_ = map_miso.map(sdo, this->getSlaveIndex(), DataDirection::MISO);
}

// Map Process Data Object (PDO) for by sending SDOs to the IMC
// Master Out, Slave In
void IMotionCube::mapMosiPDOs(SdoInterface& sdo)
{
  PDOmap map_mosi;
  map_mosi.addObject(IMCObjectName::ControlWord);  // Compulsory!
  map_mosi.addObject(IMCObjectName::TargetPosition);
  map_mosi.addObject(IMCObjectName::TargetTorque);
  this->mosi_byte_offsets_ = map_mosi.map(sdo, this->getSlaveIndex(), DataDirection::MOSI);
}

// Set configuration parameters to the IMC
<<<<<<< HEAD
void IMotionCube::writeInitialSettings(SdoInterface& sdo, int cycle_time)
=======
bool IMotionCube::writeInitialSettings(uint8_t cycle_time)
>>>>>>> 374193c9
{
  bool checksum_verified = verifySetup();

  if (!checksum_verified)
  {
    ROS_WARN("The .sw file for slave %d is not equal to the setup of the drive, downloading is necessary",
             this->slaveIndex);
    downloadSetupToDrive();
    checksum_verified = verifySetup();
    if (checksum_verified)
    {
      ROS_INFO("writing of the setup data has succeeded");
    }
    else
    {
      ROS_FATAL("writing of the setup data has failed");
    }
    return true;  // Resets all imcs and restart the EtherCAT train (necessary after downloading a "new" setup to the
                  // drive)
  }
  else
  {
    ROS_DEBUG("The .sw file for slave %d is equal to the setup of the drive.", this->slaveIndex);
  }

  // mode of operation
  int mode_of_op = sdo.write(this->getSlaveIndex(), 0x6060, 0, this->actuation_mode_.toModeNumber());

  // position limit -- min position
  int min_pos_lim = sdo.write(this->getSlaveIndex(), 0x607D, 1, this->absolute_encoder_->getLowerSoftLimitIU());

  // position limit -- max position
  int max_pos_lim = sdo.write(this->getSlaveIndex(), 0x607D, 2, this->absolute_encoder_->getUpperSoftLimitIU());

  // Quick stop option
  int stop_opt = sdo.write<int16_t>(this->getSlaveIndex(), 0x605A, 0, 6);

  // Quick stop deceleration
  int stop_decl = sdo.write<uint32_t>(this->getSlaveIndex(), 0x6085, 0, 0x7FFFFFFF);

  // Abort connection option code
  int abort_con = sdo.write<int16_t>(this->getSlaveIndex(), 0x6007, 0, 1);

  // set the ethercat rate of encoder in form x*10^y
  int rate_ec_x = sdo.write<uint8_t>(this->getSlaveIndex(), 0x60C2, 1, cycle_time);
  int rate_ec_y = sdo.write<int8_t>(this->getSlaveIndex(), 0x60C2, 2, -3);

  if (!(mode_of_op && max_pos_lim && min_pos_lim && stop_opt && stop_decl && abort_con && rate_ec_x && rate_ec_y &&
        checksum_verified))
  {
    throw error::HardwareException(error::ErrorType::WRITING_INITIAL_SETTINGS_FAILED,
                                   "Failed writing initial settings to IMC of slave %d", this->getSlaveIndex());
  }
  return false;
}

void IMotionCube::actuateRad(double target_rad)
{
  if (this->actuation_mode_ != ActuationMode::position)
  {
    throw error::HardwareException(error::ErrorType::INVALID_ACTUATION_MODE,
                                   "trying to actuate rad, while actuation mode is %s",
                                   this->actuation_mode_.toString().c_str());
  }

  if (std::abs(target_rad - this->getAngleRadAbsolute()) > MAX_TARGET_DIFFERENCE)
  {
    throw error::HardwareException(error::ErrorType::TARGET_EXCEEDS_MAX_DIFFERENCE,
                                   "Target %f exceeds max difference of %f from current %f for slave %d", target_rad,
                                   MAX_TARGET_DIFFERENCE, this->getAngleRadAbsolute(), this->getSlaveIndex());
  }
  this->actuateIU(this->absolute_encoder_->fromRad(target_rad));
}

void IMotionCube::actuateIU(int32_t target_iu)
{
  if (!this->absolute_encoder_->isValidTargetIU(this->getAngleIUAbsolute(), target_iu))
  {
    throw error::HardwareException(error::ErrorType::INVALID_ACTUATE_POSITION,
                                   "Position %d is invalid for slave %d. (%d, %d)", target_iu, this->getSlaveIndex(),
                                   this->absolute_encoder_->getLowerSoftLimitIU(),
                                   this->absolute_encoder_->getUpperSoftLimitIU());
  }

  bit32 target_position = { .i = target_iu };

  uint8_t target_position_location = this->mosi_byte_offsets_.at(IMCObjectName::TargetPosition);

  this->write32(this->getSlaveIndex(), target_position_location, target_position);
}

void IMotionCube::actuateTorque(int16_t target_torque)
{
  if (this->actuation_mode_ != ActuationMode::torque)
  {
    throw error::HardwareException(error::ErrorType::INVALID_ACTUATION_MODE,
                                   "trying to actuate torque, while actuation mode is %s",
                                   this->actuation_mode_.toString().c_str());
  }

  if (target_torque >= MAX_TARGET_TORQUE)
  {
    throw error::HardwareException(error::ErrorType::TARGET_TORQUE_EXCEEDS_MAX_TORQUE,
                                   "Target torque of %d exceeds max torque of %d", target_torque, MAX_TARGET_TORQUE);
  }

  bit16 target_torque_struct = { .i = target_torque };

  uint8_t target_torque_location = this->mosi_byte_offsets_.at(IMCObjectName::TargetTorque);

  this->write16(this->getSlaveIndex(), target_torque_location, target_torque_struct);
}

double IMotionCube::getAngleRadAbsolute()
{
  if (!IMotionCubeTargetState::SWITCHED_ON.isReached(this->getStatusWord()) &&
      !IMotionCubeTargetState::OPERATION_ENABLED.isReached(this->getStatusWord()))
  {
    ROS_WARN_THROTTLE(10, "Invalid use of encoders, you're not in the correct state.");
  }
  return this->absolute_encoder_->getAngleRad(*this, this->miso_byte_offsets_.at(IMCObjectName::ActualPosition));
}

double IMotionCube::getAngleRadIncremental()
{
  if (!IMotionCubeTargetState::SWITCHED_ON.isReached(this->getStatusWord()) &&
      !IMotionCubeTargetState::OPERATION_ENABLED.isReached(this->getStatusWord()))
  {
    ROS_WARN_THROTTLE(10, "Invalid use of encoders, you're not in the correct state.");
  }
  return this->incremental_encoder_->getAngleRad(*this, this->miso_byte_offsets_.at(IMCObjectName::MotorPosition));
}

double IMotionCube::getAbsoluteRadPerBit() const
{
  return this->absolute_encoder_->getRadPerBit();
}

double IMotionCube::getIncrementalRadPerBit() const
{
  return this->incremental_encoder_->getRadPerBit();
}

int16_t IMotionCube::getTorque()
{
  bit16 return_byte = this->read16(this->getSlaveIndex(), this->miso_byte_offsets_.at(IMCObjectName::ActualTorque));
  return return_byte.i;
}

int32_t IMotionCube::getAngleIUAbsolute()
{
  return this->absolute_encoder_->getAngleIU(*this, this->miso_byte_offsets_.at(IMCObjectName::ActualPosition));
}

int IMotionCube::getAngleIUIncremental()
{
  return this->incremental_encoder_->getAngleIU(*this, this->miso_byte_offsets_.at(IMCObjectName::MotorPosition));
}

uint16_t IMotionCube::getStatusWord()
{
  return this->read16(this->getSlaveIndex(), this->miso_byte_offsets_.at(IMCObjectName::StatusWord)).ui;
}

uint16_t IMotionCube::getMotionError()
{
  return this->read16(this->getSlaveIndex(), this->miso_byte_offsets_.at(IMCObjectName::MotionErrorRegister)).ui;
}

uint16_t IMotionCube::getDetailedError()
{
  return this->read16(this->getSlaveIndex(), this->miso_byte_offsets_.at(IMCObjectName::DetailedErrorRegister)).ui;
}

float IMotionCube::getMotorCurrent()
{
  const float PEAK_CURRENT = 40.0;            // Peak current of iMC drive
  const float IU_CONVERSION_CONST = 65520.0;  // Conversion parameter, see Technosoft CoE programming manual

  int16_t motor_current_iu =
      this->read16(this->getSlaveIndex(), this->miso_byte_offsets_.at(IMCObjectName::ActualTorque)).i;
  return (2.0f * PEAK_CURRENT / IU_CONVERSION_CONST) *
         static_cast<float>(motor_current_iu);  // Conversion to Amp, see Technosoft CoE programming manual
}

float IMotionCube::getIMCVoltage()
{
  // maximum measurable DC voltage found in EMS Setup/Drive info button
  const float V_DC_MAX_MEASURABLE = 102.3;
  // Conversion parameter, see Technosoft CoE programming manual (2015 page 89)
  const float IU_CONVERSION_CONST = 65520.0;

  uint16_t imc_voltage_iu =
      this->read16(this->getSlaveIndex(), this->miso_byte_offsets_.at(IMCObjectName::DCLinkVoltage)).ui;
  return (V_DC_MAX_MEASURABLE / IU_CONVERSION_CONST) *
         static_cast<float>(imc_voltage_iu);  // Conversion to Volt, see Technosoft CoE programming manual
}

void IMotionCube::setControlWord(uint16_t control_word)
{
  bit16 control_word_ui = { .ui = control_word };
  this->write16(this->getSlaveIndex(), this->mosi_byte_offsets_.at(IMCObjectName::ControlWord), control_word_ui);
}

void IMotionCube::goToTargetState(IMotionCubeTargetState target_state)
{
  ROS_DEBUG("\tTry to go to '%s'", target_state.getDescription().c_str());
  while (!target_state.isReached(this->getStatusWord()))
  {
    this->setControlWord(target_state.getControlWord());
    ROS_INFO_DELAYED_THROTTLE(5, "\tWaiting for '%s': %s", target_state.getDescription().c_str(),
                              std::bitset<16>(this->getStatusWord()).to_string().c_str());
    if (target_state.getState() == IMotionCubeTargetState::OPERATION_ENABLED.getState() &&
        IMCState(this->getStatusWord()) == IMCState::FAULT)
    {
      ROS_FATAL("IMotionCube went to fault state while attempting to go to '%s'. Shutting down.",
                target_state.getDescription().c_str());
      ROS_FATAL("Detailed Error: %s", error::parseDetailedError(this->getDetailedError()).c_str());
      ROS_FATAL("Motion Error: %s", error::parseMotionError(this->getMotionError()).c_str());
      throw std::domain_error("IMC to fault state");
    }
  }
  ROS_DEBUG("\tReached '%s'!", target_state.getDescription().c_str());
}

void IMotionCube::goToOperationEnabled()
{
  if (this->actuation_mode_ == ActuationMode::unknown)
  {
    throw error::HardwareException(error::ErrorType::INVALID_ACTUATION_MODE, "Trying to go to operation enabled with "
                                                                             "unknown actuation mode");
  }
  this->setControlWord(128);

  this->goToTargetState(IMotionCubeTargetState::SWITCH_ON_DISABLED);
  this->goToTargetState(IMotionCubeTargetState::READY_TO_SWITCH_ON);
  this->goToTargetState(IMotionCubeTargetState::SWITCHED_ON);

  const int32_t angle = this->getAngleIUAbsolute();
  //  If the encoder is functioning correctly and the joint is not outside hardlimits, move the joint to its current
  //  position. Otherwise shutdown
  if (abs(angle) <= 2)
  {
    throw error::HardwareException(error::ErrorType::ENCODER_RESET,
                                   "Encoder of IMotionCube with slave index %d has reset. Read angle %d IU",
                                   this->getSlaveIndex(), angle);
  }
  else if (!this->absolute_encoder_->isWithinHardLimitsIU(angle))
  {
    throw error::HardwareException(error::ErrorType::OUTSIDE_HARD_LIMITS,
                                   "Joint with slave index %d is outside hard limits (read value %d IU, limits from %d "
                                   "IU to %d IU)",
                                   this->getSlaveIndex(), angle, this->absolute_encoder_->getLowerHardLimitIU(),
                                   this->absolute_encoder_->getUpperHardLimitIU());
  }

  if (this->actuation_mode_ == ActuationMode::position)
  {
    this->actuateIU(angle);
  }
  if (this->actuation_mode_ == ActuationMode::torque)
  {
    this->actuateTorque(0);
  }

  this->goToTargetState(IMotionCubeTargetState::OPERATION_ENABLED);
}

void IMotionCube::reset(SdoInterface& sdo)
{
  this->setControlWord(0);
  ROS_DEBUG("Slave: %d, Try to reset IMC", this->getSlaveIndex());
  sdo.write<uint16_t>(this->getSlaveIndex(), 0x2080, 0, 1);
}

uint32_t IMotionCube::computeSWCheckSum(int& start_address, int& end_address)
{
  size_t pos = 0;
  size_t old_pos = 0;
  uint16_t sum = 0;
  std::string delimiter = "\n";
  std::string token;
  while ((pos = sw_string_.find(delimiter, old_pos)) != std::string::npos)
  {
    token = sw_string_.substr(old_pos, pos - old_pos);
    if (old_pos == 0)
    {
      start_address = std::stoi(token, nullptr, 16);
      token = "0";
    }
    if (pos - old_pos < 2)  // delimiter has length of 1 two \n in a row has difference in positions of 1
    {
      end_address = end_address + start_address - 2;  // The -2 compensates the offset of the end_address
      return sum;
    }
    end_address++;
    sum += std::stoi(token, nullptr, 16);  // State that we are looking at hexadecimal numbers
    old_pos = pos + 1;                     // Make sure to check the position after the previous one
  }
  throw error::HardwareException(error::ErrorType::INVALID_SW_STRING, "The .sw file has no delimiter of type %s",
                                 delimiter.c_str());
}

bool IMotionCube::verifySetup()
{
  int start_address = 0, end_address = 0;
  uint32_t sw_value = this->computeSWCheckSum(start_address, end_address);
  // set parameters to compute checksum on the imc
  int checksum_setup = sdo_bit32_write(slaveIndex, 0x2069, 0, (end_address << 16) + start_address);

  uint32_t imc_value;
  int value_size = sizeof(imc_value);
  // read computed checksum on imc
  int check_sum_read = sdo_bit32_read(slaveIndex, 0x206A, 0, value_size, imc_value);

  if (!(checksum_setup && check_sum_read))
  {
    throw error::HardwareException(error::ErrorType::WRITING_INITIAL_SETTINGS_FAILED,
                                   "Failed checking the checksum on slave: %d", this->slaveIndex);
  }

  ROS_DEBUG("The .sw checksum is : %d, and the drive checksum is %d", sw_value, imc_value);
  return sw_value == imc_value;
}

void IMotionCube::downloadSetupToDrive()
{
  int mem_location;
  uint32_t mem_setup = 9;  // send 16-bits and auto increment
  int result = 0;
  int final_result = 0;
  uint32_t data;

  size_t pos = 0;
  size_t old_pos = 0;
  std::string delimiter = "\n";
  std::string token, next_token;
  while ((pos = sw_string_.find(delimiter, old_pos)) != std::string::npos)
  {
    token = sw_string_.substr(old_pos, pos - old_pos);
    if (old_pos == 0)
    {
      mem_location = std::stoi(token, nullptr, 16) << 16;
      result = sdo_bit32_write(slaveIndex, 0x2064, 0, mem_location + mem_setup);  // write the write-configuration
      final_result |= result;
    }
    else
    {
      if (pos - old_pos == delimiter.length())
      {
        break;
      }
      else
      {
        old_pos = pos + 1;
        pos = sw_string_.find(delimiter, old_pos);
        next_token = sw_string_.substr(old_pos, pos - old_pos);

        if (pos - old_pos != delimiter.length())
        {
          data = (std::stoi(next_token, nullptr, 16) << 16) + std::stoi(token, nullptr, 16);
        }
        else
        {
          data = std::stoi(token, nullptr, 16);
        }
        result = sdo_bit32_write(slaveIndex, 0x2065, 0, data);  // write the write-configuration
      }
    }
    final_result &= result;
    old_pos = pos + 1;  // Make sure to check the position after the previous one
  }
  if (final_result == 0)
  {
    throw error::HardwareException(error::ErrorType::WRITING_INITIAL_SETTINGS_FAILED,
                                   "Failed writing .sw file to IMC of slave %d", this->slaveIndex);
  }
}

ActuationMode IMotionCube::getActuationMode() const
{
  return this->actuation_mode_;
}
}  // namespace march<|MERGE_RESOLUTION|>--- conflicted
+++ resolved
@@ -3,10 +3,6 @@
 #include "march_hardware/error/hardware_exception.h"
 #include "march_hardware/error/motion_error.h"
 #include "march_hardware/EtherCAT/pdo_types.h"
-
-#include <iostream>
-#include <iomanip>
-#include <string>
 
 #include <bitset>
 #include <memory>
@@ -42,11 +38,7 @@
   this->sw_string_ = std::move(sw_stream);
 }
 
-<<<<<<< HEAD
-void IMotionCube::initSdo(SdoInterface& sdo, int cycle_time)
-=======
-bool IMotionCube::writeInitialSDOs(int cycle_time)
->>>>>>> 374193c9
+bool IMotionCube::initSdo(SdoInterface& sdo, int cycle_time)
 {
   if (this->actuation_mode_ == ActuationMode::unknown)
   {
@@ -55,15 +47,9 @@
                                                                              "as it has actuation mode of unknown");
   }
 
-<<<<<<< HEAD
   this->mapMisoPDOs(sdo);
   this->mapMosiPDOs(sdo);
-  this->writeInitialSettings(sdo, cycle_time);
-=======
-  this->mapMisoPDOs();
-  this->mapMosiPDOs();
-  return this->writeInitialSettings(cycle_time);
->>>>>>> 374193c9
+  return this->writeInitialSettings(sdo, cycle_time);
 }
 
 // Map Process Data Object (PDO) for by sending SDOs to the IMC
@@ -93,20 +79,16 @@
 }
 
 // Set configuration parameters to the IMC
-<<<<<<< HEAD
-void IMotionCube::writeInitialSettings(SdoInterface& sdo, int cycle_time)
-=======
-bool IMotionCube::writeInitialSettings(uint8_t cycle_time)
->>>>>>> 374193c9
-{
-  bool checksum_verified = verifySetup();
+bool IMotionCube::writeInitialSettings(SdoInterface& sdo, int cycle_time)
+{
+  bool checksum_verified = this->verifySetup(sdo);
 
   if (!checksum_verified)
   {
     ROS_WARN("The .sw file for slave %d is not equal to the setup of the drive, downloading is necessary",
-             this->slaveIndex);
-    downloadSetupToDrive();
-    checksum_verified = verifySetup();
+             this->getSlaveIndex());
+    this->downloadSetupToDrive(sdo);
+    checksum_verified = this->verifySetup(sdo);
     if (checksum_verified)
     {
       ROS_INFO("writing of the setup data has succeeded");
@@ -120,7 +102,7 @@
   }
   else
   {
-    ROS_DEBUG("The .sw file for slave %d is equal to the setup of the drive.", this->slaveIndex);
+    ROS_DEBUG("The .sw file for slave %d is equal to the setup of the drive.", this->getSlaveIndex());
   }
 
   // mode of operation
@@ -145,8 +127,7 @@
   int rate_ec_x = sdo.write<uint8_t>(this->getSlaveIndex(), 0x60C2, 1, cycle_time);
   int rate_ec_y = sdo.write<int8_t>(this->getSlaveIndex(), 0x60C2, 2, -3);
 
-  if (!(mode_of_op && max_pos_lim && min_pos_lim && stop_opt && stop_decl && abort_con && rate_ec_x && rate_ec_y &&
-        checksum_verified))
+  if (!(mode_of_op && max_pos_lim && min_pos_lim && stop_opt && stop_decl && abort_con && rate_ec_x && rate_ec_y))
   {
     throw error::HardwareException(error::ErrorType::WRITING_INITIAL_SETTINGS_FAILED,
                                    "Failed writing initial settings to IMC of slave %d", this->getSlaveIndex());
@@ -401,29 +382,29 @@
                                  delimiter.c_str());
 }
 
-bool IMotionCube::verifySetup()
+bool IMotionCube::verifySetup(SdoInterface& sdo)
 {
   int start_address = 0, end_address = 0;
   uint32_t sw_value = this->computeSWCheckSum(start_address, end_address);
   // set parameters to compute checksum on the imc
-  int checksum_setup = sdo_bit32_write(slaveIndex, 0x2069, 0, (end_address << 16) + start_address);
+  int checksum_setup = sdo.write<uint32_t>(this->getSlaveIndex(), 0x2069, 0, (end_address << 16) + start_address);
 
   uint32_t imc_value;
   int value_size = sizeof(imc_value);
   // read computed checksum on imc
-  int check_sum_read = sdo_bit32_read(slaveIndex, 0x206A, 0, value_size, imc_value);
+  int check_sum_read = sdo.read<uint32_t>(this->getSlaveIndex(), 0x206A, 0, value_size, imc_value);
 
   if (!(checksum_setup && check_sum_read))
   {
     throw error::HardwareException(error::ErrorType::WRITING_INITIAL_SETTINGS_FAILED,
-                                   "Failed checking the checksum on slave: %d", this->slaveIndex);
+                                   "Failed checking the checksum on slave: %d", this->getSlaveIndex());
   }
 
   ROS_DEBUG("The .sw checksum is : %d, and the drive checksum is %d", sw_value, imc_value);
   return sw_value == imc_value;
 }
 
-void IMotionCube::downloadSetupToDrive()
+void IMotionCube::downloadSetupToDrive(SdoInterface& sdo)
 {
   int mem_location;
   uint32_t mem_setup = 9;  // send 16-bits and auto increment
@@ -441,7 +422,8 @@
     if (old_pos == 0)
     {
       mem_location = std::stoi(token, nullptr, 16) << 16;
-      result = sdo_bit32_write(slaveIndex, 0x2064, 0, mem_location + mem_setup);  // write the write-configuration
+      result = sdo.write<uint32_t>(this->getSlaveIndex(), 0x2064, 0,
+                                   mem_location + mem_setup);  // write the write-configuration
       final_result |= result;
     }
     else
@@ -464,7 +446,7 @@
         {
           data = std::stoi(token, nullptr, 16);
         }
-        result = sdo_bit32_write(slaveIndex, 0x2065, 0, data);  // write the write-configuration
+        result = sdo.write<uint32_t>(this->getSlaveIndex(), 0x2065, 0, data);  // write the write-configuration
       }
     }
     final_result &= result;
@@ -473,7 +455,7 @@
   if (final_result == 0)
   {
     throw error::HardwareException(error::ErrorType::WRITING_INITIAL_SETTINGS_FAILED,
-                                   "Failed writing .sw file to IMC of slave %d", this->slaveIndex);
+                                   "Failed writing .sw file to IMC of slave %d", this->getSlaveIndex());
   }
 }
 
