// Copyright 2019 Project March.

#ifndef MARCH_IV_ALLOWEDROBOT_H
#define MARCH_IV_ALLOWEDROBOT_H

#include <ros/package.h>

class AllowedRobot
{
public:
  enum Value : int
  {
    march4,
    march3,
    test_setup,
    pdb_test_setup,
    pdb_and_joint_test_setup
  };

  AllowedRobot() = default;
  explicit AllowedRobot(const std::string& robotName)
  {
    if (robotName == "march4")
    {
      this->value = march4;
    }
    else if (robotName == "march3")
    {
        this->value = march4;
    }
    else if (robotName == "test_setup")
    {
      this->value = test_setup;
    }
    else if (robotName == "pdb_test_setup")
    {
      this->value = pdb_test_setup;
    }
    else if (robotName == "pdb_and_joint_test_setup")
    {
      this->value = pdb_and_joint_test_setup;
    }
    else
    {
      ROS_ASSERT_MSG(false, "Unknown robot %s", robotName.c_str());
      this->value = AllowedRobot::test_setup;
    }
  }

  std::string getFilePath()
  {
    std::string basePath = ros::package::getPath("march_hardware_builder");
<<<<<<< HEAD
    if (this->value == AllowedRobot::test_setup)
    {
      return basePath.append("/src/robots/test_setup.yaml");
=======
    if (this->value == AllowedRobot::march4)
    {
      return basePath.append("/src/robots/march4.yaml");
>>>>>>> cfa93cdd
    }
    else if (this->value == AllowedRobot::march3)
    {
        return basePath.append("/src/robots/march3.yaml");
    }
    else if (this->value == AllowedRobot::pdb_test_setup)
    {
      return basePath.append("/src/robots/power_distribution_board_setup.yaml");
    }
    else if (this->value == AllowedRobot::pdb_and_joint_test_setup)
    {
      return basePath.append("/src/robots/power_distribution_board_and_joint_setup.yaml");
    }
    else if (this->value == AllowedRobot::testsetup)
    {
        return basePath.append("/src/robots/testsetup.yaml");
    }
    ROS_ERROR("Robotname not implemented. Using testsetup.yaml...");
    return basePath.append("/src/robots/testsetup.yaml");
  }

  constexpr AllowedRobot(Value aAllowedRobot) : value(aAllowedRobot)
  {
  }

  bool operator==(AllowedRobot a) const
  {
    return value == a.value;
  }
  bool operator!=(AllowedRobot a) const
  {
    return value != a.value;
  }

private:
  Value value;
};

#endif  // MARCH_IV_ALLOWEDROBOT_H<|MERGE_RESOLUTION|>--- conflicted
+++ resolved
@@ -12,9 +12,7 @@
   {
     march4,
     march3,
-    test_setup,
-    pdb_test_setup,
-    pdb_and_joint_test_setup
+    testsetup,
   };
 
   AllowedRobot() = default;
@@ -28,49 +26,27 @@
     {
         this->value = march4;
     }
-    else if (robotName == "test_setup")
+    else if (robotName == "testsetup")
     {
-      this->value = test_setup;
-    }
-    else if (robotName == "pdb_test_setup")
-    {
-      this->value = pdb_test_setup;
-    }
-    else if (robotName == "pdb_and_joint_test_setup")
-    {
-      this->value = pdb_and_joint_test_setup;
+      this->value = testsetup;
     }
     else
     {
       ROS_ASSERT_MSG(false, "Unknown robot %s", robotName.c_str());
-      this->value = AllowedRobot::test_setup;
+      this->value = AllowedRobot::testsetup;
     }
   }
 
   std::string getFilePath()
   {
     std::string basePath = ros::package::getPath("march_hardware_builder");
-<<<<<<< HEAD
-    if (this->value == AllowedRobot::test_setup)
-    {
-      return basePath.append("/src/robots/test_setup.yaml");
-=======
     if (this->value == AllowedRobot::march4)
     {
       return basePath.append("/src/robots/march4.yaml");
->>>>>>> cfa93cdd
     }
     else if (this->value == AllowedRobot::march3)
     {
-        return basePath.append("/src/robots/march3.yaml");
-    }
-    else if (this->value == AllowedRobot::pdb_test_setup)
-    {
-      return basePath.append("/src/robots/power_distribution_board_setup.yaml");
-    }
-    else if (this->value == AllowedRobot::pdb_and_joint_test_setup)
-    {
-      return basePath.append("/src/robots/power_distribution_board_and_joint_setup.yaml");
+      return basePath.append("/src/robots/march3.yaml");
     }
     else if (this->value == AllowedRobot::testsetup)
     {
