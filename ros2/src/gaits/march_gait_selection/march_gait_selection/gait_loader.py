--- conflicted
+++ resolved
@@ -130,12 +130,8 @@
             else:
                 self._logger.error(
                     f"Position '{position_name}' with joint values {position_values} cannot be added because it will "
-<<<<<<< HEAD
-                    f"overwrite position '{self._named_positions[edge_position]}'. Each named position should be unique."
-=======
                     f"overwrite position '{self._named_positions[edge_position]}'. "
                     f"Each named position should be unique."
->>>>>>> 8b8b3ea3
                 )
 
     def _load_home_gaits(self) -> None:
