/*Authors: Femke Buiks and Andrew Hutani, MIX*/

#include "march_gait_planning/gait_planning_node.hpp"
#include "../../march_mode_machine/include/march_mode_machine/exo_mode.hpp"

using std::placeholders::_1; 

GaitPlanningNode::GaitPlanningNode()
 : Node("march_gait_planning_node"), 
   m_gait_planning(GaitPlanning()),
   m_desired_footpositions_msg(std::make_shared<march_shared_msgs::msg::IksFootPositions>()),
   m_single_execution_done(false)
 {
    m_iks_foot_positions_publisher = create_publisher<march_shared_msgs::msg::IksFootPositions>("ik_solver/buffer/input", 10);

    m_exo_mode_subscriber = create_subscription<march_shared_msgs::msg::ExoMode>(
        "current_mode", 10, std::bind(&GaitPlanningNode::currentModeCallback, this, _1)); 
    m_exo_joint_state_subscriber = create_subscription<march_shared_msgs::msg::StateEstimation>(
        "state_estimation/state", 100, std::bind(&GaitPlanningNode::currentExoJointStateCallback, this, _1)); 

    // m_variable_foot_step_subscriber = create_subscription<march_shared_msgs::msg::FootStepOutput>("footsteps", 100, std::bind(&GaitPlanningNode::variableFootstepCallback, this, _1)); 

    m_mpc_foot_positions_subscriber = create_subscription<geometry_msgs::msg::PoseArray>("final_feet_position", 10, std::bind(&GaitPlanningNode::variableFootstepCallback, this, _1)); 

    m_gait_planning.setGaitType(exoMode::BootUp); 

    m_home_stand = {0.3, 0.12, -0.70, 0.3, -0.12, -0.70}; 
 }

void GaitPlanningNode::currentModeCallback(const march_shared_msgs::msg::ExoMode::SharedPtr msg){
    RCLCPP_INFO(get_logger(), "Received current mode: %s", toString(static_cast<exoMode>(msg->mode)).c_str()); 
<<<<<<< HEAD
=======
    RCLCPP_INFO(get_logger(), "Previous mode: %d", m_gait_planning.getGaitType());
>>>>>>> 51ba493e
    m_gait_planning.setPreviousGaitType(m_gait_planning.getGaitType()); 
    m_gait_planning.setGaitType((exoMode)msg->mode);
    footPositionsPublish(); 
}

void GaitPlanningNode::currentExoJointStateCallback(const march_shared_msgs::msg::StateEstimation::SharedPtr msg){
    // RCLCPP_INFO(get_logger(), "Received current foot positions");
    GaitPlanningNode::XYZFootPositionArray new_left_foot_position = {msg->foot_pose[0].position.x, msg->foot_pose[0].position.y, msg->foot_pose[0].position.z};
    GaitPlanningNode::XYZFootPositionArray new_right_foot_position = {msg->foot_pose[1].position.x, msg->foot_pose[1].position.y, msg->foot_pose[1].position.z};
    m_gait_planning.setFootPositions(new_left_foot_position, new_right_foot_position); 
    m_desired_footpositions_msg->header = msg->header;
    if (m_current_trajectory.empty()){
        m_gait_planning.setStanceFoot(msg->stance_leg); 
        // RCLCPP_INFO(this->get_logger(), "Current stance foot is= %d", m_gait_planning.getCurrentStanceFoot());
    }
    footPositionsPublish(); 
}

void GaitPlanningNode::variableFootstepCallback(const geometry_msgs::msg::PoseArray::SharedPtr msg){
    //Remove duplicates from PoseArray message to identify the two desired footsteps
    std::set<geometry_msgs::msg::Pose, GaitPlanningNode::PoseXComparator> final_feet(msg->poses.begin(), msg->poses.end());

    geometry_msgs::msg::Pose foot_pos = *final_feet.begin(); 
    // determine if left or right, maybe by tracking the previous desired step? 
    float dist = foot_pos.position.x - m_gait_planning.getCurrentRightFootPos()[0]; 
    m_current_trajectory.clear(); 
    m_current_trajectory = m_gait_planning.interpolateVariableTrajectory(dist); 
    footPositionsPublish(); 

    // When distance coming from mode machine 
    // float dist = msg->distance; 
    // m_current_trajectory.clear(); 
    // m_current_trajectory = m_gait_planning.interpolateVariableTrajectory(dist); 
    // footPositionsPublish(); 
}

void GaitPlanningNode::setFootPositionsMessage(double left_x, double left_y, double left_z, 
                                        double right_x, double right_y, double right_z) 
{
    m_desired_footpositions_msg->left_foot_position.x = left_x;
    m_desired_footpositions_msg->left_foot_position.y = left_y;
    m_desired_footpositions_msg->left_foot_position.z = left_z; 
    m_desired_footpositions_msg->right_foot_position.x = right_x; 
    m_desired_footpositions_msg->right_foot_position.y = right_y;
    m_desired_footpositions_msg->right_foot_position.z = right_z;
}

//TODO: add Step Close function. Upon calling this function, also get the feet positions once upon starting the step close
// and add these coordinates to the step close vector, to make sure the trajectory is defined w/ respect to body frame. 
void GaitPlanningNode::footPositionsPublish(){
    switch (m_gait_planning.getGaitType()){
        case exoMode::Stand :
            m_single_execution_done = false;
            // If the current trajectory is not empty, finish it before going to step close or stand.
            if (!m_current_trajectory.empty()){
                RCLCPP_DEBUG_THROTTLE(this->get_logger(), *this->get_clock(), 100, "Finishing current trajectory before standing."); 
                GaitPlanningNode::XZFeetPositionsArray current_step = m_current_trajectory.front();
                m_current_trajectory.erase(m_current_trajectory.begin());
                if (m_gait_planning.getCurrentStanceFoot() & 0b1){
                    // 01 is left stance leg, 11 is both, 00 is neither and 10 is right. 1 as last int means left or both. 
                    setFootPositionsMessage(current_step[2]+m_home_stand[0], m_home_stand[1], current_step[3]+m_home_stand[2], 
                                    current_step[0]+m_home_stand[3], m_home_stand[4], current_step[1]+m_home_stand[5]);
                } else if (m_gait_planning.getCurrentStanceFoot() & 0b10){
                    // 10 is right stance leg
                    setFootPositionsMessage(current_step[0]+m_home_stand[0], m_home_stand[1], current_step[1]+m_home_stand[2], 
                                    current_step[2]+m_home_stand[3], m_home_stand[4], current_step[3]+m_home_stand[5]);
                }
                m_iks_foot_positions_publisher->publish(*m_desired_footpositions_msg);
            } 

            else{
                switch (m_gait_planning.getPreviousGaitType()){

                    // Step close if previous gait was walk. Note how variable walk already has a step close implemented by default.
                    case exoMode::LargeWalk :
                    case exoMode::SmallWalk :
                        RCLCPP_DEBUG(this->get_logger(), "Calling step close trajectory with mode: %d", m_gait_planning.getPreviousGaitType());
                        m_current_trajectory = m_gait_planning.getTrajectory();
                        RCLCPP_DEBUG(this->get_logger(), "Size of step close trajectory: %d", m_current_trajectory.size());
                        m_gait_planning.setPreviousGaitType(exoMode::Stand);
                        break;


                    case exoMode::HighStep1 :
                    case exoMode::HighStep2 :
                    case exoMode::HighStep3 :
                        RCLCPP_INFO(this->get_logger(), "Stepping down from box"); 
                        m_current_trajectory = m_gait_planning.getTrajectory(); 
                        RCLCPP_INFO(this->get_logger(), "Size of step down trajectory: %d", m_current_trajectory.size()); 
                        m_gait_planning.setPreviousGaitType(exoMode::Stand); 
                        RCLCPP_INFO(this->get_logger(), "set previous gait type to stand"); 
                        break;

                    default :
                        m_current_trajectory.clear();
                        setFootPositionsMessage(m_home_stand[0], m_home_stand[1], m_home_stand[2], m_home_stand[3], m_home_stand[4], m_home_stand[5]);
                        m_iks_foot_positions_publisher->publish(*m_desired_footpositions_msg);
                        RCLCPP_INFO_THROTTLE(this->get_logger(), *this->get_clock(), 2000, "Publishing homestand position.");
                }
            }
            break;

        case exoMode::BootUp :
            RCLCPP_DEBUG(this->get_logger(), "BootUp mode entered, waiting for new mode."); 
            break;
        
        case exoMode::LargeWalk :
        case exoMode::SmallWalk :
            if (m_current_trajectory.empty()) {
                m_current_trajectory = m_gait_planning.getTrajectory(); 
                RCLCPP_INFO(this->get_logger(), "Trajectory refilled!");
            }
            else {
                GaitPlanningNode::XZFeetPositionsArray current_step = m_current_trajectory.front();
                m_current_trajectory.erase(m_current_trajectory.begin());
                if (m_gait_planning.getCurrentStanceFoot() & 0b1){
                    // 01 is left stance leg, 11 is both, 00 is neither and 10 is right. 1 as last int means left or both. 
                    setFootPositionsMessage(current_step[2]+m_home_stand[0], m_home_stand[1], current_step[3]+m_home_stand[2], 
                                    current_step[0]+m_home_stand[3], m_home_stand[4], current_step[1]+m_home_stand[5]);
                } else if (m_gait_planning.getCurrentStanceFoot() & 0b10){
                    // 10 is right stance leg
                    setFootPositionsMessage(current_step[0]+m_home_stand[0], m_home_stand[1], current_step[1]+m_home_stand[2], 
                                    current_step[2]+m_home_stand[3], m_home_stand[4], current_step[3]+m_home_stand[5]);
                }
                m_iks_foot_positions_publisher->publish(*m_desired_footpositions_msg);
            }
            break;

        case exoMode::VariableStep : 
            if (m_current_trajectory.empty()){
               // eventually this will be the stepclose function
                setFootPositionsMessage(m_home_stand[0], m_home_stand[1], m_home_stand[2], m_home_stand[3], m_home_stand[4], m_home_stand[5]);
                m_iks_foot_positions_publisher->publish(*m_desired_footpositions_msg);
            }
            else { 
                GaitPlanningNode::XZFeetPositionsArray current_step = m_current_trajectory.front();
                m_current_trajectory.erase(m_current_trajectory.begin());
                setFootPositionsMessage(current_step[2]+m_home_stand[0], m_home_stand[1], current_step[3] + m_home_stand[2], 
                                current_step[0]+m_home_stand[3], m_home_stand[4], current_step[1] + m_home_stand[5]);
                m_iks_foot_positions_publisher->publish(*m_desired_footpositions_msg);
            } 
            break;
        
<<<<<<< HEAD
        case exoMode::VariableWalk :
        //input from MPC comes in here. 

        default :
            break; 
=======
        case exoMode::HighStep1 :
        case exoMode::HighStep2 :
        case exoMode::HighStep3 :
            if (m_current_trajectory.empty() && !m_single_execution_done){
                m_current_trajectory = m_gait_planning.getTrajectory(); 
                m_single_execution_done = true;
                RCLCPP_INFO(this->get_logger(), "High step trajectory filled, size of current trajectory: %d", m_current_trajectory.size());
            }
            else if (m_current_trajectory.empty() && m_single_execution_done){
                setFootPositionsMessage(m_home_stand[0], m_home_stand[1], m_home_stand[2], m_home_stand[3], m_home_stand[4], m_home_stand[5]);
                m_iks_foot_positions_publisher->publish(*m_desired_footpositions_msg);
            }
            else {
                GaitPlanningNode::XZFeetPositionsArray current_step = m_current_trajectory.front();
                m_current_trajectory.erase(m_current_trajectory.begin());
                setFootPositionsMessage(current_step[2]+m_home_stand[0], m_home_stand[1], current_step[3] + m_home_stand[2], 
                                current_step[0]+m_home_stand[3], m_home_stand[4], current_step[1] + m_home_stand[5]);
                m_iks_foot_positions_publisher->publish(*m_desired_footpositions_msg);
            }
            break;

        default :
            break;
>>>>>>> 51ba493e
    }
}

int main(int argc, char *argv[]){
    
    rclcpp::init(argc, argv); 

    rclcpp::spin(std::make_shared<GaitPlanningNode>()); 
    rclcpp::shutdown(); 

    return 0; 
}
<|MERGE_RESOLUTION|>--- conflicted
+++ resolved
@@ -29,10 +29,6 @@
 
 void GaitPlanningNode::currentModeCallback(const march_shared_msgs::msg::ExoMode::SharedPtr msg){
     RCLCPP_INFO(get_logger(), "Received current mode: %s", toString(static_cast<exoMode>(msg->mode)).c_str()); 
-<<<<<<< HEAD
-=======
-    RCLCPP_INFO(get_logger(), "Previous mode: %d", m_gait_planning.getGaitType());
->>>>>>> 51ba493e
     m_gait_planning.setPreviousGaitType(m_gait_planning.getGaitType()); 
     m_gait_planning.setGaitType((exoMode)msg->mode);
     footPositionsPublish(); 
@@ -176,13 +172,6 @@
             } 
             break;
         
-<<<<<<< HEAD
-        case exoMode::VariableWalk :
-        //input from MPC comes in here. 
-
-        default :
-            break; 
-=======
         case exoMode::HighStep1 :
         case exoMode::HighStep2 :
         case exoMode::HighStep3 :
@@ -206,7 +195,6 @@
 
         default :
             break;
->>>>>>> 51ba493e
     }
 }
 
