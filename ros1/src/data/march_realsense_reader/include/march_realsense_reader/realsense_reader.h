#ifndef MARCH_REALSENSE_READER_HPP
#define MARCH_REALSENSE_READER_HPP

#include <string>
#include <ros/ros.h>
#include <pcl_ros/point_cloud.h>
#include <pcl/point_types.h>
#include <pcl_conversions/pcl_conversions.h>
#include <sensor_msgs/PointCloud2.h>
#include <march_shared_msgs/GetGaitParameters.h>
#include "yaml-cpp/yaml.h"
#include <pointcloud_processor/preprocessor.h>
#include <pointcloud_processor/region_creator.h>
#include <pointcloud_processor/hull_finder.h>
#include <pointcloud_processor/parameter_determiner.h>

using PointCloud = pcl::PointCloud<pcl::PointXYZ>;

class RealSenseReader
{
public:
    // Setup realsense reader with given node handle.
    RealSenseReader(ros::NodeHandle* n);

    /** Takes the pointcloud and transform that into
     * gait parameters, these parameters are put into the response,
     * returns whether the processing was successful.
     */
    bool process_pointcloud(PointCloud::Ptr input_cloud,
                            int selected_gait,
                            march_shared_msgs::GetGaitParameters::Response &res);

    /** A callback that starts the entire pointcloud processing when the
     * /camera/process_pointcloud service is called.
     */
    bool process_pointcloud_callback(march_shared_msgs::GetGaitParameters::Request &req,
                                  march_shared_msgs::GetGaitParameters::Response &res);

    /** Pointcloud callback, empty since we are not processing all pointclouds, this
     * gives a speedup when you need a single pointcloud.
     */
    void pointcloud_callback(const sensor_msgs::PointCloud2 pointCloud2) {};

    /** Read in the config file, the string is the name of the file, which should be
     * in the config directory. Returns a YAML::Node with the configurations.
     */
    YAML::Node readConfig(std::string config_file);

    // Get a config key from the root of the file, returns empty if key is missing.
    YAML::Node getConfigIfPresent(std::string key);

    // Publishes the pointcloud on a topic for visualisation in rviz or furter use
    void publishPreprocessedPointCloud(PointCloud::Ptr pointcloud);
    void publishRegionCreatorPointCloud();

private:
    ros::NodeHandle* n_;
    ros::Subscriber pointcloud_subscriber_;
    PointCloud last_pointcloud_;
    ros::ServiceServer read_pointcloud_service_;
    ros::Publisher preprocessed_pointcloud_publisher_;
    ros::Publisher region_pointcloud_publisher_;
    std::unique_ptr<NormalsPreprocessor> preprocessor_;
<<<<<<< HEAD
=======
    std::unique_ptr<regionGrower> region_creator_;
>>>>>>> 0d170107
    std::unique_ptr<SimpleHullFinder> hull_finder_;
//    std::unique_ptr<SimpleRegionCreator> region_creator_;
    std::unique_ptr<regionGrower> region_creator_;
//    std::unique_ptr<SimplePlaneFinder> plane_finder_;
    std::unique_ptr<SimpleParameterDeterminer> parameter_determiner_;
    bool debugging_;
    std::string config_file_;
    ros::Publisher pointcloud_publisher_;
    YAML::Node config_tree_;
};

#endif //MARCH_REALSENSE_READER_HPP<|MERGE_RESOLUTION|>--- conflicted
+++ resolved
@@ -61,10 +61,7 @@
     ros::Publisher preprocessed_pointcloud_publisher_;
     ros::Publisher region_pointcloud_publisher_;
     std::unique_ptr<NormalsPreprocessor> preprocessor_;
-<<<<<<< HEAD
-=======
     std::unique_ptr<regionGrower> region_creator_;
->>>>>>> 0d170107
     std::unique_ptr<SimpleHullFinder> hull_finder_;
 //    std::unique_ptr<SimpleRegionCreator> region_creator_;
     std::unique_ptr<regionGrower> region_creator_;
