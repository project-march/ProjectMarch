--- conflicted
+++ resolved
@@ -36,15 +36,6 @@
 void FuzzyNode::height_callback(march_shared_msgs::msg::FeetHeightStamped::SharedPtr msg)
 {
 
-<<<<<<< HEAD
-=======
-    // float left_foot_height = msg->heights[0];
-    // float right_foot_height = msg->heights[1];
-
-    // RCLCPP_INFO_STREAM(this->get_logger(), "left foot height " << msg->heights[0] << " right foot height " <<
-    // msg->heights[1]);
-
->>>>>>> 57d4b44e
     auto weights = m_fuzzy_generator.calculateWeights(msg->heights);
     for (auto w : weights) {
 
@@ -55,11 +46,6 @@
         fuzzy_weights.torque_weight = std::get<2>(w);
         fuzzy_weights.header.frame_id = this->get_name();
         publish_weights(fuzzy_weights);
-<<<<<<< HEAD
-=======
-        // RCLCPP_WARN_STREAM(this->get_logger(), "weights for joint: " << fuzzy_weights.joint_name << " position: " <<
-        // fuzzy_weights.position_weight << " torque: " << fuzzy_weights.torque_weight);
->>>>>>> 57d4b44e
     }
     // RCLCPP_INFO_STREAM(this->get_logger(), "--------------------------------------");
 }
@@ -74,15 +60,7 @@
 {
     std::string allowed_control_type = msg->data;
 
-<<<<<<< HEAD
     if(allowed_control_type != "fuzzy" && allowed_control_type != "position"){
-=======
-    if (allowed_control_type == "torque") {
-        RCLCPP_FATAL_STREAM(this->get_logger(), "switching to torque causes shooting!");
-    }
-
-    if (allowed_control_type != "fuzzy" && allowed_control_type != "position") {
->>>>>>> 57d4b44e
         RCLCPP_WARN_STREAM(this->get_logger(), "NOT A RECOGNIZED CONTROL TYPE: " << allowed_control_type);
         return;
     } else {
@@ -91,19 +69,7 @@
 
     this->set_parameter(rclcpp::Parameter("allowed_control_type", allowed_control_type));
 
-<<<<<<< HEAD
     // RCLCPP_INFO_STREAM(this->get_logger(), "--------------------------------------");
-=======
-    // dummy message to make sure that the fuzzy node publishes weights after setting a control type such that all the
-    // joints are in position control
-    if (allowed_control_type == "position") {
-        march_shared_msgs::msg::WeightStamped weights;
-        weights.torque_weight = 0;
-        weights.position_weight = 1;
-        weights.joint_name = "";
-        publish_weights(weights);
-    }
->>>>>>> 57d4b44e
 }
 
 void FuzzyNode::publish_weights(march_shared_msgs::msg::WeightStamped msg)
@@ -111,7 +77,6 @@
 
     std::string allowed_control_type = this->get_parameter("allowed_control_type").as_string();
 
-<<<<<<< HEAD
     if(allowed_control_type.compare("position") == 0){
         msg.position_weight = 1.0f;
         msg.torque_weight = 0.0f;
@@ -123,22 +88,10 @@
         // RCLCPP_INFO_STREAM(this->get_logger(), "published: " << msg.joint_name << " " << msg.position_weight << " " << msg.torque_weight);
     }
     else{
-=======
-    if (allowed_control_type == "position") {
-        msg.position_weight = 1;
-        msg.torque_weight = 0;
-        m_weight_publisher->publish(msg);
-    } else if (allowed_control_type == "torque") {
-        msg.position_weight = 0;
-        msg.torque_weight = 1;
-        m_weight_publisher->publish(msg);
-    } else if (allowed_control_type == "fuzzy") {
-        m_weight_publisher->publish(msg);
-    } else {
->>>>>>> 57d4b44e
         RCLCPP_WARN_STREAM(this->get_logger(), "NOT A RECOGNIZED CONTROL TYPE: " << allowed_control_type);
     }
 }
+
 
 /**
  * Main function to run the node.
