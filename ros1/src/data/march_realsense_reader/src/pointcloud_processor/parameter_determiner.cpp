--- conflicted
+++ resolved
@@ -395,10 +395,6 @@
     }
 }
 
-<<<<<<< HEAD
-// Find the parameters from the foot location by finding at what percentage
-// of the end points it is
-=======
 // Updates the gait information limits after calling a transform to the fixed
 // frame
 bool HullParameterDeterminer::transformGaitInformation()
@@ -471,7 +467,6 @@
 
 // Find the parameters from the foot location by finding at what percentage of
 // the end points it is
->>>>>>> 4f2df633
 bool HullParameterDeterminer::getGaitParametersFromLocation()
 {
     bool success = true;
@@ -528,46 +523,36 @@
 
 bool HullParameterDeterminer::getGaitParametersFromFootLocationStairs()
 {
-<<<<<<< HEAD
     if (optimal_foot_location.x
-            > max_x_stairs + allowed_deviation_from_reachable_stair
+            > max_x_stairs_world + allowed_deviation_from_reachable_stair
         || optimal_foot_location.z
-            < min_x_stairs - allowed_deviation_from_reachable_stair) {
+            < min_x_stairs_world - allowed_deviation_from_reachable_stair) {
         ROS_ERROR_STREAM("The found stair depth should be between "
-            << min_x_stairs << "( -" << allowed_deviation_from_reachable_stair
-            << " ) and " << max_x_stairs << "( +"
+            << min_x_stairs_world << "( -" << allowed_deviation_from_reachable_stair
+            << " ) and " << max_x_stairs_world << "( +"
             << allowed_deviation_from_reachable_stair << " ) but was "
             << optimal_foot_location.x);
         return false;
     }
     if (optimal_foot_location.z
-            > max_z_stairs + allowed_deviation_from_reachable_stair
+            > max_z_stairs_world + allowed_deviation_from_reachable_stair
         || optimal_foot_location.z
-            < min_z_stairs - allowed_deviation_from_reachable_stair) {
+            < min_z_stairs_world - allowed_deviation_from_reachable_stair) {
         ROS_ERROR_STREAM("The found stair height should be between "
-            << min_z_stairs << "( -" << allowed_deviation_from_reachable_stair
-            << " ) and " << max_z_stairs << "( +"
+            << min_z_stairs_world << "( -" << allowed_deviation_from_reachable_stair
+            << " ) and " << max_z_stairs_world << "( +"
             << allowed_deviation_from_reachable_stair << " ) but was "
             << optimal_foot_location.z);
         return false;
     }
 
     gait_parameters_->first_parameter = calculateParameter(
-        optimal_foot_location.x, min_x_stairs, max_x_stairs);
+        optimal_foot_location.x, min_x_stairs_world, max_x_stairs_world);
     gait_parameters_->second_parameter = calculateParameter(
-        optimal_foot_location.z, min_z_stairs, max_z_stairs);
+        optimal_foot_location.z, min_z_stairs_world, max_z_stairs_world);
 
     // The side step parameter is unused for the stairs
     // gait, so it is set to -1
-=======
-    gait_parameters_->first_parameter
-        = (optimal_foot_location.x - min_x_stairs_world)
-        / (max_x_stairs_world - min_x_stairs_world);
-    gait_parameters_->second_parameter
-        = (optimal_foot_location.z - min_z_stairs_world)
-        / (max_z_stairs_world - min_z_stairs_world);
-    // The side step parameter is unused for the stairs gait so we set it to -1
->>>>>>> 4f2df633
     gait_parameters_->side_step_parameter = -1;
 
     // As we interpret the second (height) parameter as being high when the
@@ -618,14 +603,9 @@
 {
     bool success = true;
 
-<<<<<<< HEAD
-    // Create a grid of points at the location where the exoskeleton should
-    // sit
-    sit_grid = boost::make_shared<PointCloud2D>();
-=======
     // Create a grid of points at the location where the exoskeleton should sit
     sit_grid = boost::make_shared<PointCloud>();
->>>>>>> 4f2df633
+
     success &= fillSitGrid(sit_grid);
 
     // Crop those locations to find where there is support for the
@@ -949,22 +929,14 @@
                 marker_point.z = possible_foot_location.z;
 
                 std_msgs::ColorRGBA marker_color;
-<<<<<<< HEAD
-                if (!(possible_foot_location.x < min_x_stairs
+                if (!(possible_foot_location.x < min_x_stairs_world
                                 + allowed_deviation_from_reachable_stair
-                        && possible_foot_location.x > max_x_stairs
+                        && possible_foot_location.x > max_x_stairs_world
                                 - allowed_deviation_from_reachable_stair
-                        && possible_foot_location.z > min_z_stairs
+                        && possible_foot_location.z > min_z_stairs_world
                                 - allowed_deviation_from_reachable_stair
-                        && possible_foot_location.z < max_z_stairs
+                        && possible_foot_location.z < max_z_stairs_world
                                 + allowed_deviation_from_reachable_stair)) {
-=======
-
-                if (!(possible_foot_location.x < min_x_stairs_world
-                        && possible_foot_location.x > max_x_stairs_world
-                        && possible_foot_location.z > min_z_stairs_world
-                        && possible_foot_location.z < max_z_stairs_world)) {
->>>>>>> 4f2df633
                     marker_color = color_utilities::YELLOW;
                 } else if (!entireFootCanBePlaced(possible_foot_location)) {
                     marker_color = color_utilities::PURPLE;
@@ -977,27 +949,17 @@
                     marker_color);
             }
 
-<<<<<<< HEAD
             // A possible foot location for the stairs gait is valid if it
             // is reachable by the stairs gait and the location offers
             // support for the entire foot
             return (possible_foot_location.x
-                    < min_x_stairs + allowed_deviation_from_reachable_stair
+                    < min_x_stairs_world + allowed_deviation_from_reachable_stair
                 && possible_foot_location.x
-                    > max_x_stairs - allowed_deviation_from_reachable_stair
+                    > max_x_stairs_world - allowed_deviation_from_reachable_stair
                 && possible_foot_location.z
-                    > min_z_stairs - allowed_deviation_from_reachable_stair
+                    > min_z_stairs_world - allowed_deviation_from_reachable_stair
                 && possible_foot_location.z
-                    < max_z_stairs + allowed_deviation_from_reachable_stair
-=======
-            // A possible foot location for the stairs gait is valid if it is
-            // reachable by the stairs gait and the location offers support
-            // for the entire foot
-            return (possible_foot_location.x < min_x_stairs_world
-                && possible_foot_location.x > max_x_stairs_world
-                && possible_foot_location.z > min_z_stairs_world
-                && possible_foot_location.z < max_z_stairs_world
->>>>>>> 4f2df633
+                    < max_z_stairs_world + allowed_deviation_from_reachable_stair
                 && entireFootCanBePlaced(possible_foot_location));
         }
         default: {
@@ -1015,15 +977,9 @@
     pcl::PointNormal possible_foot_location)
 {
     bool success = true;
-<<<<<<< HEAD
-    // First create a pointcloud containing the edge points (vertices) of
-    // the foot on the ground
-    PointCloud2D::Ptr foot_pointcloud = boost::make_shared<PointCloud2D>();
-=======
     // First create a pointcloud containing the edge points (vertices) of the
     // foot on the ground
     PointCloud::Ptr foot_pointcloud = boost::make_shared<PointCloud>();
->>>>>>> 4f2df633
     fillFootPointCloud(foot_pointcloud, possible_foot_location);
 
     // Then find possible foot locations associated with the foot vertices
@@ -1252,13 +1208,8 @@
     return success;
 }
 
-<<<<<<< HEAD
 // Elevate the 2D points so they have z coordinate as if they lie on the
 // plane of the hull
-=======
-// Elevate the points so they have z coordinate as if they lie on the plane
-// of the hull
->>>>>>> 4f2df633
 bool HullParameterDeterminer::addZCoordinateToCloudFromPlaneCoefficients(
     PointCloud::Ptr const& input_cloud,
     PlaneCoefficients::Ptr const& plane_coefficients,
@@ -1269,14 +1220,8 @@
     int point_index = 0;
     for (pcl::PointXYZ& elevated_point : *elevated_cloud) {
         // using z = - (d + by + ax) / c from plane equation ax + by + cz +
-<<<<<<< HEAD
-        // d =
-        // 0
-        pcl::PointXY input_point = input_cloud->points[point_index];
-=======
         // d = 0
         pcl::PointXYZ input_point = input_cloud->points[point_index];
->>>>>>> 4f2df633
         elevated_point.x = input_point.x;
         elevated_point.y = input_point.y;
         elevated_point.z = -(plane_coefficients->values[3]
