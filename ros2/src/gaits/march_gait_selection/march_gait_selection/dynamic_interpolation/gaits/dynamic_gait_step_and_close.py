--- conflicted
+++ resolved
@@ -1,19 +1,9 @@
 """Author: Marten Haitjema, MVII."""
 
-<<<<<<< HEAD
-from typing import Optional, Union
-from rclpy.node import Node
-
-from march_gait_selection.dynamic_interpolation.camera_point_handlers.camera_points_handler import CameraPointsHandler
-from march_gait_selection.dynamic_interpolation.camera_point_handlers.simulated_points_handler import (
-    SimulatedPointsHandler,
-)
-=======
 from typing import Optional
 from rclpy.node import Node
 
 from march_gait_selection.dynamic_interpolation.point_handlers.point_handler import PointHandler
->>>>>>> 2881d3db
 from march_gait_selection.dynamic_interpolation.gaits.dynamic_gait_walk import (
     DynamicGaitWalk,
 )
@@ -31,13 +21,8 @@
         node (Node): the gait selection node
     """
 
-<<<<<<< HEAD
-    def __init__(self, name: str, node: Node, points_handler: Union[SimulatedPointsHandler, CameraPointsHandler]):
-        super().__init__(name, node, points_handler)
-=======
     def __init__(self, name: str, node: Node, point_handler: PointHandler):
         super().__init__(name, node, point_handler)
->>>>>>> 2881d3db
         self._logger = node.get_logger().get_child(__class__.__name__)
         self.trajectory_command_factory = TrajectoryCommandFactoryStepAndClose(
             gait=self,
