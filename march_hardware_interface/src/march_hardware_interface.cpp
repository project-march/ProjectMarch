// Copyright 2019 Project March.
#include "march_hardware_interface/march_hardware_interface.h"
#include "march_hardware_interface/power_net_on_off_command.h"

#include <cmath>
#include <memory>
#include <sstream>
#include <string>

#include <joint_limits_interface/joint_limits.h>
#include <joint_limits_interface/joint_limits_interface.h>
#include <joint_limits_interface/joint_limits_urdf.h>
#include <urdf/model.h>

#include <march_hardware/ActuationMode.h>
#include <march_hardware/Joint.h>

using hardware_interface::JointHandle;
using hardware_interface::JointStateHandle;
using hardware_interface::PositionJointInterface;
using joint_limits_interface::EffortJointSoftLimitsHandle;
using joint_limits_interface::JointLimits;
using joint_limits_interface::PositionJointSoftLimitsHandle;
using joint_limits_interface::SoftJointLimits;
using march::Joint;

MarchHardwareInterface::MarchHardwareInterface(std::unique_ptr<march::MarchRobot> robot)
  : march_robot_(std::move(robot))
  , has_power_distribution_board_(this->march_robot_->getPowerDistributionBoard().getSlaveIndex() != -1)
{
  // Get joint names from urdf
  for (const auto& urdf_joint : this->march_robot_->getUrdf().joints_)
  {
    if (urdf_joint.second->type != urdf::Joint::FIXED)
    {
      this->joint_names_.push_back(urdf_joint.first);
    }
  }

  this->num_joints_ = this->joint_names_.size();
}

bool MarchHardwareInterface::init(ros::NodeHandle& nh, ros::NodeHandle& /* robot_hw_nh */)
{
  // Initialize realtime publisher for the IMotionCube states
  this->imc_state_pub_ = std::make_unique<realtime_tools::RealtimePublisher<march_shared_resources::ImcState>>(
      nh, "/march/imc_states/", 4);

  this->after_limit_joint_command_pub_ =
      std::make_unique<realtime_tools::RealtimePublisher<march_shared_resources::AfterLimitJointCommand>>(
          nh, "/march/controller/after_limit_joint_command/", 4);

  nh.setParam("/march/joint_names", this->joint_names_);

  this->reserveMemory();

  // Start ethercat cycle in the hardware
  this->march_robot_->startEtherCAT();

  for (size_t i = 0; i < num_joints_; ++i)
  {
    SoftJointLimits soft_limits;
    getSoftJointLimits(this->march_robot_->getUrdf().getJoint(joint_names_[i]), soft_limits);
    ROS_DEBUG("[%s] Soft limits set to (%f, %f)", joint_names_[i].c_str(), soft_limits.min_position,
              soft_limits.max_position);
    soft_limits_[i] = soft_limits;
  }

  // Create march_pdb_state interface
  MarchPdbStateHandle march_pdb_state_handle("PDBhandle", &power_distribution_board_read_,
                                             &master_shutdown_allowed_command_, &enable_high_voltage_command_,
                                             &power_net_on_off_command_);
  march_pdb_interface_.registerHandle(march_pdb_state_handle);

  registerInterface(&march_temperature_interface_);
  registerInterface(&march_pdb_interface_);
  registerInterface(&joint_state_interface_);
  registerInterface(&position_joint_interface_);
  registerInterface(&effort_joint_interface_);
  registerInterface(&position_joint_soft_limits_interface_);
  registerInterface(&effort_joint_soft_limits_interface_);

  if (has_power_distribution_board_)
  {
    for (size_t i = 0; i < num_joints_; i++)
    {
      int net_number = march_robot_->getJoint(joint_names_[i]).getNetNumber();
      if (net_number == -1)
      {
        std::ostringstream error_stream;
        error_stream << "Joint " << joint_names_[i].c_str() << " has no net number";
        throw std::runtime_error(error_stream.str());
      }
      while (!march_robot_->getPowerDistributionBoard().getHighVoltage().getNetOperational(net_number))
      {
        march_robot_->getPowerDistributionBoard().getHighVoltage().setNetOnOff(true, net_number);
        usleep(100000);
        ROS_WARN("[%s] Waiting on high voltage", joint_names_[i].c_str());
      }
    }
  }
  else
  {
    ROS_WARN("Running without Power Distribution Board");
  }

  // Initialize interfaces for each joint
  for (size_t i = 0; i < num_joints_; ++i)
  {
    march::Joint& joint = march_robot_->getJoint(joint_names_[i]);
    // Create joint state interface
    JointStateHandle joint_state_handle(joint.getName(), &joint_position_[i], &joint_velocity_[i], &joint_effort_[i]);
    joint_state_interface_.registerHandle(joint_state_handle);

    // Retrieve joint (soft) limits from the urdf
    JointLimits limits;
    getJointLimits(this->march_robot_->getUrdf().getJoint(joint.getName()), limits);

    if (joint.getActuationMode() == march::ActuationMode::position)
    {
      // Create position joint interface
      JointHandle joint_position_handle(joint_state_handle, &joint_position_command_[i]);
      position_joint_interface_.registerHandle(joint_position_handle);

      // Create joint limit interface
      PositionJointSoftLimitsHandle joint_limits_handle(joint_position_handle, limits, soft_limits_[i]);
      position_joint_soft_limits_interface_.registerHandle(joint_limits_handle);
    }
    else if (joint.getActuationMode() == march::ActuationMode::torque)
    {
      // Create effort joint interface
      JointHandle joint_effort_handle_(joint_state_handle, &joint_effort_command_[i]);
      effort_joint_interface_.registerHandle(joint_effort_handle_);

      // Create joint effort limit interface
      EffortJointSoftLimitsHandle joint_effort_limits_handle(joint_effort_handle_, limits, soft_limits_[i]);
      effort_joint_soft_limits_interface_.registerHandle(joint_effort_limits_handle);
    }

    // Create velocity joint interface
    JointHandle joint_velocity_handle(joint_state_handle, &joint_velocity_command_[i]);
    velocity_joint_interface_.registerHandle(joint_velocity_handle);

    // Create march_state interface
    MarchTemperatureSensorHandle temperature_sensor_handle(joint_names_[i], &joint_temperature_[i],
                                                           &joint_temperature_variance_[i]);
    march_temperature_interface_.registerHandle(temperature_sensor_handle);

    // Enable high voltage on the IMC
    if (joint.canActuate())
    {
      if (has_power_distribution_board_)
      {
        int net_number = joint.getNetNumber();
        if (net_number != -1)
        {
          march_robot_->getPowerDistributionBoard().getHighVoltage().setNetOnOff(true, net_number);
        }
        else
        {
          ROS_FATAL("Joint %s has no high voltage net number", joint.getName().c_str());
          return false;
        }
      }
      joint.prepareActuation();

      // Set the first target as the current position
      joint_position_[i] = joint.getPosition();
      joint_velocity_[i] = joint.getVelocity();
      joint_effort_[i] = 0;

      if (joint.getActuationMode() == march::ActuationMode::position)
      {
        joint_position_command_[i] = joint_position_[i];
      }
      else if (joint.getActuationMode() == march::ActuationMode::torque)
      {
        joint_effort_command_[i] = 0;
      }
    }
  }
  ROS_INFO("Successfully actuated all joints");
  return true;
}

void MarchHardwareInterface::validate()
{
  for (size_t i = 0; i < num_joints_; i++)
  {
    this->outsideLimitsCheck(i);
    this->iMotionCubeStateCheck(i);
  }
}

void MarchHardwareInterface::waitForPdo()
{
  this->march_robot_->waitForPdo();
}

void MarchHardwareInterface::read(const ros::Time& /* time */, const ros::Duration& elapsed_time)
{
  for (size_t i = 0; i < num_joints_; i++)
  {
<<<<<<< HEAD
    march::Joint joint = march_robot_->getJoint(joint_names_[i]);

    // Update position with he most accurate velocity
    joint.readEncoders(elapsed_time);
    joint_position_[i] = joint.getPosition();
    joint_velocity_[i] = joint.getVelocity();

    if (joint.hasTemperatureGES())
    {
      joint_temperature_[i] = joint.getTemperature();
    }
    joint_effort_[i] = joint.getTorque();
=======
    march::Joint& joint = march_robot_->getJoint(joint_names_[i]);
    if (joint.receivedDataUpdate())
    {
      const double old_relative_position = relative_joint_position_[i];

      joint_position_[i] = joint.getAngleRadAbsolute();
      relative_joint_position_[i] = joint.getAngleRadMostPrecise();

      if (joint.hasTemperatureGES())
      {
        joint_temperature_[i] = joint.getTemperature();
      }

      // Get velocity from encoder position
      const double joint_velocity = (relative_joint_position_[i] - old_relative_position) / elapsed_time.toSec();

      // Apply exponential smoothing to velocity obtained from encoder with
      joint_velocity_[i] =
          MarchHardwareInterface::ALPHA * joint_velocity + (1 - MarchHardwareInterface::ALPHA) * joint_velocity_[i];

      joint_effort_[i] = joint.getTorque();
    }
    else
    {
      // If no update was received, assume constant velocity.
      joint_position_[i] += joint_velocity_[i] * elapsed_time.toSec();
      relative_joint_position_[i] = joint_velocity_[i] * elapsed_time.toSec();
    }
>>>>>>> 03e2b158
  }

  this->updateIMotionCubeState();

  if (has_power_distribution_board_)
  {
    power_distribution_board_read_ = march_robot_->getPowerDistributionBoard();
  }
}

void MarchHardwareInterface::write(const ros::Time& /* time */, const ros::Duration& elapsed_time)
{
  for (size_t i = 0; i < num_joints_; i++)
  {
    // Enlarge joint_effort_command because ROS control limits the pid values to a certain maximum
    joint_effort_command_[i] = joint_effort_command_[i] * 1000.0;
    if (std::abs(joint_last_effort_command_[i] - joint_effort_command_[i]) > MAX_EFFORT_CHANGE)
    {
      joint_effort_command_[i] =
          joint_last_effort_command_[i] +
          std::copysign(MAX_EFFORT_CHANGE, joint_effort_command_[i] - joint_last_effort_command_[i]);
    }
  }

  // Enforce limits on all joints in effort mode
  effort_joint_soft_limits_interface_.enforceLimits(elapsed_time);

  // Enforce limits on all joints in position mode
  position_joint_soft_limits_interface_.enforceLimits(elapsed_time);

  for (size_t i = 0; i < num_joints_; i++)
  {
    march::Joint& joint = march_robot_->getJoint(joint_names_[i]);

    if (joint.canActuate())
    {
      joint_last_effort_command_[i] = joint_effort_command_[i];

      if (joint.getActuationMode() == march::ActuationMode::position)
      {
        joint.actuateRad(joint_position_command_[i]);
      }
      else if (joint.getActuationMode() == march::ActuationMode::torque)
      {
        joint.actuateTorque(0);
      }
    }
  }

  this->updateAfterLimitJointCommand();

  if (has_power_distribution_board_)
  {
    updatePowerDistributionBoard();
  }
}

int MarchHardwareInterface::getEthercatCycleTime() const
{
  return this->march_robot_->getEthercatCycleTime();
}

void MarchHardwareInterface::reserveMemory()
{
  joint_position_.resize(num_joints_);
  joint_position_command_.resize(num_joints_);
  joint_velocity_.resize(num_joints_);
  joint_velocity_command_.resize(num_joints_);
  joint_effort_.resize(num_joints_);
  joint_effort_command_.resize(num_joints_);
  joint_last_effort_command_.resize(num_joints_);
  joint_temperature_.resize(num_joints_);
  joint_temperature_variance_.resize(num_joints_);
  soft_limits_.resize(num_joints_);

  after_limit_joint_command_pub_->msg_.name.resize(num_joints_);
  after_limit_joint_command_pub_->msg_.position_command.resize(num_joints_);
  after_limit_joint_command_pub_->msg_.effort_command.resize(num_joints_);

  imc_state_pub_->msg_.joint_names.resize(num_joints_);
  imc_state_pub_->msg_.status_word.resize(num_joints_);
  imc_state_pub_->msg_.detailed_error.resize(num_joints_);
  imc_state_pub_->msg_.motion_error.resize(num_joints_);
  imc_state_pub_->msg_.state.resize(num_joints_);
  imc_state_pub_->msg_.detailed_error_description.resize(num_joints_);
  imc_state_pub_->msg_.motion_error_description.resize(num_joints_);
  imc_state_pub_->msg_.motor_current.resize(num_joints_);
  imc_state_pub_->msg_.motor_voltage.resize(num_joints_);
  imc_state_pub_->msg_.absolute_encoder_value.resize(num_joints_);
  imc_state_pub_->msg_.incremental_encoder_value.resize(num_joints_);
}

void MarchHardwareInterface::updatePowerDistributionBoard()
{
  march_robot_->getPowerDistributionBoard().setMasterOnline();
  march_robot_->getPowerDistributionBoard().setMasterShutDownAllowed(master_shutdown_allowed_command_);
  updateHighVoltageEnable();
  updatePowerNet();
}

void MarchHardwareInterface::updateHighVoltageEnable()
{
  try
  {
    if (march_robot_->getPowerDistributionBoard().getHighVoltage().getHighVoltageEnabled() !=
        enable_high_voltage_command_)
    {
      march_robot_->getPowerDistributionBoard().getHighVoltage().enableDisableHighVoltage(enable_high_voltage_command_);
    }
    else if (!march_robot_->getPowerDistributionBoard().getHighVoltage().getHighVoltageEnabled())
    {
      ROS_WARN_THROTTLE(2, "High voltage disabled");
    }
  }
  catch (std::exception& exception)
  {
    ROS_ERROR("%s", exception.what());
    ROS_DEBUG("Reverting the enable_high_voltage_command input, in attempt to prevent this exception is thrown "
              "again");
    enable_high_voltage_command_ = !enable_high_voltage_command_;
  }
}

void MarchHardwareInterface::updatePowerNet()
{
  if (power_net_on_off_command_.getType() == PowerNetType::high_voltage)
  {
    try
    {
      if (march_robot_->getPowerDistributionBoard().getHighVoltage().getNetOperational(
              power_net_on_off_command_.getNetNumber()) != power_net_on_off_command_.isOnOrOff())
      {
        march_robot_->getPowerDistributionBoard().getHighVoltage().setNetOnOff(
            power_net_on_off_command_.isOnOrOff(), power_net_on_off_command_.getNetNumber());
      }
    }
    catch (std::exception& exception)
    {
      ROS_ERROR("%s", exception.what());
      ROS_DEBUG("Reset power net command, in attempt to prevent this exception is thrown again");
      power_net_on_off_command_.reset();
    }
  }
  else if (power_net_on_off_command_.getType() == PowerNetType::low_voltage)
  {
    try
    {
      if (march_robot_->getPowerDistributionBoard().getLowVoltage().getNetOperational(
              power_net_on_off_command_.getNetNumber()) != power_net_on_off_command_.isOnOrOff())
      {
        march_robot_->getPowerDistributionBoard().getLowVoltage().setNetOnOff(power_net_on_off_command_.isOnOrOff(),
                                                                              power_net_on_off_command_.getNetNumber());
      }
    }
    catch (std::exception& exception)
    {
      ROS_ERROR("%s", exception.what());
      ROS_WARN("Reset power net command, in attempt to prevent this exception is thrown again");
      power_net_on_off_command_.reset();
    }
  }
}

void MarchHardwareInterface::updateAfterLimitJointCommand()
{
  if (!after_limit_joint_command_pub_->trylock())
  {
    return;
  }

  after_limit_joint_command_pub_->msg_.header.stamp = ros::Time::now();
  for (size_t i = 0; i < num_joints_; i++)
  {
    march::Joint& joint = march_robot_->getJoint(joint_names_[i]);

    after_limit_joint_command_pub_->msg_.name[i] = joint.getName();
    after_limit_joint_command_pub_->msg_.position_command[i] = joint_position_command_[i];
    after_limit_joint_command_pub_->msg_.effort_command[i] = joint_effort_command_[i];
  }

  after_limit_joint_command_pub_->unlockAndPublish();
}

void MarchHardwareInterface::updateIMotionCubeState()
{
  if (!imc_state_pub_->trylock())
  {
    return;
  }

  imc_state_pub_->msg_.header.stamp = ros::Time::now();
  for (size_t i = 0; i < num_joints_; i++)
  {
    march::IMotionCubeState imc_state = march_robot_->getJoint(joint_names_[i]).getIMotionCubeState();
    imc_state_pub_->msg_.header.stamp = ros::Time::now();
    imc_state_pub_->msg_.joint_names[i] = joint_names_[i];
    imc_state_pub_->msg_.status_word[i] = imc_state.statusWord;
    imc_state_pub_->msg_.detailed_error[i] = imc_state.detailedError;
    imc_state_pub_->msg_.motion_error[i] = imc_state.motionError;
    imc_state_pub_->msg_.state[i] = imc_state.state.getString();
    imc_state_pub_->msg_.detailed_error_description[i] = imc_state.detailedErrorDescription;
    imc_state_pub_->msg_.motion_error_description[i] = imc_state.motionErrorDescription;
    imc_state_pub_->msg_.motor_current[i] = imc_state.motorCurrent;
    imc_state_pub_->msg_.motor_voltage[i] = imc_state.motorVoltage;
    imc_state_pub_->msg_.absolute_encoder_value[i] = imc_state.absoluteEncoderValue;
    imc_state_pub_->msg_.incremental_encoder_value[i] = imc_state.incrementalEncoderValue;
  }

  imc_state_pub_->unlockAndPublish();
}

void MarchHardwareInterface::iMotionCubeStateCheck(size_t joint_index)
{
  march::IMotionCubeState imc_state = march_robot_->getJoint(joint_names_[joint_index]).getIMotionCubeState();
  if (imc_state.state == march::IMCState::FAULT)
  {
    this->march_robot_->stopEtherCAT();
    std::ostringstream error_stream;
    error_stream << "IMotionCube of joint " << joint_names_[joint_index].c_str() << " is in fault state "
                 << imc_state.state.getString() << std::endl;
    error_stream << "Detailed Error: " << imc_state.detailedErrorDescription << "(" << imc_state.detailedError << ")"
                 << std::endl;
    error_stream << "Motion Error: " << imc_state.motionErrorDescription << "(" << imc_state.motionError << ")"
                 << std::endl;

    throw std::runtime_error(error_stream.str());
  }
}

void MarchHardwareInterface::outsideLimitsCheck(size_t joint_index)
{
  march::Joint& joint = march_robot_->getJoint(joint_names_[joint_index]);
  if (joint_position_[joint_index] < soft_limits_[joint_index].min_position ||
      joint_position_[joint_index] > soft_limits_[joint_index].max_position)
  {
    ROS_ERROR_THROTTLE(1, "Joint %s is outside of its soft limits (%f, %f). Actual position: %f",
                       joint_names_[joint_index].c_str(), soft_limits_[joint_index].min_position,
                       soft_limits_[joint_index].max_position, joint_position_[joint_index]);

    if (joint.canActuate())
    {
      std::ostringstream error_stream;
      error_stream << "Joint " << joint_names_[joint_index].c_str() << " is out of its soft limits ("
                   << soft_limits_[joint_index].min_position << ", " << soft_limits_[joint_index].max_position
                   << "). Actual position: " << joint_position_[joint_index];
      throw std::runtime_error(error_stream.str());
    }
  }
}<|MERGE_RESOLUTION|>--- conflicted
+++ resolved
@@ -201,7 +201,6 @@
 {
   for (size_t i = 0; i < num_joints_; i++)
   {
-<<<<<<< HEAD
     march::Joint joint = march_robot_->getJoint(joint_names_[i]);
 
     // Update position with he most accurate velocity
@@ -214,36 +213,6 @@
       joint_temperature_[i] = joint.getTemperature();
     }
     joint_effort_[i] = joint.getTorque();
-=======
-    march::Joint& joint = march_robot_->getJoint(joint_names_[i]);
-    if (joint.receivedDataUpdate())
-    {
-      const double old_relative_position = relative_joint_position_[i];
-
-      joint_position_[i] = joint.getAngleRadAbsolute();
-      relative_joint_position_[i] = joint.getAngleRadMostPrecise();
-
-      if (joint.hasTemperatureGES())
-      {
-        joint_temperature_[i] = joint.getTemperature();
-      }
-
-      // Get velocity from encoder position
-      const double joint_velocity = (relative_joint_position_[i] - old_relative_position) / elapsed_time.toSec();
-
-      // Apply exponential smoothing to velocity obtained from encoder with
-      joint_velocity_[i] =
-          MarchHardwareInterface::ALPHA * joint_velocity + (1 - MarchHardwareInterface::ALPHA) * joint_velocity_[i];
-
-      joint_effort_[i] = joint.getTorque();
-    }
-    else
-    {
-      // If no update was received, assume constant velocity.
-      joint_position_[i] += joint_velocity_[i] * elapsed_time.toSec();
-      relative_joint_position_[i] = joint_velocity_[i] * elapsed_time.toSec();
-    }
->>>>>>> 03e2b158
   }
 
   this->updateIMotionCubeState();
