// Copyright 2019 Project March.

#ifndef MARCH_HARDWARE_MOTOR_CONTROLLER_H
#define MARCH_HARDWARE_MOTOR_CONTROLLER_H
#include "march_hardware/encoder/absolute_encoder.h"
#include "march_hardware/encoder/incremental_encoder.h"
#include "march_hardware/ethercat/slave.h"
#include "march_hardware/motor_controller/actuation_mode.h"
#include "march_hardware/motor_controller/motor_controller_state.h"
#include "march_hardware/torque_sensor/torque_sensor.h"
#include <chrono>
#include <memory>
#include <string>

namespace march {
class MotorController : public Slave {
public:
    MotorController(const Slave& slave, std::unique_ptr<AbsoluteEncoder> absolute_encoder,
        std::unique_ptr<IncrementalEncoder> incremental_encoder, ActuationMode actuation_mode,
        bool is_incremental_encoder_more_precise, std::shared_ptr<march_logger::BaseLogger> logger);

    MotorController(const Slave& slave, std::unique_ptr<AbsoluteEncoder> absolute_encoder, ActuationMode actuation_mode,
        std::shared_ptr<march_logger::BaseLogger> logger);

    MotorController(const Slave& slave, std::unique_ptr<IncrementalEncoder> incremental_encoder,
        ActuationMode actuation_mode, std::shared_ptr<march_logger::BaseLogger> logger);

    // Get the most precise position or velocity
    float getPosition();
    float getVelocity();

    // Get the position, either absolute or incremental
    // Will throw an HardwareException if the MotorController doesn't have the
    // requested encoder
    float getAbsolutePosition();
    float getAbsoluteVelocity();
    float getIncrementalPosition();
    float getIncrementalVelocity();
    float getTorque();

    /**
     * \brief Applies an clamp, an motor-direction and Effort to IU Effort conversion transformation.
     * @param joint_effort_command The general effort command.
     * @return The effort ready to be sent to the controller.
     */
    double getMotorControllerSpecificEffort(double joint_effort_command) const;

    // A MotorController should support both actuating by position (radians) or
    // by torque
    virtual void actuateTorque(float target_effort, float fuzzy_weight) = 0;
<<<<<<< HEAD
    virtual void actuateRadians(float target_position, float fuzzy_weight) = 0;
=======
    virtual void actuateRadians(float target_position) = 0;
>>>>>>> ebb16ceb

    virtual void sendPID(std::unique_ptr<std::array<double, 3>> pos_pid, std::unique_ptr<std::array<double, 3>> tor_pid)
        = 0;

    // Getter and setter for the ActuationMode
    ActuationMode getActuationMode() const;
    void setActuationMode(ActuationMode actuation_mode);

    // TODO: Check if this method is really redundant.
    // Actuate based on the actuation mode of the motor controller
    //    void actuate(float target);

    /* Reset the MotorController
     * Can be overridden by child classes
     * @returns Returns an optional wait duration
     */
    virtual std::chrono::nanoseconds reset();

    // Prepare the MotorController for actuation
    // Returns an optional wait duration
    virtual std::chrono::nanoseconds prepareActuation() = 0;

    // Enable actuation for the MotorController, move it into its 'ready' state
    // Returns an optional wait duration
    virtual void enableActuation() = 0;

    // Transform the ActuationMode to a number that is understood by the
    // MotorController
    virtual int getActuationModeNumber() const = 0;

    // Get whether the incremental encoder is more precise than the absolute
    // encoder
    bool isIncrementalEncoderMorePrecise() const;

    // Are the slaves of this MotorController unique
    virtual bool requiresUniqueSlaves() const = 0;

    // A MotorController doesn't necessarily have an AbsoluteEncoder and an
    // IncrementalEncoder, but will have at least one of the two
    bool hasAbsoluteEncoder() const;
    std::unique_ptr<AbsoluteEncoder>& getAbsoluteEncoder();
    bool hasIncrementalEncoder() const;
    std::unique_ptr<IncrementalEncoder>& getIncrementalEncoder();

    bool hasTorqueSensor() const;
    std::unique_ptr<TorqueSensor>& getTorqueSensor();

    // Getters for specific information about the state of the motor and its
    // controller
    // virtual float getTorque() = 0;
    virtual float getMotorCurrent() = 0;
    virtual float getMotorControllerVoltage() = 0;
    virtual float getMotorVoltage() = 0;
    virtual float getActualEffort() = 0;

    // Get a full description of the state of the MotorController
    virtual std::unique_ptr<MotorControllerState> getState() = 0;

    // Effort may have to be multiplied by a constant
    // because ROS control limits the pid values to a certain maximum
    virtual double effortMultiplicationConstant() const;

    // Get the effort limit of the motor controller
    virtual double getTorqueLimit() const = 0;

    ~MotorController() override = default;

    // Override comparison operator
    friend bool operator==(const MotorController& lhs, const MotorController& rhs)
    {
        return lhs.getSlaveIndex() == rhs.getSlaveIndex()
            && ((lhs.absolute_encoder_ && rhs.absolute_encoder_ && *lhs.absolute_encoder_ == *rhs.absolute_encoder_)
                || (!lhs.absolute_encoder_ && !rhs.absolute_encoder_))
            && ((lhs.incremental_encoder_ && rhs.incremental_encoder_
                    && *lhs.incremental_encoder_ == *rhs.incremental_encoder_)
                || (!lhs.incremental_encoder_ && !rhs.incremental_encoder_))
            && lhs.actuation_mode_.getValue() == rhs.actuation_mode_.getValue();
    }
    // Override stream operator for clean printing
    friend std::ostream& operator<<(std::ostream& os, const MotorController& motor_controller)
    {
        os << "slave index: " << motor_controller.getSlaveIndex();

        if (motor_controller.hasAbsoluteEncoder()) {
            os << ", absolute encoder: " << *motor_controller.absolute_encoder_;
        }
        if (motor_controller.hasIncrementalEncoder()) {
            os << ", incremental encoder: " << *motor_controller.incremental_encoder_;
        }
        os << ", actuation mode" << motor_controller.actuation_mode_.toString();
        return os;
    }

    // Watchdog base time = 1 / 25 MHz * (2498 + 2) = 0.0001 seconds=100 µs
    static const uint16_t WATCHDOG_DIVIDER = 2498;
    // 500 * 100us = 50 ms = watchdog timer
    static const uint16_t WATCHDOG_TIME = 500;

protected:
    /// Get the direction of the most significant encoder.
    Encoder::Direction getMotorDirection() const;

    // Getters for absolute and incremental position and velocity.
    // These will not check whether the encoder actually exists but may give a
    // segmentation fault.
    virtual float getAbsolutePositionUnchecked() = 0;
    virtual float getIncrementalPositionUnchecked() = 0;
    virtual float getAbsoluteVelocityUnchecked() = 0;
    virtual float getIncrementalVelocityUnchecked() = 0;
    virtual float getTorqueUnchecked() = 0;

    std::unique_ptr<AbsoluteEncoder> absolute_encoder_;
    std::unique_ptr<IncrementalEncoder> incremental_encoder_;
    std::unique_ptr<TorqueSensor> torque_sensor_;
    ActuationMode actuation_mode_;

    bool is_incremental_encoder_more_precise_;

    std::shared_ptr<march_logger::BaseLogger> logger_;

private:
    /**
     * \brief This converts the effort from amper to the Internal Units the motor controller uses.
     * \note This conversion rate is dictated by the `effortMultiplicationConstant` of the motor controller. When:
     * `this->effortMultiplicationConstant()` = 1 => Internal Units = Ampere.
     * @param joint_effort_command The joint effort command in Ampere.
     * @return The joint effort command in IU.
     */
    double convertEffortToIUEffort(double joint_effort_command) const;
};

} // namespace march
#endif // MARCH_HARDWARE_MOTOR_CONTROLLER_H<|MERGE_RESOLUTION|>--- conflicted
+++ resolved
@@ -48,11 +48,7 @@
     // A MotorController should support both actuating by position (radians) or
     // by torque
     virtual void actuateTorque(float target_effort, float fuzzy_weight) = 0;
-<<<<<<< HEAD
     virtual void actuateRadians(float target_position, float fuzzy_weight) = 0;
-=======
-    virtual void actuateRadians(float target_position) = 0;
->>>>>>> ebb16ceb
 
     virtual void sendPID(std::unique_ptr<std::array<double, 3>> pos_pid, std::unique_ptr<std::array<double, 3>> tor_pid)
         = 0;
