// Copyright 2019 Project March.
#include "march_hardware/EtherCAT/EthercatMaster.h"
#include "march_hardware/error/hardware_exception.h"

#include <sstream>
#include <string>
#include <vector>

#include <boost/chrono/chrono.hpp>

#include <ros/ros.h>

#include <soem/ethercattype.h>
#include <soem/nicdrv.h>
#include <soem/ethercatbase.h>
#include <soem/ethercatmain.h>
#include <soem/ethercatdc.h>
#include <soem/ethercatcoe.h>
#include <soem/ethercatfoe.h>
#include <soem/ethercatconfig.h>
#include <soem/ethercatprint.h>

namespace march
{
EthercatMaster::EthercatMaster(std::string ifname, int max_slave_index, int cycle_time)
  : ifname_(ifname), max_slave_index_(max_slave_index), cycle_time_ms_(cycle_time)
{
}

EthercatMaster::~EthercatMaster()
{
  this->stop();
}

bool EthercatMaster::isOperational() const
{
  return this->is_operational_;
}


void EthercatMaster::start(std::vector<Joint>& joints)
{
  EthercatMaster::ethercatMasterInitiation();
  EthercatMaster::ethercatSlaveInitiation(joints);
}

void EthercatMaster::ethercatMasterInitiation()
{
  ROS_INFO("Trying to start EtherCAT");
  if (!ec_init(this->ifname_.c_str()))
  {
    throw error::HardwareException(error::ErrorType::NO_SOCKET_CONNECTION, "No socket connection on %s",
                                   this->ifname_.c_str());
  }
  ROS_INFO("ec_init on %s succeeded", this->ifname_.c_str());

  const int slave_count = ec_config_init(FALSE);
  if (slave_count < this->max_slave_index_)
  {
    ec_close();
    throw error::HardwareException(error::ErrorType::NOT_ALL_SLAVES_FOUND,
                                   "%d slaves configured while soem only found %d slave(s)", this->max_slave_index_,
                                   slave_count);
  }
  ROS_INFO("%d slave(s) found and initialized.", slave_count);
}

int setSlaveWatchdogTimer(uint16 slave)
{
  uint16 configadr = ec_slave[slave].configadr;
  ec_FPWRw(configadr, 0x0400, IMotionCube::WATCHDOG_DIVIDER, EC_TIMEOUTRET);  // Set the divider register of the WD
  ec_FPWRw(configadr, 0x0410, IMotionCube::WATCHDOG_TIME, EC_TIMEOUTRET);     // Set the PDI watchdog = WD
  ec_FPWRw(configadr, 0x0420, IMotionCube::WATCHDOG_TIME, EC_TIMEOUTRET);     // Set the SM watchdog = WD
  return 1;
}

void EthercatMaster::ethercatSlaveInitiation(std::vector<Joint>& joints)
{
  ROS_INFO("Request pre-operational state for all slaves");
  ec_statecheck(0, EC_STATE_PRE_OP, EC_TIMEOUTSTATE * 4);

  for (Joint& joint : joints)
  {
    if (joint.hasIMotionCube())
    {
      ec_slave[joint.getIMotionCubeSlaveIndex()].PO2SOconfig = setSlaveWatchdogTimer;
    }
    joint.initialize(cycle_time_ms_);
  }

  ec_config_map(&io_map_);
  ec_configdc();

  ROS_INFO("Request safe-operational state for all slaves");
  ec_statecheck(0, EC_STATE_SAFE_OP, EC_TIMEOUTSTATE * 4);

  this->expected_working_counter_ = (ec_group[0].outputsWKC * 2) + ec_group[0].inputsWKC;
  ec_slave[0].state = EC_STATE_OPERATIONAL;

  ec_send_processdata();
  ec_receive_processdata(EC_TIMEOUTRET);

  ROS_INFO("Request operational state for all slaves");
  ec_writestate(0);
  int chk = 40;

  do
  {
    ec_send_processdata();
    ec_receive_processdata(EC_TIMEOUTRET);
    ec_statecheck(0, EC_STATE_OPERATIONAL, 50000);
  } while (chk-- && (ec_slave[0].state != EC_STATE_OPERATIONAL));

  if (ec_slave[0].state == EC_STATE_OPERATIONAL)
  {
    ROS_INFO("Operational state reached for all slaves");
    this->is_operational_ = true;
    ethercat_thread_ = std::thread(&EthercatMaster::ethercatLoop, this);
  }
  else
  {
    ec_readstate();
    std::ostringstream ss;
    for (int i = 1; i <= ec_slavecount; i++)
    {
      if (ec_slave[i].state != EC_STATE_OPERATIONAL)
      {
        ss << std::endl
           << "Slave " << i << " State=" << std::hex << std::showbase << ec_slave[i].state
           << " StatusCode=" << ec_slave[i].ALstatuscode << " (" << ec_ALstatuscode2string(ec_slave[i].ALstatuscode)
           << ")";
      }
    }
    throw error::HardwareException(error::ErrorType::FAILED_TO_REACH_OPERATIONAL_STATE, "Not operational slaves: %s",
                                   ss.str().c_str());
  }
}

void EthercatMaster::ethercatLoop()
{
<<<<<<< HEAD
  uint32_t totalLoops = 0;
  uint32_t rateNotAchievedCount = 0;
  int rate = 1000 / cycle_time_ms_;
=======
  size_t totalLoops = 0;
  size_t rateNotAchievedCount = 0;
  size_t rate = 1000 / ecatCycleTimems;
>>>>>>> d57559d4

  while (this->is_operational_)
  {
    auto start = boost::chrono::high_resolution_clock::now();

    SendReceivePDO();
    monitorSlaveConnection();

    auto stop = boost::chrono::high_resolution_clock::now();
    auto duration = boost::chrono::duration_cast<boost::chrono::microseconds>(stop - start);

    if (duration.count() > cycle_time_ms_ * 1000)
    {
      rateNotAchievedCount++;
    }
    else
    {
      usleep(cycle_time_ms_ * 1000 - duration.count());
    }
    totalLoops++;

    if (totalLoops >= (10 * rate))
    {
      float rateNotAchievedPercentage = 100 * (static_cast<float>(rateNotAchievedCount) / totalLoops);
      if (rateNotAchievedPercentage > 5)
      {
        ROS_WARN("EtherCAT rate of %d milliseconds per cycle was not achieved for %f percent of all cycles",
                 cycle_time_ms_, rateNotAchievedPercentage);
      }
      else
      {
        ROS_DEBUG("EtherCAT rate of %d milliseconds per cycle was not achieved for %f percent of all cycles",
                  cycle_time_ms_, rateNotAchievedPercentage);
      }
      totalLoops = 0;
      rateNotAchievedCount = 0;
    }
  }
}

void EthercatMaster::SendReceivePDO()
{
  ec_send_processdata();
  int wkc = ec_receive_processdata(EC_TIMEOUTRET);
  if (wkc < this->expected_working_counter_)
  {
    ROS_WARN_THROTTLE(1, "Working counter lower than expected. EtherCAT connection may not be optimal");
  }
}

void EthercatMaster::monitorSlaveConnection()
{
  for (int slave = 1; slave <= ec_slavecount; slave++)
  {
    ec_statecheck(slave, EC_STATE_OPERATIONAL, EC_TIMEOUTRET);
    if (!ec_slave[slave].state)
    {
      ROS_WARN_THROTTLE(1, "EtherCAT train lost connection from slave %d onwards", slave);
      return;
    }
  }
}

void EthercatMaster::stop()
{
  if (this->is_operational_)
  {
    ROS_INFO("Stopping EtherCAT");
    this->is_operational_ = false;
    this->ethercat_thread_.join();

    ec_slave[0].state = EC_STATE_INIT;
    ec_writestate(0);
    ec_close();
  }
}

}  // namespace march<|MERGE_RESOLUTION|>--- conflicted
+++ resolved
@@ -37,7 +37,6 @@
   return this->is_operational_;
 }
 
-
 void EthercatMaster::start(std::vector<Joint>& joints)
 {
   EthercatMaster::ethercatMasterInitiation();
@@ -138,15 +137,9 @@
 
 void EthercatMaster::ethercatLoop()
 {
-<<<<<<< HEAD
-  uint32_t totalLoops = 0;
-  uint32_t rateNotAchievedCount = 0;
-  int rate = 1000 / cycle_time_ms_;
-=======
   size_t totalLoops = 0;
   size_t rateNotAchievedCount = 0;
-  size_t rate = 1000 / ecatCycleTimems;
->>>>>>> d57559d4
+  size_t rate = 1000 / cycle_time_ms_;
 
   while (this->is_operational_)
   {
