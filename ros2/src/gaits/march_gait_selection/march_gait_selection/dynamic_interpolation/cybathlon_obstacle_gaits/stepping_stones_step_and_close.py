"""Author: Marten Haitjema, MVII."""

from typing import Optional
from rclpy.time import Time

from march_gait_selection.dynamic_interpolation.gaits.dynamic_gait_step_and_close import DynamicGaitStepAndClose
from march_gait_selection.state_machine.gait_update import GaitUpdate
from march_utility.exceptions.gait_exceptions import (
    WrongStartPositionError,
)
from march_utility.utilities.duration import Duration

from march_gait_selection.dynamic_interpolation.trajectory_command_factories.trajectory_command_factory_stepping_stones import (
    TrajectoryCommandFactorySteppingStones,
)


class SteppingStonesStepAndClose(DynamicGaitStepAndClose):
    """Class for doing step and closes on the cybathlon stepping stones obstacle.

    Args:
        gait_selection_node (GaitSelection): the gait selection node

    Attributes:
        start_from_left_side (bool): whether the gaits start with a left swing
        use_predetermined_foot_location (bool): whether one of the five predetermined locations will be used
    """

    def __init__(self, gait_selection_node):
        super().__init__(gait_selection_node)
        self.start_from_left_side = False
        self.use_predetermined_foot_location = False
<<<<<<< HEAD
        self.logger = Logger(gait_selection_node, __class__.__name__)
        self.trajectory_command_factory = TrajectoryCommandFactorySteppingStones(self, self._points_handler)
=======
        self._logger = gait_selection_node.get_logger().get_child(__class__.__name__)
        self.trajectory_command_factory = TrajectoryCommandFactorySteppingStones(self, self._camera_points_handler)
>>>>>>> dc27cfd5
        self.gait_name = "stepping_stones_step_and_close"

    DEFAULT_FIRST_SUBGAIT_START_DELAY = Duration(0)

    def start(
        self,
        current_time: Time,
        first_subgait_delay: Duration = DEFAULT_FIRST_SUBGAIT_START_DELAY,
    ) -> Optional[GaitUpdate]:
        """Starts the gait. The subgait will be scheduled with the delay given by first_subgait_delay.

        Args:
            current_time (Time): Time at which the subgait will start
            first_subgait_delay (Duration): Delay of first subgait schedule
        Returns:
            GaitUpdate: An optional GaitUpdate containing a TrajectoryCommand if step is feasible
        """
        try:
            self._reset()
        except WrongStartPositionError as e:
            self._logger.error(e.msg)
            return None

        if self.start_from_left_side:
            self.subgait_id = "left_swing"
        else:
            self.subgait_id = "right_swing"

        # reset _start_from_left_side attribute
        self.start_from_left_side = False

        self.update_parameters()
        self.start_time_next_command = current_time + first_subgait_delay
        self._next_command = self.trajectory_command_factory.get_trajectory_command(
            self.subgait_id,
            self.start_position_all_joints,
            start=True,
        )
        return GaitUpdate.should_schedule_early(self._next_command)<|MERGE_RESOLUTION|>--- conflicted
+++ resolved
@@ -30,13 +30,8 @@
         super().__init__(gait_selection_node)
         self.start_from_left_side = False
         self.use_predetermined_foot_location = False
-<<<<<<< HEAD
-        self.logger = Logger(gait_selection_node, __class__.__name__)
+        self._logger = gait_selection_node.get_logger().get_child(__class__.__name__)
         self.trajectory_command_factory = TrajectoryCommandFactorySteppingStones(self, self._points_handler)
-=======
-        self._logger = gait_selection_node.get_logger().get_child(__class__.__name__)
-        self.trajectory_command_factory = TrajectoryCommandFactorySteppingStones(self, self._camera_points_handler)
->>>>>>> dc27cfd5
         self.gait_name = "stepping_stones_step_and_close"
 
     DEFAULT_FIRST_SUBGAIT_START_DELAY = Duration(0)
