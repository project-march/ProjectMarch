/*
 * Project MARCH IX, 2023-2024
 * Author: Alexander James Becoy @alexanderjamesbecoy
 */

#include "march_ik_solver/ik_solver_node.hpp"
#include "trajectory_msgs/msg/joint_trajectory_point.hpp"

#include "omp.h"
#include <chrono>
#include <cstdlib>
#include <functional>
#include <memory>
#include <unordered_map>
#include <algorithm>

IKSolverNode::IKSolverNode()
    : Node("ik_solver", rclcpp::NodeOptions())
{
    m_ik_solver = std::make_unique<IKSolver>();
    configureIKSolverParameters();
    configureTasksParameters();
    configureIKSolutions();

    // Create the callback group and subscription options.
    m_callback_group = this->create_callback_group(rclcpp::CallbackGroupType::MutuallyExclusive);
    m_subscription_options.callback_group = m_callback_group;

    // Create the subscriptions and publishers.
    m_ik_solver_command_sub = this->create_subscription<march_shared_msgs::msg::IksCommand>(
        "ik_solver/command", rclcpp::SensorDataQoS(),
        std::bind(&IKSolverNode::iksCommandCallback, this, std::placeholders::_1), m_subscription_options);
    m_ik_solver_foot_positions_sub = this->create_subscription<march_shared_msgs::msg::IksFootPositions>(
        "ik_solver/buffer/input", rclcpp::SensorDataQoS(),
        std::bind(&IKSolverNode::iksFootPositionsCallback, this, std::placeholders::_1), m_subscription_options);
    m_state_estimation_sub = this->create_subscription<march_shared_msgs::msg::StateEstimation>(
        "state_estimation/state", rclcpp::SensorDataQoS(),
        std::bind(&IKSolverNode::stateEstimationCallback, this, std::placeholders::_1), m_subscription_options);
    m_joint_trajectory_pub = this->create_publisher<trajectory_msgs::msg::JointTrajectory>(
<<<<<<< HEAD
        "ik_solver/joint_trajectory", 10);
=======
        "joint_trajectory_controller/joint_trajectory", 10);
    m_iks_status_pub = this->create_publisher<march_shared_msgs::msg::IksStatus>("ik_solver/status", 10);
>>>>>>> dfa3b7f8
    m_desired_joint_positions_pub = this->create_publisher<std_msgs::msg::Float64MultiArray>("march_joint_position_controller/commands", 10);

    RCLCPP_DEBUG(this->get_logger(), "IKSolverNode has been started.");
}

IKSolverNode::~IKSolverNode()
{
    RCLCPP_WARN(this->get_logger(), "IKSolverNode has been stopped.");
}

void IKSolverNode::iksCommandCallback(const march_shared_msgs::msg::IksCommand::SharedPtr msg)
{
    RCLCPP_DEBUG(this->get_logger(), "IKSolver command received.");
    m_ik_solver->setTaskNames(msg->task_names);
}

void IKSolverNode::iksFootPositionsCallback(const march_shared_msgs::msg::IksFootPositions::SharedPtr msg)
{
<<<<<<< HEAD
    /*
        Big TODO: Expand the stack of tasks
        - Separate Y-motion from "motion" task and create a new task for it.
            - This will allow the robot to stick to the desired Y-motion while the "motion" task is being solved.
    */
=======
    std::vector<std::string> task_names = m_ik_solver->getTaskNames();

    if (task_names.empty()) {
        return;
    }
>>>>>>> dfa3b7f8

    // Vectorizing the desired tasks.
    std::unordered_map<std::string, Eigen::VectorXd> desired_tasks;
    // TODO: Magic number will be replaced in new ik_solver_buffer with ZMP.
    Eigen::VectorXd desired_motion = Eigen::VectorXd::Zero(12);
    desired_motion << 
        msg->left_foot_position.x, msg->left_foot_position.y, msg->left_foot_position.z, 0, 0, 0,
        msg->right_foot_position.x, msg->right_foot_position.y, msg->right_foot_position.z, 0, 0, 0;
    desired_tasks["motion"] = desired_motion;

    Eigen::VectorXd desired_stability = Eigen::VectorXd::Zero(6);
    desired_stability << 0.295, 0.0, 0.0, 0.0, 0.0, 0.0;
    desired_tasks["stability"] = desired_stability;

    Eigen::VectorXd desired_posture = Eigen::VectorXd::Zero(12);
    desired_posture << 
        0, 0, 0, 0, 0, 0,
        0, 0, 0, 0, 0, 0;
    desired_tasks["posture"] = desired_posture;

    m_ik_solver->updateDesiredTasks(desired_tasks);
    m_ik_solver->updateCurrentJointState(m_actual_joint_positions, m_actual_joint_velocities);
    solveInverseKinematics(msg->header.stamp);
    publishDesiredJointPositions(); // Publish the desired joint positions to the hardware interface / mujoco writer.
    publishJointTrajectory();       // Publish the desired joint trajectory to the torque controller.
}

void IKSolverNode::stateEstimationCallback(const march_shared_msgs::msg::StateEstimation::SharedPtr msg)
{
    m_actual_joint_positions.clear();
    m_actual_joint_velocities.clear();
    for (const auto& joint_name : m_joint_names) {
        auto it = std::find(msg->joint_state.name.begin(), msg->joint_state.name.end(), joint_name);
        if (it != msg->joint_state.name.end()) {
            std::size_t joint_id = std::distance(msg->joint_state.name.begin(), it);
            m_actual_joint_positions.push_back(msg->joint_state.position[joint_id]);
            m_actual_joint_velocities.push_back(msg->joint_state.velocity[joint_id]);
        }
    }
    // m_world_to_base_orientation = Eigen::Quaterniond(msg->imu.orientation.w, msg->imu.orientation.x,
    //     msg->imu.orientation.y, msg->imu.orientation.z);
}

void IKSolverNode::publishJointTrajectory()
{
    // Create the message to be published.
    trajectory_msgs::msg::JointTrajectory::SharedPtr joint_trajectory_msg = std::make_shared<trajectory_msgs::msg::JointTrajectory>();
    joint_trajectory_msg->header.stamp = this->now();

    // Alphabetize the vector of joint names according to the alphabetical joint indices.
    joint_trajectory_msg->joint_names = m_joint_names;

    // Calculate the desired joint velocities.
    Eigen::VectorXd desired_joint_velocities;
    desired_joint_velocities.noalias()
        = (m_desired_joint_positions - Eigen::Map<const Eigen::VectorXd>(m_actual_joint_positions.data(), m_actual_joint_positions.size())) / m_state_estimator_time_offset;

    // // Publish the previous joint trajectory point.
    // joint_trajectory_msg->points.push_back(m_joint_trajectory_point_prev);

    // Create desired trajectory point.
    trajectory_msgs::msg::JointTrajectoryPoint::SharedPtr joint_trajectory_point_desired = std::make_shared<trajectory_msgs::msg::JointTrajectoryPoint>();
    joint_trajectory_point_desired->positions = std::vector<double>(
        m_desired_joint_positions.data(), m_desired_joint_positions.data() + m_desired_joint_positions.size());
    joint_trajectory_point_desired->velocities = std::vector<double>(
        desired_joint_velocities.data(), desired_joint_velocities.data() + desired_joint_velocities.size());
    joint_trajectory_point_desired->accelerations = createZeroVector();
    joint_trajectory_point_desired->effort = createZeroVector();
    joint_trajectory_point_desired->time_from_start.sec = 0;
    joint_trajectory_point_desired->time_from_start.nanosec = m_joint_trajectory_controller_period;
    joint_trajectory_msg->points.push_back(*joint_trajectory_point_desired);

    // Publish the message.
    m_joint_trajectory_pub->publish(*joint_trajectory_msg);

    // // Update the previous joint trajectory point.
    // updatePreviousJointTrajectoryPoint(*joint_trajectory_point_desired);
}

void IKSolverNode::publishDesiredJointPositions()
{
    std_msgs::msg::Float64MultiArray desired_joint_positions_msg;
    std::vector<double> desired_joint_positions = std::vector<double>(
        m_desired_joint_positions.data(), m_desired_joint_positions.data() + m_desired_joint_positions.size());
    for (const auto& idx : m_alphabetical_joint_indices) {
        // RCLCPP_INFO(this->get_logger(), "Joint index: %d", idx);
        desired_joint_positions_msg.data.push_back(desired_joint_positions[idx]);
    }
    m_desired_joint_positions_pub->publish(desired_joint_positions_msg);
}

void IKSolverNode::solveInverseKinematics(const rclcpp::Time& start_time)
{
    uint32_t iteration = 0;
    double best_error = 1e9;
    
    do {
        m_desired_joint_velocities = m_ik_solver->solveInverseKinematics();
        m_desired_joint_positions = m_ik_solver->integrateJointVelocities();
        best_error = m_ik_solver->getTasksError();

        if (best_error <= m_convergence_threshold) {
            RCLCPP_DEBUG_THROTTLE(this->get_logger(), *this->get_clock(), 2000, "Convergence reached.");
            break;
        }
        iteration++;
    } while (isWithinTimeWindow(start_time) && isWithinMaxIterations(iteration));
    RCLCPP_DEBUG_THROTTLE(
        this->get_logger(), *get_clock(), 1000, "Iteration: %d, Error norm: %f", iteration, best_error);

    // Publish the IK status.
    march_shared_msgs::msg::IksStatus iks_status_msg = m_ik_solver->getIKStatus();
    iks_status_msg.header.stamp = this->now();
    iks_status_msg.iteration = iteration;
    m_iks_status_pub->publish(iks_status_msg);
}

void IKSolverNode::updatePreviousJointTrajectoryPoint(
    const trajectory_msgs::msg::JointTrajectoryPoint& joint_trajectory_point)
{
    m_joint_trajectory_point_prev = joint_trajectory_point;
    m_joint_trajectory_point_prev.time_from_start.sec = 0;
    m_joint_trajectory_point_prev.time_from_start.nanosec = 0;
}

void IKSolverNode::alphabetizeJointTrajectory(const trajectory_msgs::msg::JointTrajectoryPoint::SharedPtr msg)
{
    // Alphabetize the desired joint positions and velocities according to the joint names.
    std::vector<double> desired_joint_positions = msg->positions;
    std::vector<double> desired_joint_velocities = msg->velocities;

    // Sort the desired joint positions and velocities in the message according to the alphabetical joint indices.
    for (unsigned long int i = 0; i < m_joint_names.size(); i++) {
        msg->positions[i] = desired_joint_positions[m_alphabetical_joint_indices[i]];
        msg->velocities[i] = desired_joint_velocities[m_alphabetical_joint_indices[i]];
    }
}

void IKSolverNode::configureIKSolverParameters()
{
    declare_parameter("state_estimator_time_offset", 0.05);
    declare_parameter("joint_trajectory_controller_period", 0.05);
    declare_parameter("convergence_threshold", 0.0005);
    declare_parameter("max_iterations", 10);
    declare_parameter("integral_dt", 0.01);
    declare_parameter("joint.names", std::vector<std::string>());
    declare_parameter("joint.active", std::vector<bool>());
    declare_parameter("joint.limits.positions.upper", std::vector<double>());
    declare_parameter("joint.limits.positions.lower", std::vector<double>());
    declare_parameter("joint.limits.velocities.upper", std::vector<double>());
    declare_parameter("joint.limits.velocities.lower", std::vector<double>());
    declare_parameter("joint.limits.positions.soft", 0.0);

    m_state_estimator_time_offset = get_parameter("state_estimator_time_offset").as_double();
    m_convergence_threshold = get_parameter("convergence_threshold").as_double();
    m_max_iterations = get_parameter("max_iterations").as_int();
    m_joint_names = get_parameter("joint.names").as_string_array();
    m_ik_solver->setDt(get_parameter("integral_dt").as_double());

    // Convert double (in seconds) to uint64_t in (nanoseconds).
    double joint_trajectory_controller_period = get_parameter("joint_trajectory_controller_period").as_double();
    m_joint_trajectory_controller_period = (uint64_t)(joint_trajectory_controller_period * 1e9);

    std::vector<double> joint_position_limits_upper = get_parameter("joint.limits.positions.upper").as_double_array();
    std::vector<double> joint_position_limits_lower = get_parameter("joint.limits.positions.lower").as_double_array();
    std::vector<double> joint_velocity_limits_upper = get_parameter("joint.limits.velocities.upper").as_double_array();
    std::vector<double> joint_velocity_limits_lower = get_parameter("joint.limits.velocities.lower").as_double_array();

    // Apply soft limits to the joint position limits.
    double soft_limit = get_parameter("joint.limits.positions.soft").as_double();
    if (soft_limit < 0.0) {
        RCLCPP_WARN(this->get_logger(), "Soft limit must be greater than or equal to zero. Setting to zero.");
        soft_limit = 0.0;
    }
    for (unsigned long int i = 0; i < m_joint_names.size(); i++) {
        joint_position_limits_upper[i] -= soft_limit;
        joint_position_limits_lower[i] += soft_limit;
    }

    // Set the joint positions and velocities limits in the IK solver.
    m_ik_solver->setJointConfigurations(m_joint_names, 
        joint_position_limits_lower, joint_position_limits_upper,
        joint_velocity_limits_lower, joint_velocity_limits_upper);

    // Get an array of active joints and store the active joint names.
    std::vector<bool> joint_active = get_parameter("joint.active").as_bool_array();
    std::vector<std::string> active_joint_names;
    for (unsigned long int i = 0; i < m_joint_names.size(); i++) {
        if (joint_active[i]) {
            active_joint_names.push_back(m_joint_names[i]);
            RCLCPP_INFO(this->get_logger(), "Active joint: %s", m_joint_names[i].c_str());
        }
    }

    // Store the joint indices in alphabetical order according to the total joint names.
    m_alphabetical_joint_indices.clear();
    m_alphabetical_joint_indices.resize(m_joint_names.size());
    std::iota(m_alphabetical_joint_indices.begin(), m_alphabetical_joint_indices.end(), 0);
    std::sort(m_alphabetical_joint_indices.begin(), m_alphabetical_joint_indices.end(),
        [&](const unsigned int& a, const unsigned int& b) {
            return m_joint_names[a] < m_joint_names[b];
        });

    // Filter the joint indices according to the active joint names.
    m_alphabetical_joint_indices.erase(
        std::remove_if(m_alphabetical_joint_indices.begin(), m_alphabetical_joint_indices.end(),
            [&](const unsigned int& idx) {
                return std::find(active_joint_names.begin(), active_joint_names.end(), m_joint_names[idx]) == active_joint_names.end();
            }),
        m_alphabetical_joint_indices.end());
    
    // Create the alphabetical joint names, and print the joint indices and names.
    m_joint_names_alphabetical.clear();
    RCLCPP_INFO(this->get_logger(), "Alphabetical joint indices:");
    for (const auto& joint_index : m_alphabetical_joint_indices) {
        m_joint_names_alphabetical.push_back(m_joint_names[joint_index]);
        RCLCPP_INFO(this->get_logger(), "Joint index: %d, Joint name: %s", joint_index, m_joint_names[joint_index].c_str());
    }
}

void IKSolverNode::configureTasksParameters()
{
    declare_parameter("task_names", std::vector<std::string>());
    std::vector<std::string> task_names = get_parameter("task_names").as_string_array();
    m_ik_solver->setTaskNames(task_names);

    for (const auto& task_name : task_names) {
        RCLCPP_INFO(this->get_logger(), "Configuring task name: %s", task_name.c_str());
        declare_parameter(task_name + ".reference_frame", "body");
        declare_parameter(task_name + ".joint_indices", std::vector<long int>());
        declare_parameter(task_name + ".m", 0);
        declare_parameter(task_name + ".n", 0);
        declare_parameter(task_name + ".kp", std::vector<double>());
        declare_parameter(task_name + ".kd", std::vector<double>());
        declare_parameter(task_name + ".ki", std::vector<double>());
        declare_parameter(task_name + ".damp_coeff", 0.0);

        std::string reference_frame = get_parameter(task_name + ".reference_frame").as_string();
        std::vector<long int> joint_indices = get_parameter(task_name + ".joint_indices").as_integer_array();
        long unsigned int task_dim = get_parameter(task_name + ".m").as_int();
        long unsigned int workspace_dim = get_parameter(task_name + ".n").as_int();
        std::vector<double> kp = get_parameter(task_name + ".kp").as_double_array();
        std::vector<double> kd = get_parameter(task_name + ".kd").as_double_array();
        std::vector<double> ki = get_parameter(task_name + ".ki").as_double_array();
        double damp_coeff = get_parameter(task_name + ".damp_coeff").as_double();

        // Convert the joint indices to int.
        std::vector<int> joint_indices_int(joint_indices.begin(), joint_indices.end());
        for (const auto& joint_index : joint_indices_int) {
            RCLCPP_INFO(this->get_logger(), "Joint index: %d", joint_index);
        }
        m_ik_solver->createTask(task_name, reference_frame, joint_indices_int, task_dim, workspace_dim, kp, kd, ki, damp_coeff);
    }
}

void IKSolverNode::configureIKSolutions()
{
    m_joint_trajectory_point_prev = trajectory_msgs::msg::JointTrajectoryPoint();
    m_joint_trajectory_point_prev.positions = createZeroVector();
    m_joint_trajectory_point_prev.velocities = createZeroVector();
    m_joint_trajectory_point_prev.accelerations = createZeroVector();
    m_joint_trajectory_point_prev.effort = createZeroVector();
    m_joint_trajectory_point_prev.time_from_start.sec = 0;
    m_joint_trajectory_point_prev.time_from_start.nanosec = 0;

    m_desired_joint_positions = Eigen::VectorXd::Zero(m_joint_names.size());
    m_desired_joint_velocities = Eigen::VectorXd::Zero(m_joint_names.size());
}

bool IKSolverNode::isWithinTimeWindow(const rclcpp::Time& time_stamp)
{
    return (this->now() - time_stamp) < rclcpp::Duration::from_seconds(m_state_estimator_time_offset);
}

bool IKSolverNode::isWithinMaxIterations(const unsigned int& iterations)
{
    return iterations < m_max_iterations;
}

std::vector<double> IKSolverNode::createZeroVector()
{
    std::vector<double> zero_vector(m_joint_names.size(), 0.0);
    return zero_vector;
}

int main(int argc, char** argv)
{
    Eigen::initParallel();
    rclcpp::init(argc, argv);
    rclcpp::spin(std::make_shared<IKSolverNode>());
    rclcpp::shutdown();
    return 0;
}<|MERGE_RESOLUTION|>--- conflicted
+++ resolved
@@ -37,12 +37,8 @@
         "state_estimation/state", rclcpp::SensorDataQoS(),
         std::bind(&IKSolverNode::stateEstimationCallback, this, std::placeholders::_1), m_subscription_options);
     m_joint_trajectory_pub = this->create_publisher<trajectory_msgs::msg::JointTrajectory>(
-<<<<<<< HEAD
         "ik_solver/joint_trajectory", 10);
-=======
-        "joint_trajectory_controller/joint_trajectory", 10);
     m_iks_status_pub = this->create_publisher<march_shared_msgs::msg::IksStatus>("ik_solver/status", 10);
->>>>>>> dfa3b7f8
     m_desired_joint_positions_pub = this->create_publisher<std_msgs::msg::Float64MultiArray>("march_joint_position_controller/commands", 10);
 
     RCLCPP_DEBUG(this->get_logger(), "IKSolverNode has been started.");
@@ -61,19 +57,15 @@
 
 void IKSolverNode::iksFootPositionsCallback(const march_shared_msgs::msg::IksFootPositions::SharedPtr msg)
 {
-<<<<<<< HEAD
     /*
         Big TODO: Expand the stack of tasks
         - Separate Y-motion from "motion" task and create a new task for it.
             - This will allow the robot to stick to the desired Y-motion while the "motion" task is being solved.
     */
-=======
     std::vector<std::string> task_names = m_ik_solver->getTaskNames();
-
     if (task_names.empty()) {
         return;
     }
->>>>>>> dfa3b7f8
 
     // Vectorizing the desired tasks.
     std::unordered_map<std::string, Eigen::VectorXd> desired_tasks;
