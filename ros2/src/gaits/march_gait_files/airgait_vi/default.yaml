--- conflicted
+++ resolved
@@ -99,34 +99,8 @@
 
 dynamic_edge_gaits:
   ramp_down:
-<<<<<<< HEAD
     start_is_dynamic: false
     final_is_dynamic: true
-    left_close: MVI_rampdown_leftclose_flat_v4
-    left_open: MVI_rampdown_leftopen_flat_v4
-    left_swing: MVI_rampdown_leftswing_flat_v4
-    right_close: MVI_rampdown_rightclose_flat_v4
-    right_open: MVI_rampdown_rightopen_flat_v4
-    right_swing: MVI_rampdown_rightswing_flat_v4
-
-  ramp_down_single_step:
-    start_is_dynamic: true
-    final_is_dynamic: true
-    left_close: MVI_rampdown_singlestep_leftclose_flat_v4
-    right_open: MVI_rampdown_singlestep_rightopen_flat_v4
-
-  ramp_down_start_single_step:
-    start_is_dynamic: false
-    final_is_dynamic: true
-    left_close: MVI_rampdown_startsinglestep_leftclose_flat_v4
-    right_open: MVI_rampdown_startsinglestep_rightopen_flat_v4
-
-  ramp_down_last_step:
-    start_is_dynamic: true
-    final_is_dynamic: false
-    left_close: MVI_rampdownlaststep_leftclose_flat_v1
-    right_open: MVI_rampdownlaststep_rightopen_flat_v1
-=======
     left_close: MVI_rampdown_leftclose_steep_v4
     left_open: MVI_rampdown_leftopen_steep_v4
     left_swing: MVI_rampdown_leftswing_steep_v4
@@ -135,17 +109,22 @@
     right_swing: MVI_rampdown_rightswing_steep_v4
 
   ramp_down_single_step:
+    start_is_dynamic: true
+    final_is_dynamic: true
     left_close: MVI_rampdown_singlestep_leftclose_steep_v4
     right_open: MVI_rampdown_singlestep_rightopen_steep_v4
 
   ramp_down_start_single_step:
+    start_is_dynamic: false
+    final_is_dynamic: true
     left_close: MVI_rampdown_startsinglestep_leftclose_steep_v4
     right_open: MVI_rampdown_startsinglestep_rightopen_steep_v4
 
   ramp_down_last_step:
+    start_is_dynamic: true
+    final_is_dynamic: false
     left_close: MVI_rampdownlaststep_leftclose_steep_v2
     right_open: MVI_rampdownlaststep_rightopen_steep_v2
->>>>>>> 5fc8b064
 
 positions:
   stand:
