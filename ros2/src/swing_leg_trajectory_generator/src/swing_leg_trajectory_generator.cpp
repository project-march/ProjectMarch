//
// Created by march on 8-3-23.
//

#include "swing_leg_trajectory_generator/swing_leg_trajectory_generator.hpp"
#include <math.h>

using Point = geometry_msgs::msg::Point;
using Pose = geometry_msgs::msg::Pose;

SwingLegTrajectoryGenerator::SwingLegTrajectoryGenerator()
{
    m_curve = BezierCurve();
<<<<<<< HEAD
    auto start_point = Point();
    start_point.x = 0.0;
    start_point.y = 0.0;
    start_point.z = 0.0;

    auto left_point = Point();
    left_point.x = 0.025;
    left_point.y = 0.0;
    left_point.z = 0.1;

    auto right_point = Point();
    right_point.x = 0.075;
    right_point.y = 0.0;
    right_point.z = 0.1;

    auto end_point = Point();
    end_point.x = 0.1;
    end_point.y = 0.0;
    end_point.z = 0.0;

    m_curve.points.push_back(start_point);
    m_curve.points.push_back(left_point);
    m_curve.points.push_back(right_point);
    m_curve.points.push_back(end_point);

    m_curve.point_amount = 50; // Based on the shooting nodes in the  ZMP_MPC, that fit in one step.
    m_step_length = 0.1;

    // Generate the trajectory for the first time
    generate_trajectory();
=======
    m_curve.point_amount = 75; // Based on the shooting nodes in the  ZMP_MPC, that fit in one step.
    m_step_length = 0.2;
>>>>>>> 15bae68f
}

void SwingLegTrajectoryGenerator::generate_trajectory()
{
    geometry_msgs::msg::PoseArray trajectory;
    double step_size = 1.0 / m_curve.point_amount;
    for (double i = 0.0; i <= 1.0; i += step_size) {
        geometry_msgs::msg::Pose pose;
        auto points = m_curve.points;
        pose.position = get_point(points, i);
        trajectory.poses.push_back(pose);
    }
    m_curve.trajectory = trajectory;
}

Point SwingLegTrajectoryGenerator::get_point(std::vector<Point> points, double t)
{
    Point point;
    if (points.size() == 1) {
        return points.at(0);
    } else {
        auto point1 = get_point({ points.begin(), points.end() - 1 }, t);
        auto point2 = get_point({ points.begin() + 1, points.end() }, t);
        double nt = 1. - t;
        point.x = nt * point1.x + t * point2.x;
        point.y = nt * point1.y + t * point2.y;
        point.z = nt * point1.z + t * point2.z;
        return point;
    }
}

void SwingLegTrajectoryGenerator::update_points(std::vector<Point> points, double step_length)
{
    double scalar = step_length / points.back().x;
    RCLCPP_INFO(rclcpp::get_logger("Is this nan?"), "step_length is: %f", step_length);
    RCLCPP_INFO(rclcpp::get_logger("Is this nan?"), "points.back().x is: %f", points.back().x);
    RCLCPP_INFO(rclcpp::get_logger("Is this nan?"), "scalar is: %f", scalar);
    for (auto& p : points) {
        p.x *= scalar;
        p.y *= scalar;
        p.z *= scalar;
        RCLCPP_INFO(rclcpp::get_logger("Is this nan?"), "p.x is: %f", p.x);
        RCLCPP_INFO(rclcpp::get_logger("Is this nan?"), "p.y is: %f", p.y);
        RCLCPP_INFO(rclcpp::get_logger("Is this nan?"), "p.z is: %f", p.z);
    }
    m_curve.points = points;
    m_step_length = step_length;
    generate_trajectory();
}

BezierCurve SwingLegTrajectoryGenerator::get_curve()
{
    return m_curve;
}

double SwingLegTrajectoryGenerator::get_step_length()
{
    return m_step_length;
}

void SwingLegTrajectoryGenerator::set_points(std::vector<Point> points)
{
    update_points(points, m_step_length);
}

void SwingLegTrajectoryGenerator::set_step_length(double step_length)
{
    RCLCPP_INFO(rclcpp::get_logger("Is set_step_length nan?"), "step_length: %f", step_length);
    update_points(m_curve.points, step_length);
}<|MERGE_RESOLUTION|>--- conflicted
+++ resolved
@@ -11,41 +11,8 @@
 SwingLegTrajectoryGenerator::SwingLegTrajectoryGenerator()
 {
     m_curve = BezierCurve();
-<<<<<<< HEAD
-    auto start_point = Point();
-    start_point.x = 0.0;
-    start_point.y = 0.0;
-    start_point.z = 0.0;
-
-    auto left_point = Point();
-    left_point.x = 0.025;
-    left_point.y = 0.0;
-    left_point.z = 0.1;
-
-    auto right_point = Point();
-    right_point.x = 0.075;
-    right_point.y = 0.0;
-    right_point.z = 0.1;
-
-    auto end_point = Point();
-    end_point.x = 0.1;
-    end_point.y = 0.0;
-    end_point.z = 0.0;
-
-    m_curve.points.push_back(start_point);
-    m_curve.points.push_back(left_point);
-    m_curve.points.push_back(right_point);
-    m_curve.points.push_back(end_point);
-
-    m_curve.point_amount = 50; // Based on the shooting nodes in the  ZMP_MPC, that fit in one step.
-    m_step_length = 0.1;
-
-    // Generate the trajectory for the first time
-    generate_trajectory();
-=======
     m_curve.point_amount = 75; // Based on the shooting nodes in the  ZMP_MPC, that fit in one step.
     m_step_length = 0.2;
->>>>>>> 15bae68f
 }
 
 void SwingLegTrajectoryGenerator::generate_trajectory()
@@ -80,16 +47,10 @@
 void SwingLegTrajectoryGenerator::update_points(std::vector<Point> points, double step_length)
 {
     double scalar = step_length / points.back().x;
-    RCLCPP_INFO(rclcpp::get_logger("Is this nan?"), "step_length is: %f", step_length);
-    RCLCPP_INFO(rclcpp::get_logger("Is this nan?"), "points.back().x is: %f", points.back().x);
-    RCLCPP_INFO(rclcpp::get_logger("Is this nan?"), "scalar is: %f", scalar);
     for (auto& p : points) {
         p.x *= scalar;
         p.y *= scalar;
         p.z *= scalar;
-        RCLCPP_INFO(rclcpp::get_logger("Is this nan?"), "p.x is: %f", p.x);
-        RCLCPP_INFO(rclcpp::get_logger("Is this nan?"), "p.y is: %f", p.y);
-        RCLCPP_INFO(rclcpp::get_logger("Is this nan?"), "p.z is: %f", p.z);
     }
     m_curve.points = points;
     m_step_length = step_length;
@@ -113,6 +74,5 @@
 
 void SwingLegTrajectoryGenerator::set_step_length(double step_length)
 {
-    RCLCPP_INFO(rclcpp::get_logger("Is set_step_length nan?"), "step_length: %f", step_length);
     update_points(m_curve.points, step_length);
 }