// Copyright 2019 Project March.
#ifndef MARCH4CPP__ETHERCATMASTER_H
#define MARCH4CPP__ETHERCATMASTER_H

#include <thread>  // NOLINT(build/c++11)

#include <march_hardware/Joint.h>

namespace march4cpp
{
class EthercatMaster
{
  std::string ifname;      // Network interface name, check ifconfig
  char IOmap[4096];        // Holds the mapping of the SOEM message
  int expectedWKC;         // Expected working counter
  std::thread EcatThread;  // Handler for parallel thread
<<<<<<< HEAD
  // TODO(Isha, Tim) remove double joint list (also in March4)
  std::vector<Joint> jointList;
=======

  std::unique_ptr<std::vector<Joint>> jointListPtr;
>>>>>>> 615ec77c
  int maxSlaveIndex;
  int ecatCycleTimems;

public:
  bool isOperational = false;  // Is SOEM in operational state

  explicit EthercatMaster(std::vector<Joint> *jointListPtr, std::string ifname, int maxSlaveIndex, int ecatCycleTime);

  void start();
  void stop();

  // Parallel thread
  void ethercatLoop();

  void sendProcessData();

  int receiveProcessData();

  void monitorSlaveConnection();
};

}  // namespace march4cpp
#endif<|MERGE_RESOLUTION|>--- conflicted
+++ resolved
@@ -14,13 +14,8 @@
   char IOmap[4096];        // Holds the mapping of the SOEM message
   int expectedWKC;         // Expected working counter
   std::thread EcatThread;  // Handler for parallel thread
-<<<<<<< HEAD
-  // TODO(Isha, Tim) remove double joint list (also in March4)
-  std::vector<Joint> jointList;
-=======
 
   std::unique_ptr<std::vector<Joint>> jointListPtr;
->>>>>>> 615ec77c
   int maxSlaveIndex;
   int ecatCycleTimems;
 
