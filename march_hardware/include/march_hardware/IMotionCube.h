--- conflicted
+++ resolved
@@ -14,6 +14,7 @@
 #include <memory>
 #include <unordered_map>
 #include <string>
+#include <sstream>
 
 namespace march
 {
@@ -99,10 +100,6 @@
   void mapMisoPDOs();
   void mapMosiPDOs();
   void writeInitialSettings(uint8_t cycle_time);
-<<<<<<< HEAD
-  uint32_t computeSWCheckSum(int& start_address, int& end_address);
-  int DownloadSetupToDrive();
-=======
   /**
    * This method uses the sw_stream private variable to calculate the sum of all the numbers (delimited by \n) until
    * the first empty line. This is also how the imc computes its checksums on the drive. For the acquisition of that
@@ -112,7 +109,7 @@
    * checksum.
    */
   uint32_t computeSWCheckSum(int& start_address, int& end_address);
->>>>>>> 10ac78ca
+  int DownloadSetupToDrive();
 
   // Use of smart pointers are necessary here to make dependency injection
   // possible and thus allow for mocking the encoders. A unique pointer is
