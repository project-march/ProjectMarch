--- conflicted
+++ resolved
@@ -11,15 +11,8 @@
 #include <string>
 #include <vector>
 
-<<<<<<< HEAD
-=======
-#include "march_shared_msgs/srv/get_node_jacobian.hpp"
-#include "march_shared_msgs/srv/get_node_position.hpp"
-#include "geometry_msgs/msg/quaternion.hpp"
-#include "rclcpp/rclcpp.hpp"
 #include "march_shared_msgs/msg/iks_task_status.hpp"
 
->>>>>>> dfa3b7f8
 #include <eigen3/Eigen/Core>
 #include <eigen3/Eigen/Dense>
 #include <eigen3/Eigen/Geometry>
@@ -47,23 +40,14 @@
     inline unsigned int getTaskM() const { return m_task_m; }
     inline unsigned int getTaskN() const { return m_task_n; }
     double getErrorNorm() const;
-<<<<<<< HEAD
+    std::vector<double> getError() const;
+    march_shared_msgs::msg::IksTaskStatus getTaskStatus() const;
+    Eigen::MatrixXd getNullspaceProjection() const;
     inline Eigen::VectorXd getDesiredTask() const { return m_desired_task; }
-    Eigen::MatrixXd getNullspaceProjection() const;
     inline Eigen::MatrixXd getJacobian() const { return m_jacobian; }
     inline Eigen::MatrixXd getJacobianInverse() const { return m_jacobian_inverse; }
     inline const std::vector<std::string>* getJointNamesPtr() const { return m_joint_names_ptr; }
     inline const Eigen::VectorXd* getCurrentJointPositionsPtr() const { return m_current_joint_positions_ptr; }
-=======
-    std::vector<double> getError() const;
-    Eigen::VectorXd getDesiredTask() const;
-    Eigen::MatrixXd getNullspaceProjection() const;
-    Eigen::MatrixXd getJacobian() const;
-    Eigen::MatrixXd getJacobianInverse() const;
-    const std::vector<std::string>* getJointNamesPtr() const;
-    const Eigen::VectorXd* getCurrentJointPositionsPtr() const;
-    march_shared_msgs::msg::IksTaskStatus getTaskStatus() const;
->>>>>>> dfa3b7f8
 
     void setTaskName(const std::string& task_name);
     inline void setJointIndices(const std::vector<int>& joint_indices) { m_joint_indices = joint_indices; }
@@ -92,10 +76,7 @@
     std::vector<std::string> m_node_names;
     unsigned int m_task_m;
     unsigned int m_task_n;
-<<<<<<< HEAD
     std::vector<int> m_joint_indices;
-=======
->>>>>>> dfa3b7f8
     bool m_unit_test = false;
 
     std::vector<std::string>* m_joint_names_ptr;
