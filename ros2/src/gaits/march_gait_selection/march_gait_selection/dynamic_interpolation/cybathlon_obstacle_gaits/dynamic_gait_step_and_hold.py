"""Author: Marten Haitjema, MVII."""

from typing import Union
from rclpy.node import Node
from sensor_msgs.msg import JointState

<<<<<<< HEAD
from march_gait_selection.dynamic_interpolation.camera_point_handlers.camera_points_handler import CameraPointsHandler
from march_gait_selection.dynamic_interpolation.camera_point_handlers.simulated_points_handler import (
    SimulatedPointsHandler,
)
=======
from march_gait_selection.dynamic_interpolation.point_handlers.point_handler import PointHandler
>>>>>>> 2881d3db
from march_gait_selection.dynamic_interpolation.trajectory_command_factories.trajectory_command_factory_step_and_hold import (
    TrajectoryCommandFactoryStepAndHold,
)
from march_gait_selection.dynamic_interpolation.gaits.dynamic_gait_step_and_close import DynamicGaitStepAndClose
from march_gait_selection.state_machine.gait_update import GaitUpdate

from march_utility.utilities.node_utils import DEFAULT_HISTORY_DEPTH
from march_utility.utilities.utility_functions import (
    STEPPING_STONES_END_POSITION_RIGHT,
    STEPPING_STONES_END_POSITION_LEFT,
)

from march_shared_msgs.msg import GaitInstruction


class DynamicGaitStepAndHold(DynamicGaitStepAndClose):
    """Class for stepping to a hold position firstly, and to the desired position secondly."""

    _use_position_queue: bool

<<<<<<< HEAD
    def __init__(self, name: str, node: Node, points_handler: Union[SimulatedPointsHandler, CameraPointsHandler]):
        self.subgait_id = "right_swing"
        self.use_predetermined_foot_location = False
        self.start_from_left_side = False
        super().__init__(name, node, points_handler)
        self.trajectory_command_factory = TrajectoryCommandFactoryStepAndHold(self, self._points_handler)
=======
    def __init__(self, name: str, node: Node, point_handler: PointHandler):
        self.subgait_id = "right_swing"
        self.use_predetermined_foot_location = False
        self.start_from_left_side = False
        super().__init__(name, node, point_handler)
        self.trajectory_command_factory = TrajectoryCommandFactoryStepAndHold(self, self._point_handler)
>>>>>>> 2881d3db
        self._logger = node.get_logger().get_child(__class__.__name__)
        self.gait_name = name

        self.node.create_subscription(
            JointState,
            "/march/close/final_position",
            self._update_start_position_idle_state,
            DEFAULT_HISTORY_DEPTH,
        )
        self._final_position_pub = self.node.create_publisher(
            JointState,
            "/march/step_and_hold/final_position",
            DEFAULT_HISTORY_DEPTH,
        )

    @property
    def requires_dynamic_stop(self) -> bool:
        """Return whether this gait needs a dynamic stop.

        This means that the gait does not end in home_stand, but in another random (dynamic) position.
        """
        return True

    def _reset(self) -> None:
        """Reset all attributes of the gait."""
        self._should_stop = False
        self._end = False

        self._start_time_next_command = None
        self._current_time = None

        self._next_command = None
        self._has_gait_started = False

        self._scheduled_early = False

        if (
            self.start_position_all_joints == self.home_stand_position_all_joints and not self.start_from_left_side
        ) or (self.start_position_all_joints == STEPPING_STONES_END_POSITION_RIGHT):
            self.subgait_id = "right_swing"
        elif self.start_position_all_joints == STEPPING_STONES_END_POSITION_LEFT:
            self.subgait_id = "left_swing"
        else:
            self.subgait_id = "left_swing"

    def _update_state_machine(self) -> GaitUpdate:
        """Update the state machine that the new subgait has begun. Also updates time stamps for the next subgait.

        Returns:
            GaitUpdate: a GaitUpdate for the state machine
        """
        self._final_position_pub.publish(
            JointState(position=self.trajectory_command_factory.dynamic_step.get_final_position().values())
        )
        if self._next_command is None:
            return GaitUpdate.finished()

        self._update_time_stamps(self._next_command.duration)
        self._scheduled_early = False

        return GaitUpdate.subgait_updated()

    def _callback_force_unknown(self, msg: GaitInstruction) -> None:
        """Reset start position to home stand after force unknown.

        Args:
            msg (GaitInstruction): message containing a gait_instruction from the IPD
        """
        if msg.type == GaitInstruction.UNKNOWN:
            self._set_start_position_to_home_stand()
            self.use_predetermined_foot_location = False
            self.subgait_id = "right_swing"
            self.trajectory_command_factory.set_trajectory_failed_false()<|MERGE_RESOLUTION|>--- conflicted
+++ resolved
@@ -1,17 +1,9 @@
 """Author: Marten Haitjema, MVII."""
 
-from typing import Union
 from rclpy.node import Node
 from sensor_msgs.msg import JointState
 
-<<<<<<< HEAD
-from march_gait_selection.dynamic_interpolation.camera_point_handlers.camera_points_handler import CameraPointsHandler
-from march_gait_selection.dynamic_interpolation.camera_point_handlers.simulated_points_handler import (
-    SimulatedPointsHandler,
-)
-=======
 from march_gait_selection.dynamic_interpolation.point_handlers.point_handler import PointHandler
->>>>>>> 2881d3db
 from march_gait_selection.dynamic_interpolation.trajectory_command_factories.trajectory_command_factory_step_and_hold import (
     TrajectoryCommandFactoryStepAndHold,
 )
@@ -32,21 +24,12 @@
 
     _use_position_queue: bool
 
-<<<<<<< HEAD
-    def __init__(self, name: str, node: Node, points_handler: Union[SimulatedPointsHandler, CameraPointsHandler]):
-        self.subgait_id = "right_swing"
-        self.use_predetermined_foot_location = False
-        self.start_from_left_side = False
-        super().__init__(name, node, points_handler)
-        self.trajectory_command_factory = TrajectoryCommandFactoryStepAndHold(self, self._points_handler)
-=======
     def __init__(self, name: str, node: Node, point_handler: PointHandler):
         self.subgait_id = "right_swing"
         self.use_predetermined_foot_location = False
         self.start_from_left_side = False
         super().__init__(name, node, point_handler)
         self.trajectory_command_factory = TrajectoryCommandFactoryStepAndHold(self, self._point_handler)
->>>>>>> 2881d3db
         self._logger = node.get_logger().get_child(__class__.__name__)
         self.gait_name = name
 
