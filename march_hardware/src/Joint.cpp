// Copyright 2019 Project March.
#include <ros/ros.h>

#include <bitset>
#include <memory>
#include <string>
#include <utility>

#include <march_hardware/error/motion_error.h>
#include <march_hardware/Joint.h>
#include <march_hardware/error/hardware_exception.h>

namespace march
{
Joint::Joint(std::string name, int net_number) : name_(std::move(name)), net_number_(net_number)
{
}

Joint::Joint(std::string name, int net_number, bool allow_actuation, std::unique_ptr<IMotionCube> imc)
  : name_(std::move(name)), net_number_(net_number), allow_actuation_(allow_actuation), imc_(std::move(imc))
{
}

Joint::Joint(std::string name, int net_number, bool allow_actuation, std::unique_ptr<IMotionCube> imc,
             std::unique_ptr<TemperatureGES> temperature_ges)
  : name_(std::move(name))
  , net_number_(net_number)
  , allow_actuation_(allow_actuation)
  , imc_(std::move(imc))
  , temperature_ges_(std::move(temperature_ges))
{
}

void Joint::initialize(int cycle_time)
{
  if (this->hasIMotionCube())
  {
    this->imc_->writeInitialSDOs(cycle_time);
  }
  if (this->hasTemperatureGES())
  {
    this->temperature_ges_->writeInitialSDOs(cycle_time);
  }
}

void Joint::prepareActuation()
{
  if (!this->canActuate())
  {
    throw error::HardwareException(error::ErrorType::NOT_ALLOWED_TO_ACTUATE, "Failed to prepare joint %s for actuation",
                                   this->name_.c_str());
  }
  ROS_INFO("[%s] Preparing for actuation", this->name_.c_str());
  this->imc_->goToOperationEnabled();
  ROS_INFO("[%s] Successfully prepared for actuation", this->name_.c_str());
}

<<<<<<< HEAD
void Joint::resetIMotionCube()
{
  if (hasIMotionCube())
  {
    this->iMotionCube.resetIMotionCube();
  }
}

void Joint::actuateRad(double targetPositionRad)
=======
void Joint::actuateRad(double target_position)
>>>>>>> 03e2b158
{
  if (!this->canActuate())
  {
    throw error::HardwareException(error::ErrorType::NOT_ALLOWED_TO_ACTUATE, "Joint %s is not allowed to actuate",
                                   this->name_.c_str());
  }
  this->imc_->actuateRad(target_position);
}

double Joint::getAngleRadAbsolute()
{
  if (!this->hasIMotionCube())
  {
    ROS_WARN("[%s] Has no iMotionCube", this->name_.c_str());
    return -1;
  }
  return this->imc_->getAngleRadAbsolute();
}

double Joint::getAngleRadIncremental()
{
  if (!this->hasIMotionCube())
  {
    ROS_WARN("[%s] Has no iMotionCube", this->name_.c_str());
    return -1;
  }
  return this->imc_->getAngleRadIncremental();
}

double Joint::getAngleRadMostPrecise()
{
  if (!this->hasIMotionCube())
  {
    ROS_WARN("[%s] Has no iMotionCube", this->name_.c_str());
    return -1;
  }
  return this->imc_->getAngleRadMostPrecise();
}

void Joint::actuateTorque(int16_t target_torque)
{
  if (!this->canActuate())
  {
    throw error::HardwareException(error::ErrorType::NOT_ALLOWED_TO_ACTUATE, "Joint %s is not allowed to actuate",
                                   this->name_.c_str());
  }
  this->imc_->actuateTorque(target_torque);
}

int16_t Joint::getTorque()
{
  if (!this->hasIMotionCube())
  {
    ROS_WARN("[%s] Has no iMotionCube", this->name_.c_str());
    return -1;
  }
  return this->imc_->getTorque();
}

int32_t Joint::getAngleIUAbsolute()
{
  if (!this->hasIMotionCube())
  {
    ROS_WARN("[%s] Has no iMotionCube", this->name_.c_str());
    return -1;
  }
  return this->imc_->getAngleIUAbsolute();
}

int32_t Joint::getAngleIUIncremental()
{
  if (!this->hasIMotionCube())
  {
    ROS_WARN("[%s] Has no iMotionCube", this->name_.c_str());
    return -1;
  }
  return this->imc_->getAngleIUIncremental();
}

float Joint::getTemperature()
{
  if (!this->hasTemperatureGES())
  {
    ROS_WARN("[%s] Has no temperature sensor", this->name_.c_str());
    return -1.0;
  }
  return this->temperature_ges_->getTemperature();
}

IMotionCubeState Joint::getIMotionCubeState()
{
  IMotionCubeState states;

  std::bitset<16> statusWordBits = this->imc_->getStatusWord();
  states.statusWord = statusWordBits.to_string();
  std::bitset<16> detailedErrorBits = this->imc_->getDetailedError();
  states.detailedError = detailedErrorBits.to_string();
  std::bitset<16> motionErrorBits = this->imc_->getMotionError();
  states.motionError = motionErrorBits.to_string();

  states.state = IMCState(this->imc_->getStatusWord());
  states.detailedErrorDescription = error::parseDetailedError(this->imc_->getDetailedError());
  states.motionErrorDescription = error::parseMotionError(this->imc_->getMotionError());

  states.motorCurrent = this->imc_->getMotorCurrent();
  states.motorVoltage = this->imc_->getMotorVoltage();

  states.absoluteEncoderValue = this->imc_->getAngleIUAbsolute();
  states.incrementalEncoderValue = this->imc_->getAngleIUIncremental();

  return states;
}

void Joint::setAllowActuation(bool allow_actuation)
{
  this->allow_actuation_ = allow_actuation;
}

int Joint::getTemperatureGESSlaveIndex() const
{
  if (this->hasTemperatureGES())
  {
    return this->temperature_ges_->getSlaveIndex();
  }
  return -1;
}

int Joint::getIMotionCubeSlaveIndex() const
{
  if (this->hasIMotionCube())
  {
    return this->imc_->getSlaveIndex();
  }
  return -1;
}

int Joint::getNetNumber() const
{
  return this->net_number_;
}

std::string Joint::getName() const
{
  return this->name_;
}

bool Joint::hasIMotionCube() const
{
  return this->imc_ && this->imc_->getSlaveIndex() != -1;
}

bool Joint::hasTemperatureGES() const
{
  return this->temperature_ges_ && this->temperature_ges_->getSlaveIndex() != -1;
}

bool Joint::canActuate() const
{
  return this->allow_actuation_ && this->hasIMotionCube();
}

bool Joint::receivedDataUpdate()
{
  if (!this->hasIMotionCube())
  {
    return false;
  }
  // We assume that the motor voltage cannot remain precisely constant.
  float new_motor_volt = this->imc_->getMotorVoltage();
  bool data_updated = (new_motor_volt != this->previous_motor_volt_);
  this->previous_motor_volt_ = new_motor_volt;
  return data_updated;
}

ActuationMode Joint::getActuationMode() const
{
  return this->imc_->getActuationMode();
}

}  // namespace march<|MERGE_RESOLUTION|>--- conflicted
+++ resolved
@@ -55,7 +55,6 @@
   ROS_INFO("[%s] Successfully prepared for actuation", this->name_.c_str());
 }
 
-<<<<<<< HEAD
 void Joint::resetIMotionCube()
 {
   if (hasIMotionCube())
@@ -64,10 +63,8 @@
   }
 }
 
-void Joint::actuateRad(double targetPositionRad)
-=======
 void Joint::actuateRad(double target_position)
->>>>>>> 03e2b158
+
 {
   if (!this->canActuate())
   {
