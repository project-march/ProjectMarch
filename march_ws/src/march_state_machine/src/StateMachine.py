--- conflicted
+++ resolved
@@ -2,11 +2,6 @@
 import rospy
 import smach
 import smach_ros
-<<<<<<< HEAD
-from march_main.srv import Trigger
-
-=======
->>>>>>> 7b6a4ce4
 import launch_sm.launch_sm as launch_sm
 
 import time
