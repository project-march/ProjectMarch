--- conflicted
+++ resolved
@@ -35,7 +35,7 @@
     Eigen::VectorXd solveInverseKinematics();
     Eigen::VectorXd integrateJointVelocities();
 
-<<<<<<< HEAD
+    inline std::vector<std::string> getTaskNames() const { return m_task_names; };
     inline std::vector<double> getCurrentJointPositions() const { return std::vector<double>(m_current_joint_positions.data(), m_current_joint_positions.data() + m_current_joint_positions.size()); };
     inline std::vector<double> getCurrentJointVelocities() const { return std::vector<double>(m_current_joint_velocities.data(), m_current_joint_velocities.data() + m_current_joint_velocities.size()); };
     inline std::vector<double> getDesiredJointVelocities() const { return std::vector<double>(m_desired_joint_velocities.data(), m_desired_joint_velocities.data() + m_desired_joint_velocities.size()); };
@@ -46,14 +46,13 @@
         }
         return error;
     };
-=======
-    std::vector<std::string> getTaskNames() const;
-    std::vector<double> getCurrentJointPositions() const;
-    std::vector<double> getCurrentJointVelocities() const;
-    std::vector<double> getDesiredJointVelocities() const;
-    double getTasksError() const;
-    march_shared_msgs::msg::IksStatus getIKStatus() const;
->>>>>>> dfa3b7f8
+    inline march_shared_msgs::msg::IksStatus getIKStatus() const {
+        march_shared_msgs::msg::IksStatus iks_status;
+        for (const auto& task_name : m_task_names) {
+            iks_status.tasks.push_back(m_task_map.at(task_name)->getTaskStatus());
+        }
+        return iks_status;
+    }
 
     inline void setDt(const double& dt) { m_dt = dt; };
     inline void setTaskNames(const std::vector<std::string>& task_names) { m_task_names = task_names; };
