--- conflicted
+++ resolved
@@ -1,10 +1,7 @@
 // Copyright 2019 Project March.
 #include <march_safety/TemperatureSafety.h>
-<<<<<<< HEAD
-=======
 #include <march_shared_resources/TopicNames.h>
 #include <march_shared_resources/Sound.h>
->>>>>>> e53eab24
 
 TemperatureSafety::TemperatureSafety(ros::Publisher* error_publisher, ros::Publisher* sound_publisher,
                                      ros::NodeHandle n)
