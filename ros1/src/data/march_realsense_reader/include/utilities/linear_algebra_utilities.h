#ifndef MARCH_LINEAR_ALGEBRA_UTILITIES_H
#define MARCH_LINEAR_ALGEBRA_UTILITIES_H

<<<<<<< HEAD
#include <pcl/point_types.h>
#include <math.h>

namespace linear_algebra_utilities
{
  // Calculate a dot product of two vectors
  template<typename T>
  T dotProductVector(std::vector<T> vector1, std::vector<T> vector2)
  {
    return vector1[0] * vector2[0] +
           vector1[1] * vector2[1] +
           vector1[2] * vector2[2];
  }

  // Calculate a dot product of two objects with x, y and z attributes
  template<typename T>
  double dotProductPoint(T point1, T point2)
  {
    return point1.x * point2.x +
           point1.y * point2.y +
           point1.z * point2.z;
  }

  // Calculate the distance between two points
  template<typename T, typename Q>
  double distanceBetweenPoints(T point1, Q point2)
  {
    return sqrt(
        (point1.x - point2.x) * (point1.x - point2.x) +
        (point1.y - point2.y) * (point1.y - point2.y) +
        (point1.z - point2.z) * (point1.z - point2.z));
  }

  // Project a point to a line
  template<typename T>
  pcl::PointXYZ projectPointToLine(T point, pcl::ModelCoefficients::Ptr line_coefficients)
  {
    // The calculations only with pointXYZ types as pcl does the calculations
    pcl::PointXYZ point_to_project;
    point_to_project.x = point.x;
    point_to_project.y = point.y;
    point_to_project.z = point.z;

    // Interpreted as (x(t), y(t), z(t))^T = ([0], [1], [2])^T * t  + ([3], [4], [5])^T
    pcl::PointXYZ direction;
    direction.x = line_coefficients->values[0];
    direction.y = line_coefficients->values[1];
    direction.z = line_coefficients->values[2];

    pcl::PointXYZ position;
    position.x = line_coefficients->values[3];
    position.y = line_coefficients->values[4];
    position.z = line_coefficients->values[5];

    // Compute the projected point using dot products
    pcl::PointXYZ projected_point;
    projected_point.getArray3fMap() =
        (((point_to_project.getArray3fMap() - position.getArray3fMap()) * direction.getArray3fMap()).sum() /
          (direction.getArray3fMap() * direction.getArray3fMap()).sum()) *
           direction.getArray3fMap() + position.getArray3fMap();

    return projected_point;
  }

  // Calculate the distance between a point and a line
  template<typename T>
  double distancePointToLine(T point, pcl::ModelCoefficients::Ptr line_coefficients)
  {
    pcl::PointXYZ projected_point = projectPointToLine<T>(point, line_coefficients);
    return distanceBetweenPoints<T, pcl::PointXYZ>(point, projected_point);
  }
=======
namespace linear_algebra_utilities {
// Calculate a dot product of two vectors
template <typename T>
T dotProductVector(std::vector<T> vector1, std::vector<T> vector2)
{
    return vector1[0] * vector2[0] + vector1[1] * vector2[1]
        + vector1[2] * vector2[2];
}

// Calculate a dot product of two objects with x, y and z attributes
template <typename T> double dotProductPoint(T point1, T point2)
{
    return point1.z * point2.x + point1.y * point2.y + point1.z * point2.z;
>>>>>>> 51c6ca86
}
} // namespace linear_algebra_utilities

#endif // MARCH_LINEAR_ALGEBRA_UTILITIES_H<|MERGE_RESOLUTION|>--- conflicted
+++ resolved
@@ -1,7 +1,6 @@
 #ifndef MARCH_LINEAR_ALGEBRA_UTILITIES_H
 #define MARCH_LINEAR_ALGEBRA_UTILITIES_H
 
-<<<<<<< HEAD
 #include <pcl/point_types.h>
 #include <math.h>
 
@@ -73,22 +72,6 @@
     pcl::PointXYZ projected_point = projectPointToLine<T>(point, line_coefficients);
     return distanceBetweenPoints<T, pcl::PointXYZ>(point, projected_point);
   }
-=======
-namespace linear_algebra_utilities {
-// Calculate a dot product of two vectors
-template <typename T>
-T dotProductVector(std::vector<T> vector1, std::vector<T> vector2)
-{
-    return vector1[0] * vector2[0] + vector1[1] * vector2[1]
-        + vector1[2] * vector2[2];
-}
-
-// Calculate a dot product of two objects with x, y and z attributes
-template <typename T> double dotProductPoint(T point1, T point2)
-{
-    return point1.z * point2.x + point1.y * point2.y + point1.z * point2.z;
->>>>>>> 51c6ca86
-}
 } // namespace linear_algebra_utilities
 
 #endif // MARCH_LINEAR_ALGEBRA_UTILITIES_H