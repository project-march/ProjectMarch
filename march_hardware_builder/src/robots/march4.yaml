--- conflicted
+++ resolved
@@ -19,11 +19,7 @@
     netDriverByteOffsets:
       lowVoltageNetOnOff: 4
       highVoltageNetOnOff: 3
-<<<<<<< HEAD
       highVoltageNetEnableDisable: 2
-=======
-      allHighVoltageOnOff: 2
->>>>>>> 428ad67d
   joints:
     #    - right_hip_aa:
     #        allowActuation: false
