--- conflicted
+++ resolved
@@ -92,48 +92,26 @@
 
 TEST_F(AbsoluteEncoderTest, ZeroPositionRadToZeroPosition)
 {
-<<<<<<< HEAD
   ASSERT_EQ(this->encoder.toIU(0.0, true), this->zero_position);
-=======
-    ASSERT_EQ(this->encoder.fromRad(0.0), this->zero_position);
->>>>>>> 0f8fe76f
 }
 
 TEST_F(AbsoluteEncoderTest, CorrectFromRad)
 {
-<<<<<<< HEAD
   const double radians = 1.0;
   const int32_t expected = (radians * this->total_positions / (2 * M_PI)) + this->zero_position;
   ASSERT_EQ((int32_t) this->encoder.toIU(radians, true), expected);
-=======
-    const double radians = 1.0;
-    const int32_t expected
-        = (radians * this->total_positions / (2 * M_PI)) + this->zero_position;
-    ASSERT_EQ(this->encoder.fromRad(radians), expected);
->>>>>>> 0f8fe76f
 }
 
 TEST_F(AbsoluteEncoderTest, ZeroPositionToZeroRadians)
 {
-<<<<<<< HEAD
   ASSERT_DOUBLE_EQ(this->encoder.toRadians(this->zero_position, true), 0.0);
-=======
-    ASSERT_DOUBLE_EQ(this->encoder.toRad(this->zero_position), 0.0);
->>>>>>> 0f8fe76f
 }
 
 TEST_F(AbsoluteEncoderTest, CorrectToRad)
 {
-<<<<<<< HEAD
   const int32_t iu = 1.0;
   const double expected = (iu - this->zero_position) * 2 * M_PI / this->total_positions;
   ASSERT_EQ(this->encoder.toRadians(iu, true), expected);
-=======
-    const int32_t iu = 1.0;
-    const double expected
-        = (iu - this->zero_position) * 2 * M_PI / this->total_positions;
-    ASSERT_EQ(this->encoder.toRad(iu), expected);
->>>>>>> 0f8fe76f
 }
 
 INSTANTIATE_TEST_SUITE_P(ParameterizedLimits, TestEncoderParameterizedLimits,
