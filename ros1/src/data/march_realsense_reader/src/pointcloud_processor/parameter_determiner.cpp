#include "pointcloud_processor/parameter_determiner.h"
#include "march_shared_msgs/GaitParameters.h"
#include "pointcloud_processor/parameter_determiner.h"
#include "utilities/color_utilities.h"
#include "utilities/linear_algebra_utilities.h"
#include "utilities/output_utilities.h"
#include "utilities/realsense_category_utilities.h"
#include "yaml-cpp/yaml.h"
#include <cmath>
#include <ctime>
#include <pcl/filters/crop_hull.h>
#include <pcl/point_types.h>
#include <pcl_ros/point_cloud.h>
#include <ros/package.h>
#include <utility>

#define EPSILON 0.0001
#define DEBUG_MARKER_SIZE 0.03

using PointCloud2D = pcl::PointCloud<pcl::PointXY>;
using PointCloud = pcl::PointCloud<pcl::PointXYZ>;
using PointNormalCloud = pcl::PointCloud<pcl::PointNormal>;
using Normals = pcl::PointCloud<pcl::Normal>;
using Region = pcl::PointIndices;
using PlaneCoefficients = pcl::ModelCoefficients;
using LineCoefficients = pcl::ModelCoefficients;
using Hull = pcl::PointCloud<pcl::PointXYZ>;
using Polygon = std::vector<pcl::Vertices>;
using RegionVector = std::vector<Region>;
using PlaneCoefficientsVector = std::vector<PlaneCoefficients::Ptr>;
using HullVector = std::vector<Hull::Ptr>;
using PolygonVector = std::vector<Polygon>;
using GaitParameters = march_shared_msgs::GaitParameters;

ParameterDeterminer::ParameterDeterminer(bool debugging)
    : debugging_ { debugging }
{
}

// Construct a basic HullParameterDeterminer class
HullParameterDeterminer::HullParameterDeterminer(bool debugging)
    : ParameterDeterminer(debugging)
{
}

void HullParameterDeterminer::readParameters(
    march_realsense_reader::pointcloud_parametersConfig& config)
{
    number_of_optional_foot_locations
        = config.parameter_determiner_foot_locations;
    hull_dimension = config.hull_dimension;

    min_x_stairs_up
        = (float)config.parameter_determiner_stairs_up_locations_min_x;
    max_x_stairs_up
        = (float)config.parameter_determiner_stairs_up_locations_max_x;
    min_z_stairs_up
        = (float)config.parameter_determiner_stairs_up_locations_min_z;
    max_z_stairs_up
        = (float)config.parameter_determiner_stairs_up_locations_max_z;

    min_x_stairs_down
        = (float)config.parameter_determiner_stairs_down_locations_min_x;
    max_x_stairs_down
        = (float)config.parameter_determiner_stairs_down_locations_max_x;
    min_z_stairs_down
        = (float)config.parameter_determiner_stairs_down_locations_min_z;
    max_z_stairs_down
        = (float)config.parameter_determiner_stairs_down_locations_max_z;

    general_most_desirable_location_is_mid
        = config.parameter_determiner_most_desirable_loc_is_mid;
    general_most_desirable_location_is_small
        = config.parameter_determiner_most_desirable_loc_is_small;

    foot_length_back = (float)config.parameter_determiner_foot_length_back;
    foot_length_front = (float)config.parameter_determiner_foot_length_front;
    foot_width = (float)config.parameter_determiner_foot_width;
    hull_dimension = config.hull_dimension;

    ramp_max_search_area
        = (float)config.parameter_determiner_ramp_max_search_area;
    ramp_min_search_area
        = (float)config.parameter_determiner_ramp_min_search_area;

    x_flat_down = (float)config.parameter_determiner_ramp_x_flat_down;
    z_flat_down = (float)config.parameter_determiner_ramp_z_flat_down;
    x_steep_down = (float)config.parameter_determiner_ramp_x_steep_down;
    z_steep_down = (float)config.parameter_determiner_ramp_z_steep_down;

    x_flat_up = (float)config.parameter_determiner_ramp_x_flat_up;
    z_flat_up = (float)config.parameter_determiner_ramp_z_flat_up;
    x_steep_up = (float)config.parameter_determiner_ramp_x_steep_up;
    z_steep_up = (float)config.parameter_determiner_ramp_z_steep_up;

    y_location = (float)config.parameter_determiner_y_location;

    max_allowed_z_deviation_foot
        = (float)config.parameter_determiner_max_allowed_z_deviation_foot;
    max_distance_to_line
        = (float)config.parameter_determiner_ramp_max_distance_to_line;

    debugging_ = config.debug;
}

/** This function takes in a pointcloud with matching normals and
 * hulls, and turn this into a location where the foot can be placed,
 * from this location, gaits parameters are made. **/
bool HullParameterDeterminer::determineParameters(
    boost::shared_ptr<PlaneCoefficientsVector> const plane_coefficients_vector,
    boost::shared_ptr<HullVector> const hull_vector,
    boost::shared_ptr<PolygonVector> const polygon_vector,
    RealSenseCategory const realsense_category,
<<<<<<< HEAD
    boost::shared_ptr<GaitParameters> gait_parameters, std::string subgait_name)
=======
    boost::shared_ptr<GaitParameters> gait_parameters,
    std::string frame_id_to_transform_to)
>>>>>>> 929c3904
{
    time_t start_determine_parameters = clock();

    ROS_DEBUG("Determining parameters with hull parameter determiner");

    hull_vector_ = hull_vector;
    gait_parameters_ = gait_parameters;
    plane_coefficients_vector_ = plane_coefficients_vector;
    polygon_vector_ = polygon_vector;
    realsense_category_.emplace(realsense_category);
<<<<<<< HEAD
    subgait_name_ = subgait_name;
=======
    frame_id_to_transform_to_ = frame_id_to_transform_to;
>>>>>>> 929c3904
    // Initialize the optimal foot location at the origin and the gait
    // parameters at -1 in case the calculation fails
    optimal_foot_location = pcl::PointNormal();
    gait_parameters_->first_parameter = -1;
    gait_parameters_->second_parameter = -1;
    gait_parameters_->side_step_parameter = -1;

    // Since the parameter determining for e.g. ramp down is very similar to
    // ramp up set variables like the size a step on a flat ramp equal to the
    // relevant (up or down) value and continue treating ramp up and ramp down
    // the same
    initializeGaitDimensions();

    if (debugging_) {
        initializeDebugOutput();
        addDebugGaitInformation();
    }

    bool success = true;

    // Only calculate the gait parameters if an optimal foot location has been
    // found
    if (success &= getOptimalFootLocation()) {
        success &= getGaitParametersFromFootLocation();
    }

    if (debugging_) {
        addDebugMarkersToArray();
    }

    if (success) {
        ROS_DEBUG_STREAM("The optimal foot location is "
            << output_utilities::pointToString(optimal_foot_location)
            << "\n With corresponding parameters (size, height, side) ("
            << gait_parameters_->first_parameter << ", "
            << gait_parameters_->second_parameter << ", "
            << gait_parameters_->side_step_parameter << ") ");
    }

    time_t end_determine_parameters = clock();
    double time_taken
        = double(end_determine_parameters - start_determine_parameters)
        / double(CLOCKS_PER_SEC);
    ROS_DEBUG_STREAM("Time taken by the hull parameter determiner,   is : "
        << std::fixed << time_taken << std::setprecision(5) << " sec "
        << std::endl);

    return success;
};

void HullParameterDeterminer::initializeDebugOutput()
{
    visualization_msgs::MarkerArray debug_marker_array;

    int id = 0;
    foot_locations_to_try_marker_list = initializeMarkerListWithId(id);

    id = 1;
    possible_foot_locations_marker_list = initializeMarkerListWithId(id);

    id = 2;
    optimal_foot_location_marker = initializeMarkerListWithId(id);
    // Make the optimal foot location stand out more
    optimal_foot_location_marker.scale.x = DEBUG_MARKER_SIZE * 1.2;
    optimal_foot_location_marker.scale.y = DEBUG_MARKER_SIZE * 1.2;
    optimal_foot_location_marker.scale.z = DEBUG_MARKER_SIZE * 1.2;

    id = 3;
    gait_information_marker_list = initializeMarkerListWithId(id);
}

visualization_msgs::Marker HullParameterDeterminer::initializeMarkerListWithId(
    int id)
{
    visualization_msgs::Marker marker_list;
    marker_list.id = id;
    marker_list.header.frame_id = frame_id_to_transform_to_;
    // Places the marker up right (axis aligned with that of its frame id)
    marker_list.pose.orientation.w = 1.0;
    marker_list.type = visualization_msgs::Marker::SPHERE_LIST;
    marker_list.scale.x = DEBUG_MARKER_SIZE;
    marker_list.scale.y = DEBUG_MARKER_SIZE;
    marker_list.scale.z = DEBUG_MARKER_SIZE;
    return marker_list;
}

void HullParameterDeterminer::addDebugGaitInformation()
{
    std_msgs::ColorRGBA marker_color = color_utilities::RED;

    switch (realsense_category_.value()) {
        case RealSenseCategory::stairs_up: {
            geometry_msgs::Point marker_point;
            marker_point.y = y_location;

            marker_point.x = min_x_stairs;
            marker_point.z = min_z_stairs;
            gait_information_marker_list.points.push_back(marker_point);
            gait_information_marker_list.colors.push_back(marker_color);

            marker_point.x = max_x_stairs;
            marker_point.z = min_z_stairs;
            gait_information_marker_list.points.push_back(marker_point);
            gait_information_marker_list.colors.push_back(marker_color);

            marker_point.x = min_x_stairs;
            marker_point.z = max_z_stairs;
            gait_information_marker_list.points.push_back(marker_point);
            gait_information_marker_list.colors.push_back(marker_color);

            marker_point.x = max_x_stairs;
            marker_point.z = max_z_stairs;
            gait_information_marker_list.points.push_back(marker_point);
            gait_information_marker_list.colors.push_back(marker_color);
            break;
        }
        case RealSenseCategory::ramp_down:
        case RealSenseCategory::ramp_up: {
            geometry_msgs::Point marker_point;
            marker_point.y = y_location;

            marker_point.x = x_flat;
            marker_point.z = z_flat;
            gait_information_marker_list.points.push_back(marker_point);
            gait_information_marker_list.colors.push_back(marker_color);

            marker_point.x = x_steep;
            marker_point.z = z_steep;
            gait_information_marker_list.points.push_back(marker_point);
            gait_information_marker_list.colors.push_back(marker_color);
            break;
        }
        default: {
            ROS_WARN_STREAM("gait debug information is not implemented yet "
                            "for realsense category "
                << realsense_category_.value());
        }
    }
}

void HullParameterDeterminer::addDebugMarkersToArray()
{
    debug_marker_array.markers.push_back(foot_locations_to_try_marker_list);
    debug_marker_array.markers.push_back(possible_foot_locations_marker_list);
    debug_marker_array.markers.push_back(optimal_foot_location_marker);
    debug_marker_array.markers.push_back(gait_information_marker_list);
}

void HullParameterDeterminer::initializeGaitDimensions()
{
    switch (realsense_category_.value()) {
        case RealSenseCategory::ramp_down: {
            x_flat = x_flat_down;
            x_steep = x_steep_down;
            z_flat = z_flat_down;
            z_steep = z_steep_down;
            break;
        }
        case RealSenseCategory::ramp_up: {
            x_flat = x_flat_up;
            x_steep = x_steep_up;
            z_flat = z_flat_up;
            z_steep = z_steep_up;
            break;
        }
        case RealSenseCategory::stairs_up: {
            min_x_stairs = min_x_stairs_up;
            max_x_stairs = max_x_stairs_up;
            min_z_stairs = min_z_stairs_up;
            max_z_stairs = max_z_stairs_up;
        }
        case RealSenseCategory::stairs_down: {
            min_x_stairs = min_x_stairs_down;
            max_x_stairs = max_x_stairs_down;
            min_z_stairs = min_z_stairs_down;
            max_z_stairs = max_z_stairs_down;
        }
    }
    // If the subgait is a swing subgait, double the gait parameters and search
    // in a wider area
    if (subgait_name_.substr(subgait_name_.size() - 5) == "swing") {
        x_flat *= 2;
        x_steep *= 2;
        z_flat *= 2;
        z_steep *= 2;
        ramp_max_search_area *= 2;
        min_x_stairs *= 2;
        max_x_stairs *= 2;
        min_z_stairs *= 2;
        max_z_stairs *= 2;
    }
}

// Find the parameters from the foot location by finding at what percentage of
// the end points it is
bool HullParameterDeterminer::getGaitParametersFromFootLocation()
{
    bool success = true;
    switch (realsense_category_.value()) {
        case RealSenseCategory::stairs_up: {
            success &= getGaitParametersFromFootLocationStairsUp();
            break;
        }
        case RealSenseCategory::ramp_down:
        case RealSenseCategory::ramp_up: {
            success &= getGaitParametersFromFootLocationRamp();
            break;
        }
        default: {
            ROS_ERROR_STREAM(
                "No way to transform a foot location to parameters "
                "is implemented yet for obstacle "
                << realsense_category_.value());
            return false;
        }
    }
    return success;
}
bool HullParameterDeterminer::getGaitParametersFromFootLocationStairsUp()
{
    gait_parameters_->first_parameter = (optimal_foot_location.x - min_x_stairs)
        / (max_x_stairs - min_x_stairs);
    gait_parameters_->second_parameter
        = (optimal_foot_location.z - min_z_stairs)
        / (max_z_stairs - min_z_stairs);
    // The side step parameter is unused for the stairs gait so we set it to -1
    gait_parameters_->side_step_parameter = -1;
    return true;
}

bool HullParameterDeterminer::getGaitParametersFromFootLocationRamp()
{
    // As we can only execute gaits in a certain line,
    // project to the line and find where on the line the point falls.
    // The distance to the line is capped by max_distance_to_line
    pcl::PointXYZ projected_optimal_foot_location
        = linear_algebra_utilities::projectPointToLine(
            optimal_foot_location, executable_locations_line_coefficients_);

    optimal_foot_location.x = projected_optimal_foot_location.x;
    optimal_foot_location.y = projected_optimal_foot_location.y;
    optimal_foot_location.z = projected_optimal_foot_location.z;

    double parameter_from_x
        = (optimal_foot_location.x - x_flat) / (x_steep - x_flat);
    double parameter_from_z
        = (optimal_foot_location.z - z_flat) / (z_steep - z_flat);

    if (parameter_from_x - parameter_from_z < EPSILON) {
        gait_parameters_->first_parameter
            = (optimal_foot_location.x - x_flat) / (x_steep - x_flat);
    } else {
        ROS_ERROR_STREAM(
            "The optimal foot location for the ramp gait was not on a linear "
            "line "
            "between the flat and steep gait, unable to determine parameter.");
        return false;
    }

    // The step height and side step parameter are unused for the ramp down
    // gait, so they are set to -1
    gait_parameters_->second_parameter = -1;
    gait_parameters_->side_step_parameter = -1;
    return true;
}

// Get the optimal foot location by finding which possible foot location is
// closest to the most desirable foot location
bool HullParameterDeterminer::getOptimalFootLocation()
{
    bool success = true;
    // Get some locations on the ground we might want to place our foot
    foot_locations_to_try = boost::make_shared<PointCloud2D>();
    success &= getOptionalFootLocations(foot_locations_to_try);

    // Crop those locations to only be left with locations where it is possible
    // to place the foot
    possible_foot_locations = boost::make_shared<PointNormalCloud>();
    success &= cropCloudToHullVectorUnique(
        foot_locations_to_try, possible_foot_locations);

    success &= getOptimalFootLocationFromPossibleLocations();

    if (debugging_) {
        geometry_msgs::Point marker_point;
        marker_point.x = optimal_foot_location.x;
        marker_point.y = optimal_foot_location.x;
        marker_point.z = optimal_foot_location.z;
        std_msgs::ColorRGBA marker_color = color_utilities::WHITE;

        optimal_foot_location_marker.points.push_back(marker_point);
        optimal_foot_location_marker.colors.push_back(marker_color);
    }

    return success;
}

// Get the optimal foot location by selecting one from the possible locations
bool HullParameterDeterminer::getOptimalFootLocationFromPossibleLocations()
{
    bool success = true;
    switch (realsense_category_.value()) {
        case RealSenseCategory::stairs_up: {
            // Get the location where we would ideally place the foot
            success &= getGeneralMostDesirableLocation();

            // Get the possible location which is closest to the ideal location
            success &= getPossibleMostDesirableLocation();
            break;
        }
        case RealSenseCategory::ramp_down:
        case RealSenseCategory::ramp_up: {
            // Get the line on which it is possible to stand for a ramp gait.
            success &= getExecutableLocationsLine();

            // Get the possible location which is closest to the line
            success &= getPossibleMostDesirableLocation();
            break;
        }
        default: {
            ROS_ERROR_STREAM("getOptimalFootLocation method is not implemented "
                             "for selected obstacle "
                << realsense_category_.value());
            return false;
        }
    }
    return success;
}

bool HullParameterDeterminer::getExecutableLocationsLine()
{
    // Interpreted as (x(t), y(t), z(t))^T = ([0], [1], [2])^T * t + ([3], [4],
    // [5])^T
    executable_locations_line_coefficients_->values.resize(/*__new_size=*/6);

    executable_locations_line_coefficients_->values[0] = x_flat - x_steep;
    executable_locations_line_coefficients_->values[1] = 0;
    executable_locations_line_coefficients_->values[2] = z_flat - z_steep;

    executable_locations_line_coefficients_->values[3] = x_steep;
    executable_locations_line_coefficients_->values[4] = y_location;
    executable_locations_line_coefficients_->values[5] = z_steep;

    return true;
}

// From the possible foot locations, find which one is closes to some object
// For the stair gaits this object is a most desirable location
// For the ramp gait this is the possible locations line
bool HullParameterDeterminer::getPossibleMostDesirableLocation()
{
    bool success = true;
    if (possible_foot_locations->points.size() == 0) {
        ROS_ERROR_STREAM(
            "The possible foot locations cloud is empty. "
            "Unable to compute corresponding possible foot locations");
        return false;
    }

    double min_distance_to_object = std::numeric_limits<double>::max();
    double distance_to_object;

    for (pcl::PointNormal& possible_foot_location : *possible_foot_locations) {
        if (not isValidLocation(possible_foot_location)) {
            continue;
        }

        success
            &= getDistanceToObject(possible_foot_location, distance_to_object);

        if (distance_to_object < min_distance_to_object) {
            min_distance_to_object = distance_to_object;
            optimal_foot_location = possible_foot_location;
        }
    }
    if (min_distance_to_object != std::numeric_limits<double>::max()) {
        ROS_DEBUG_STREAM("The optimal foot location is "
            << min_distance_to_object << " removed from its ideal location");
        return success;
    } else {
        ROS_ERROR_STREAM("No valid foot location could be found for the "
                         "current selected gait "
            << realsense_category_.value());
        return false;
    }
}

// get the distance from a location to some object depending on the obstacle
bool HullParameterDeterminer::getDistanceToObject(
    pcl::PointNormal possible_foot_location, double& distance)
{
    switch (realsense_category_.value()) {
        case RealSenseCategory::stairs_up:
        case RealSenseCategory::stairs_down: {
            // For stairs gait find which point is closest to the most desirable
            // location
            distance = linear_algebra_utilities::distanceBetweenPoints(
                possible_foot_location, most_desirable_foot_location_);
            break;
        }
        case RealSenseCategory::ramp_up:
        case RealSenseCategory::ramp_down: {
            // For the ramp find which point is closest to the possible
            // locations line
            distance = linear_algebra_utilities::distancePointToLine(
                possible_foot_location,
                executable_locations_line_coefficients_);
            break;
        }
        default: {
            ROS_ERROR_STREAM("getDistanceToObject method is not implemented "
                             "for selected obstacle "
                << realsense_category_.value());
            distance = std::numeric_limits<double>::max();
            return false;
        }
    }
    return true;
}

// Verify that the found location is valid for the requested gait
bool HullParameterDeterminer::isValidLocation(
    pcl::PointNormal possible_foot_location)
{
    // Less and larger than signs are swapped for the x coordinate as the
    // positive x axis points in the backwards direction of the exoskeleton
    switch (realsense_category_.value()) {
        case RealSenseCategory::stairs_up: {

            if (debugging_) {
                geometry_msgs::Point marker_point;
                marker_point.x = possible_foot_location.x;
                marker_point.y = possible_foot_location.y;
                marker_point.z = possible_foot_location.z;

                std_msgs::ColorRGBA marker_color;
                if (!(possible_foot_location.x < min_x_stairs
                        && possible_foot_location.x > max_x_stairs
                        && possible_foot_location.z > min_z_stairs
                        && possible_foot_location.z < max_z_stairs)) {
                    marker_color = color_utilities::YELLOW;
                } else if (!entireFootCanBePlaced(possible_foot_location)) {
                    marker_color = color_utilities::PURPLE;
                } else {
                    marker_color = color_utilities::RED;
                }
                possible_foot_locations_marker_list.points.push_back(
                    marker_point);
                possible_foot_locations_marker_list.colors.push_back(
                    marker_color);
            }

            // A possible foot location for the stairs gait is valid if it is
            // reachable by the stairs gait and the location offers support
            // for the entire foot
            return (possible_foot_location.x < min_x_stairs
                && possible_foot_location.x > max_x_stairs
                && possible_foot_location.z > min_z_stairs
                && possible_foot_location.z < max_z_stairs
                && entireFootCanBePlaced(possible_foot_location));
        }
        case RealSenseCategory::ramp_down:
        case RealSenseCategory::ramp_up: {
            pcl::PointXYZ projected_point
                = linear_algebra_utilities::projectPointToLine(
                    possible_foot_location,
                    executable_locations_line_coefficients_);
            double distance = linear_algebra_utilities::distanceBetweenPoints(
                projected_point, possible_foot_location);

            if (debugging_) {
                geometry_msgs::Point marker_point;
                marker_point.x = possible_foot_location.x;
                marker_point.y = possible_foot_location.y;
                marker_point.z = possible_foot_location.z;

                std_msgs::ColorRGBA marker_color;
                if (!(projected_point.x < x_steep
                        && projected_point.x > x_flat)) {
                    marker_color = color_utilities::YELLOW;
                } else if (!(distance < max_distance_to_line)) {
                    marker_color = color_utilities::PURPLE;
                } else {
                    marker_color = color_utilities::RED;
                }
                possible_foot_locations_marker_list.points.push_back(
                    marker_point);
                possible_foot_locations_marker_list.colors.push_back(
                    marker_color);
            }

            // only points which are close enough to the line are valid
            // Only points on the line which are between the two given values
            // are valid
            return (projected_point.x < x_steep && projected_point.x > x_flat
                && distance < max_distance_to_line);
        }
        default: {
            ROS_ERROR_STREAM(
                "isValidLocation method has not been implemented for obstacle "
                << realsense_category_.value() << ". Returning false.");
            return false;
        }
    }
}

// Verify if there is support for the entire foot around the possible foot
// location
bool HullParameterDeterminer::entireFootCanBePlaced(
    pcl::PointNormal possible_foot_location)
{
    bool success = true;
    // First create a pointcloud containing the edge points (vertices) of the
    // foot on the ground
    PointCloud2D::Ptr foot_pointcloud = boost::make_shared<PointCloud2D>();
    fillFootPointCloud(foot_pointcloud, possible_foot_location);

    // Then find possible foot locations associated with the foot vertices
    PointNormalCloud::Ptr potential_foot_support_cloud
        = boost::make_shared<PointNormalCloud>();
    success &= cropCloudToHullVectorUnique(
        foot_pointcloud, potential_foot_support_cloud);

    // The location is only valid if all foot vertices can be placed
    success
        &= (potential_foot_support_cloud->size() == foot_pointcloud->size());

    // The location is only valid if the foot vertices have a z value close
    // enough to the locations z value
    for (pcl::PointNormal potential_foot_support :
        *potential_foot_support_cloud) {
        success &= (abs(potential_foot_support.z - possible_foot_location.z)
            < max_allowed_z_deviation_foot);
    }
    return success;
}

// Fill a point cloud with vertices of the foot on the ground around a possible
// foot location
void HullParameterDeterminer::fillFootPointCloud(
    const PointCloud2D::Ptr& foot_pointcloud,
    pcl::PointNormal possible_foot_location)
{
    foot_pointcloud->points.resize(/*__new_size=*/4);

    // Deviation back is added as the forward direction of the exoskeleton
    // is the negative x direction in the simulation
    foot_pointcloud->points[0].x = possible_foot_location.x + foot_length_back;
    foot_pointcloud->points[0].y = possible_foot_location.y - foot_width / 2.0F;

    foot_pointcloud->points[1].x = possible_foot_location.x + foot_length_back;
    foot_pointcloud->points[1].y = possible_foot_location.y + foot_width / 2.0F;

    // Deviation front is subtracted as the forward direction of the exoskeleton
    // is the negative x direction in the simulation
    foot_pointcloud->points[2].x = possible_foot_location.x - foot_length_front;
    foot_pointcloud->points[2].y = possible_foot_location.y - foot_width / 2.0F;

    foot_pointcloud->points[3].x = possible_foot_location.x - foot_length_front;
    foot_pointcloud->points[3].y = possible_foot_location.y + foot_width / 2.0F;
}

// Compute the optimal foot location as if one were not limited by anything.
bool HullParameterDeterminer::getGeneralMostDesirableLocation()
{
    if (general_most_desirable_location_is_mid) {
        most_desirable_foot_location_.x = (min_x_stairs + max_x_stairs) / 2.0F;
        most_desirable_foot_location_.y = y_location;
        most_desirable_foot_location_.z = (min_z_stairs + max_z_stairs) / 2.0F;
    } else if (general_most_desirable_location_is_small) {
        most_desirable_foot_location_.x = min_x_stairs;
        most_desirable_foot_location_.y = y_location;
        most_desirable_foot_location_.z = min_z_stairs;
    } else {
        ROS_ERROR_STREAM(
            "No method for finding the general most desirable foot location "
            "was given. "
            "Unable to compute general most desirable foot location.");
        return false;
    }
    if (debugging_) {
        std_msgs::ColorRGBA marker_color = color_utilities::RED;
        geometry_msgs::Point marker_point;
        marker_point.x = most_desirable_foot_location_.x;
        marker_point.y = most_desirable_foot_location_.y;
        marker_point.z = most_desirable_foot_location_.z;

        gait_information_marker_list.points.push_back(marker_point);
        gait_information_marker_list.colors.push_back(marker_color);
    }
    return true;
}

// Create a point cloud with points on the ground where the points represent
// where it should be checked if there is a valid foot location
bool HullParameterDeterminer::getOptionalFootLocations(
    const PointCloud2D::Ptr& foot_locations_to_try)
{
    bool success = true;
    foot_locations_to_try->points.resize(number_of_optional_foot_locations);
    switch (realsense_category_.value()) {
        case RealSenseCategory::stairs_up: {
            success
                &= fillOptionalFootLocationCloud(min_x_stairs, max_x_stairs);
            break;
        }
        case RealSenseCategory::ramp_down:
        case RealSenseCategory::ramp_up: {
            success &= fillOptionalFootLocationCloud(
                ramp_min_search_area, ramp_max_search_area);
            break;
        }
        default: {
            ROS_ERROR_STREAM("The selected obstacle "
                << realsense_category_.value()
                << " does not have a way to create the optional foot locations "
                   "to try cloud");
            return false;
        }
    }
    return success;
}

// Fill the foot locations to try cloud with a line of points from (start, 0) to
// (end, 0)
bool HullParameterDeterminer::fillOptionalFootLocationCloud(
    float start, float end)
{
    if (number_of_optional_foot_locations == 0) {
        ROS_WARN_STREAM(
            "The number of optional foot locations parameter is set to 0, "
            "not filling the foot_locations_to_try cloud");
        return false;
    }
    for (int i = 0; i < number_of_optional_foot_locations; i++) {
        float x_location = start
            + (end - start) * (float)i
                / ((float)number_of_optional_foot_locations - 1.0F);
        foot_locations_to_try->points[i].x = x_location;
        foot_locations_to_try->points[i].y = y_location;

        if (debugging_) {
            geometry_msgs::Point marker_point;
            marker_point.x = x_location;
            marker_point.y = y_location;
            marker_point.z = 0;

            std_msgs::ColorRGBA marker_color = color_utilities::BLUE;

            foot_locations_to_try_marker_list.points.push_back(marker_point);
            foot_locations_to_try_marker_list.colors.push_back(marker_color);
        }
    }
    return true;
}

/** For each hull, the input cloud's z coordinate is set so that it
 * lies on the corresponding plane, then the input cloud is cropped, the points
 * inside the hull (the cropped cloud) are moved to the output cloud with the
 * normal of the plane This process is repeated for each hull. If each point in
 * the input_cloud has been moved to the output cloud,
 * result is set to true, it is set to false otherwise **/
bool HullParameterDeterminer::cropCloudToHullVector(
    PointCloud2D::Ptr const& input_cloud,
    const PointNormalCloud::Ptr& output_cloud)
{
    if (input_cloud->points.size() == 0) {
        ROS_WARN_STREAM("cropCloudToHullVector method called with an input "
                        "cloud of size zero. "
                        "No cropping can be done, returning.");
        return false;
    } else if (hull_vector_->size() == 0) {
        ROS_WARN_STREAM(
            "cropCloudToHull method called with emtpy hull_vector_. "
            "No cropping can be done, returning.");
        return false;
    }
    bool success = true;
    for (int hull_index = 0; hull_index < hull_vector_->size(); hull_index++) {
        PointCloud::Ptr elevated_cloud = boost::make_shared<PointCloud>();
        success &= addZCoordinateToCloudFromPlaneCoefficients(input_cloud,
            plane_coefficients_vector_->at(hull_index), elevated_cloud);

        success &= cropCloudToHull(elevated_cloud, hull_vector_->at(hull_index),
            polygon_vector_->at(hull_index));

        PointNormalCloud::Ptr elevated_cloud_with_normals
            = boost::make_shared<PointNormalCloud>();
        success &= addNormalToCloudFromPlaneCoefficients(elevated_cloud,
            plane_coefficients_vector_->at(hull_index),
            elevated_cloud_with_normals);

        *output_cloud += *elevated_cloud_with_normals;
    }

    return success;
}

// Crops a single point to a hull vector.
bool HullParameterDeterminer::cropPointToHullVector(
    pcl::PointXY const input_point, const PointNormalCloud::Ptr& output_cloud)
{
    PointCloud2D::Ptr input_cloud = boost::make_shared<PointCloud2D>();
    input_cloud->push_back(input_point);

    bool success = cropCloudToHullVector(input_cloud, output_cloud);
    return success;
}

// Crops a cloud to a hull vector, but only puts each input point in
// the highest hull it falls into
bool HullParameterDeterminer::cropCloudToHullVectorUnique(
    PointCloud2D::Ptr const& input_cloud,
    const PointNormalCloud::Ptr& output_cloud)
{
    bool success = true;

    for (pcl::PointXY ground_point : *input_cloud) {
        PointNormalCloud::Ptr potential_foot_locations_of_point
            = boost::make_shared<PointNormalCloud>();
        success &= HullParameterDeterminer::cropPointToHullVector(
            ground_point, potential_foot_locations_of_point);

        if (potential_foot_locations_of_point->points.size() != 0) {
            auto result
                = std::max_element(potential_foot_locations_of_point->begin(),
                    potential_foot_locations_of_point->end(),
                    linear_algebra_utilities::pointIsLower);
            output_cloud->push_back(*result);
        }
    }
    return success;
}

// Elevate the 2D points so they have z coordinate as if they lie on the plane
// of the hull
bool HullParameterDeterminer::addZCoordinateToCloudFromPlaneCoefficients(
    PointCloud2D::Ptr const& input_cloud,
    PlaneCoefficients::Ptr const& plane_coefficients,
    const PointCloud::Ptr& elevated_cloud)
{
    elevated_cloud->points.resize(input_cloud->points.size());

    int point_index = 0;
    for (pcl::PointXYZ& elevated_point : *elevated_cloud) {
        // using z = - (d + by + ax) / c from plane equation ax + by + cz + d =
        // 0
        pcl::PointXY input_point = input_cloud->points[point_index];
        elevated_point.x = input_point.x;
        elevated_point.y = input_point.y;
        elevated_point.z = -(plane_coefficients->values[3]
                               + plane_coefficients->values[1]
                                   * input_cloud->points[point_index].y
                               + plane_coefficients->values[0]
                                   * input_cloud->points[point_index].x)
            / plane_coefficients->values[2];

        point_index++;
    }
    return true;
}

// Remove all points from a cloud which do not fall in the hull
bool HullParameterDeterminer::cropCloudToHull(
    const PointCloud::Ptr& elevated_cloud, const Hull::Ptr& hull,
    const Polygon& polygon)
{
    if (elevated_cloud->points.size() == 0) {
        ROS_WARN_STREAM("The cloud to be cropped in the "
                        "HullParameterDeterminer contains no points.");
        return false;
    }
    pcl::CropHull<pcl::PointXYZ> crop_filter;
    crop_filter.setInputCloud(elevated_cloud);
    crop_filter.setHullCloud(hull);
    crop_filter.setHullIndices(polygon);
    crop_filter.setDim(hull_dimension);
    crop_filter.filter(*elevated_cloud);
    return true;
}

// Add normals to the elevated cloud which correspond to the normal vector of
// the plane
bool HullParameterDeterminer::addNormalToCloudFromPlaneCoefficients(
    PointCloud::Ptr const& elevated_cloud,
    PlaneCoefficients::Ptr const& plane_coefficients,
    const PointNormalCloud::Ptr& elevated_cloud_with_normals)
{
    elevated_cloud_with_normals->width = elevated_cloud->width;
    elevated_cloud_with_normals->height = elevated_cloud->height;
    elevated_cloud_with_normals->points.resize(elevated_cloud->points.size());

    float normalising_constant
        = plane_coefficients->values[0] * plane_coefficients->values[0]
        + plane_coefficients->values[1] * plane_coefficients->values[1]
        + plane_coefficients->values[2] * plane_coefficients->values[2];

    if (normalising_constant < std::numeric_limits<double>::epsilon()) {
        ROS_ERROR_STREAM("The normal vector of the current plane is too close "
                         "to the zero vector.");
        return false;
    }

    int point_index = 0;
    for (pcl::PointNormal& elevated_point_with_normal :
        *elevated_cloud_with_normals) {
        pcl::PointXYZ elevated_point = elevated_cloud->points[point_index];
        elevated_point_with_normal.x = elevated_point.x;
        elevated_point_with_normal.y = elevated_point.y;
        elevated_point_with_normal.z = elevated_point.z;

        // using that [a b c]^T is perpendicular to the plane in plane equation
        // ax + by + cz + d = 0
        elevated_point_with_normal.normal_x
            = plane_coefficients->values[0] / normalising_constant;
        elevated_point_with_normal.normal_y
            = plane_coefficients->values[1] / normalising_constant;
        elevated_point_with_normal.normal_z
            = plane_coefficients->values[2] / normalising_constant;
        point_index++;
    }
    return true;
}

bool SimpleParameterDeterminer::determineParameters(
    boost::shared_ptr<PlaneCoefficientsVector> const plane_coefficients_vector,
    boost::shared_ptr<HullVector> const hull_vector,
    boost::shared_ptr<PolygonVector> const polygon_vector,
    RealSenseCategory const realsense_category,
<<<<<<< HEAD
    boost::shared_ptr<GaitParameters> gait_parameters, std::string subgait_name)
=======
    boost::shared_ptr<GaitParameters> gait_parameters,
    std::string frame_id_to_transform_to)
>>>>>>> 929c3904
{
    ROS_DEBUG("Determining parameters with simple parameter determiner");
    hull_vector_ = hull_vector;
    realsense_category_.emplace(realsense_category);
    gait_parameters_ = gait_parameters;
    plane_coefficients_vector_ = plane_coefficients_vector;
    polygon_vector_ = polygon_vector;
    frame_id_to_transform_to_ = frame_id_to_transform_to;

    // Return a standard step parameter, which works for medium stairs and
    // medium ramp
    gait_parameters_->first_parameter = 0.5;
    gait_parameters_->second_parameter = 0.5;
    return true;
};<|MERGE_RESOLUTION|>--- conflicted
+++ resolved
@@ -111,12 +111,8 @@
     boost::shared_ptr<HullVector> const hull_vector,
     boost::shared_ptr<PolygonVector> const polygon_vector,
     RealSenseCategory const realsense_category,
-<<<<<<< HEAD
-    boost::shared_ptr<GaitParameters> gait_parameters, std::string subgait_name)
-=======
     boost::shared_ptr<GaitParameters> gait_parameters,
-    std::string frame_id_to_transform_to)
->>>>>>> 929c3904
+    std::string frame_id_to_transform_to, std::string subgait_name)
 {
     time_t start_determine_parameters = clock();
 
@@ -127,11 +123,8 @@
     plane_coefficients_vector_ = plane_coefficients_vector;
     polygon_vector_ = polygon_vector;
     realsense_category_.emplace(realsense_category);
-<<<<<<< HEAD
     subgait_name_ = subgait_name;
-=======
     frame_id_to_transform_to_ = frame_id_to_transform_to;
->>>>>>> 929c3904
     // Initialize the optimal foot location at the origin and the gait
     // parameters at -1 in case the calculation fails
     optimal_foot_location = pcl::PointNormal();
@@ -961,12 +954,8 @@
     boost::shared_ptr<HullVector> const hull_vector,
     boost::shared_ptr<PolygonVector> const polygon_vector,
     RealSenseCategory const realsense_category,
-<<<<<<< HEAD
-    boost::shared_ptr<GaitParameters> gait_parameters, std::string subgait_name)
-=======
     boost::shared_ptr<GaitParameters> gait_parameters,
-    std::string frame_id_to_transform_to)
->>>>>>> 929c3904
+    std::string frame_id_to_transform_to, std::string subgait_name)
 {
     ROS_DEBUG("Determining parameters with simple parameter determiner");
     hull_vector_ = hull_vector;
