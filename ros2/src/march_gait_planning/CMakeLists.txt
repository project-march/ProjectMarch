cmake_minimum_required(VERSION 3.5)
project(march_gait_planning)

# Default to C99
if(NOT CMAKE_C_STANDARD)
  set(CMAKE_C_STANDARD 99)
endif()

# Default to C++14
if(NOT CMAKE_CXX_STANDARD)
  set(CMAKE_CXX_STANDARD 14)
endif()

if(CMAKE_COMPILER_IS_GNUCXX OR CMAKE_CXX_COMPILER_ID MATCHES "Clang")
  add_compile_options(-Wall -Wextra -Wpedantic)
endif()

# Find dependencies
find_package(ament_cmake REQUIRED)
find_package(ament_index_cpp REQUIRED)
find_package(rclcpp REQUIRED)
find_package(march_shared_msgs REQUIRED)
find_package(lifecycle_msgs REQUIRED)
find_package(std_msgs REQUIRED)
find_package(geometry_msgs REQUIRED)
find_package(trajectory_msgs REQUIRED)
find_package(std_msgs REQUIRED)
find_package(ament_cmake_gtest)
find_package(rclcpp_lifecycle REQUIRED)
<<<<<<< HEAD
find_package(Eigen3 REQUIRED)
find_package(eigen3_cmake_module REQUIRED)

pkg_check_modules(YAMLCPP REQUIRED yaml-cpp>=0.6)
=======
>>>>>>> c921c6e8

# Include directories
include_directories(include)

add_library(${PROJECT_NAME} STATIC
  src/listener_gait_planning.cpp
<<<<<<< HEAD
=======
  src/manager_nodes_service_client.cpp 
>>>>>>> c921c6e8
  src/gait_planning_joint_angles_node.cpp
  src/gait_planning_joint_angles.cpp
  src/gait_planning_node.cpp
  src/gait_planning.cpp
  src/test_joints_gait_planning_node.cpp
  src/test_joints_gait_planning.cpp
  src/test_setup_gait_planning_node.cpp
  src/test_setup_gait_planning.cpp
)

# Link against ROS 2 dependencies
ament_target_dependencies(${PROJECT_NAME}
  rclcpp
  march_shared_msgs
  geometry_msgs
  trajectory_msgs
  ament_index_cpp
  rclcpp_lifecycle
  lifecycle_msgs
  std_msgs
<<<<<<< HEAD
  Eigen3
=======
>>>>>>> c921c6e8
)

# Create the listener executable
add_executable(listener_gait_planning
  src/listener_gait_planning.cpp 
)

# Create the gait_planning_node executable
add_executable(gait_planning_cartesian_node
  src/gait_planning_node.cpp
  src/gait_planning.cpp
)

add_executable(gait_planning_angles_node
  src/gait_planning_joint_angles_node.cpp
  src/gait_planning_joint_angles.cpp
)

# create the service client manager node 
add_executable(service_client_node
  src/manager_nodes_service_client.cpp 
)

ament_target_dependencies(service_client_node
  rclcpp
  lifecycle_msgs
  std_msgs
  rclcpp_lifecycle
  march_shared_msgs
)



# Link against ROS 2 dependencies
ament_target_dependencies(gait_planning_cartesian_node
  rclcpp
  march_shared_msgs
  geometry_msgs
  ament_index_cpp
  rclcpp_lifecycle
  lifecycle_msgs
<<<<<<< HEAD
  Eigen3
=======
>>>>>>> c921c6e8
  # filesystem
)

ament_target_dependencies(gait_planning_angles_node
  rclcpp
  trajectory_msgs
  march_shared_msgs
  ament_index_cpp
  rclcpp_lifecycle
  lifecycle_msgs
  std_msgs
  )

ament_target_dependencies(listener_gait_planning
  rclcpp
  march_shared_msgs
  rclcpp_lifecycle
  lifecycle_msgs
  std_msgs
  )



# Install the executable
install(TARGETS gait_planning_cartesian_node
  DESTINATION lib/${PROJECT_NAME}
)

target_link_libraries(gait_planning_cartesian_node ${YAMLCPP_LIBRARIES})
target_link_libraries(gait_planning_angles_node ${YAMLCPP_LIBRARIES})

install(TARGETS gait_planning_angles_node
  DESTINATION lib/${PROJECT_NAME}
)

install(TARGETS listener_gait_planning
  DESTINATION lib/${PROJECT_NAME})

<<<<<<< HEAD
=======
install(TARGETS service_client_node
  DESTINATION lib/${PROJECT_NAME})

>>>>>>> c921c6e8
# Create the test_gait_planning executable in the test_setup_gait_planning folder
add_executable(test_setup_gait_planning_node
  src/test_setup_gait_planning_node.cpp
  src/test_setup_gait_planning.cpp
)

# Link against ROS 2 dependencies
ament_target_dependencies(test_setup_gait_planning_node
  rclcpp
  march_shared_msgs
  geometry_msgs
  ament_index_cpp
  # filesystem
)

# Install the test_gait_planning_node executable
install(TARGETS test_setup_gait_planning_node
  DESTINATION lib/${PROJECT_NAME}
)

# Create the test_gait_planning executable in the test_setup_gait_planning folder
add_executable(test_joints_gait_planning_node
  src/test_joints_gait_planning_node.cpp
  src/test_joints_gait_planning.cpp
)

# Link against ROS 2 dependencies
ament_target_dependencies(test_joints_gait_planning_node
  rclcpp
  march_shared_msgs
  geometry_msgs
  ament_index_cpp
  # filesystem
)

# Install the test_gait_planning_node executable
install(TARGETS test_joints_gait_planning_node
  DESTINATION lib/${PROJECT_NAME}
)

# Install include directory
install(DIRECTORY include/
  DESTINATION include
)

# Install package.xml
install(FILES package.xml
  DESTINATION share/${PROJECT_NAME}
)

# Install launch file
install(DIRECTORY 
  launch test m9_gait_files
  DESTINATION share/${PROJECT_NAME}/ 
)

# Install header files.
ament_export_dependencies(eigen3_cmake_module)
ament_export_dependencies(Eigen3)

if(BUILD_TESTING AND ENABLE_COVERAGE_TESTING)
    find_package(code_coverage REQUIRED)
    # Add compiler flags for coverage instrumentation before defining any targets
    append_coverage_compiler_flags()
endif()

if(BUILD_TESTING)
  find_package(ament_cmake_gtest REQUIRED)
  ament_add_gtest(${PROJECT_NAME}_test 
    test/gait_planning_test.cpp 
    src/gait_planning.cpp
    test/test_setup_gait_planning_test.cpp
    src/test_setup_gait_planning.cpp
    test/all_gait_planning_test_runner.cpp
    )
  target_include_directories(${PROJECT_NAME}_test PUBLIC
    $<BUILD_INTERFACE:${CMAKE_CURRENT_SOURCE_DIR}/include>
    $<INSTALL_INTERFACE:include>
  )
  ament_target_dependencies(${PROJECT_NAME}_test
    std_msgs
    ament_index_cpp
  )
  if(ENABLE_COVERAGE_TESTING)
        set(COVERAGE_EXCLUDES "*/${PROJECT_NAME}/test/*")
        add_code_coverage(
            NAME coverage_report
            DEPENDENCIES ${PROJECT_NAME}_test
        )
  endif()
endif()

# Add the necessary Python modules
ament_package()<|MERGE_RESOLUTION|>--- conflicted
+++ resolved
@@ -27,23 +27,16 @@
 find_package(std_msgs REQUIRED)
 find_package(ament_cmake_gtest)
 find_package(rclcpp_lifecycle REQUIRED)
-<<<<<<< HEAD
 find_package(Eigen3 REQUIRED)
 find_package(eigen3_cmake_module REQUIRED)
 
 pkg_check_modules(YAMLCPP REQUIRED yaml-cpp>=0.6)
-=======
->>>>>>> c921c6e8
 
 # Include directories
 include_directories(include)
 
 add_library(${PROJECT_NAME} STATIC
   src/listener_gait_planning.cpp
-<<<<<<< HEAD
-=======
-  src/manager_nodes_service_client.cpp 
->>>>>>> c921c6e8
   src/gait_planning_joint_angles_node.cpp
   src/gait_planning_joint_angles.cpp
   src/gait_planning_node.cpp
@@ -64,10 +57,7 @@
   rclcpp_lifecycle
   lifecycle_msgs
   std_msgs
-<<<<<<< HEAD
   Eigen3
-=======
->>>>>>> c921c6e8
 )
 
 # Create the listener executable
@@ -109,10 +99,7 @@
   ament_index_cpp
   rclcpp_lifecycle
   lifecycle_msgs
-<<<<<<< HEAD
   Eigen3
-=======
->>>>>>> c921c6e8
   # filesystem
 )
 
@@ -151,12 +138,6 @@
 install(TARGETS listener_gait_planning
   DESTINATION lib/${PROJECT_NAME})
 
-<<<<<<< HEAD
-=======
-install(TARGETS service_client_node
-  DESTINATION lib/${PROJECT_NAME})
-
->>>>>>> c921c6e8
 # Create the test_gait_planning executable in the test_setup_gait_planning folder
 add_executable(test_setup_gait_planning_node
   src/test_setup_gait_planning_node.cpp
