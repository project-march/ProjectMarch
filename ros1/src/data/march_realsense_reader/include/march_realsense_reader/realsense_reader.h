#ifndef MARCH_REALSENSE_READER_HPP
#define MARCH_REALSENSE_READER_HPP

#include <string>
#include <ros/ros.h>
#include <visualization_msgs/MarkerArray.h>
#include <pcl_ros/point_cloud.h>
#include <pcl/point_types.h>
#include <pcl_conversions/pcl_conversions.h>
#include <sensor_msgs/PointCloud2.h>
#include <march_shared_msgs/GetGaitParameters.h>
#include "yaml-cpp/yaml.h"
#include <pointcloud_processor/preprocessor.h>
#include <pointcloud_processor/region_creator.h>
#include <pointcloud_processor/hull_finder.h>
#include <pointcloud_processor/parameter_determiner.h>

using PointCloud = pcl::PointCloud<pcl::PointXYZ>;

class RealSenseReader
{
public:
    // Setup realsense reader with given node handle.
    RealSenseReader(ros::NodeHandle* n);

    /** Takes the pointcloud and transform that into
     * gait parameters, these parameters are put into the response,
     * returns whether the processing was successful.
     */
    bool process_pointcloud(PointCloud::Ptr input_cloud,
                            int selected_gait,
                            march_shared_msgs::GetGaitParameters::Response &res);

    /** A callback that starts the entire pointcloud processing when the
     * /camera/process_pointcloud service is called.
     */
    bool process_pointcloud_callback(march_shared_msgs::GetGaitParameters::Request &req,
                                  march_shared_msgs::GetGaitParameters::Response &res);

    /** Pointcloud callback, empty since we are not processing all pointclouds, this
     * gives a speedup when you need a single pointcloud.
     */
    void pointcloud_callback(const sensor_msgs::PointCloud2 pointCloud2) {};

    /** Read in the config file, the string is the name of the file, which should be
     * in the config directory. Returns a YAML::Node with the configurations.
     */
    YAML::Node readConfig(std::string config_file);

    // Get a config key from the root of the file, returns empty if key is missing.
    YAML::Node getConfigIfPresent(std::string key);

    // Publishes the pointcloud on a topic for visualisation in rviz or furter use
<<<<<<< HEAD
    void publishPreprocessedPointCloud(PointCloud::Ptr pointcloud);
    void publishRegionCreatorPointCloud();
=======
//    void publishPreprocessedPointCloud(PointCloud::Ptr pointcloud);
//    void publishRegionCreatorPointCloud();
    template <typename T>
    void publishCloud(ros::Publisher publisher,
                      pcl::PointCloud<T> cloud);
    void publishHullMarkerArray(boost::shared_ptr<HullVector> hull_vector);
>>>>>>> ec5a9dfc

private:
    ros::NodeHandle* n_;
    ros::Subscriber pointcloud_subscriber_;
    PointCloud last_pointcloud_;
    ros::ServiceServer read_pointcloud_service_;
    ros::Publisher preprocessed_pointcloud_publisher_;
    ros::Publisher region_pointcloud_publisher_;
<<<<<<< HEAD
    std::unique_ptr<NormalsPreprocessor> preprocessor_;
    std::unique_ptr<RegionGrower> region_creator_;
    std::unique_ptr<SimpleHullFinder> hull_finder_;
=======
    ros::Publisher hull_marker_array_publisher_;

  std::unique_ptr<NormalsPreprocessor> preprocessor_;
    std::unique_ptr<regionGrower> region_creator_;
    std::unique_ptr<CHullFinder> hull_finder_;
>>>>>>> ec5a9dfc
    std::unique_ptr<SimpleParameterDeterminer> parameter_determiner_;
    bool debugging_;
    std::string config_file_;
    ros::Publisher pointcloud_publisher_;
    YAML::Node config_tree_;
};

#endif //MARCH_REALSENSE_READER_HPP<|MERGE_RESOLUTION|>--- conflicted
+++ resolved
@@ -51,17 +51,10 @@
     YAML::Node getConfigIfPresent(std::string key);
 
     // Publishes the pointcloud on a topic for visualisation in rviz or furter use
-<<<<<<< HEAD
-    void publishPreprocessedPointCloud(PointCloud::Ptr pointcloud);
-    void publishRegionCreatorPointCloud();
-=======
-//    void publishPreprocessedPointCloud(PointCloud::Ptr pointcloud);
-//    void publishRegionCreatorPointCloud();
     template <typename T>
     void publishCloud(ros::Publisher publisher,
                       pcl::PointCloud<T> cloud);
     void publishHullMarkerArray(boost::shared_ptr<HullVector> hull_vector);
->>>>>>> ec5a9dfc
 
 private:
     ros::NodeHandle* n_;
@@ -70,17 +63,11 @@
     ros::ServiceServer read_pointcloud_service_;
     ros::Publisher preprocessed_pointcloud_publisher_;
     ros::Publisher region_pointcloud_publisher_;
-<<<<<<< HEAD
-    std::unique_ptr<NormalsPreprocessor> preprocessor_;
-    std::unique_ptr<RegionGrower> region_creator_;
-    std::unique_ptr<SimpleHullFinder> hull_finder_;
-=======
     ros::Publisher hull_marker_array_publisher_;
 
-  std::unique_ptr<NormalsPreprocessor> preprocessor_;
+    std::unique_ptr<NormalsPreprocessor> preprocessor_;
     std::unique_ptr<regionGrower> region_creator_;
     std::unique_ptr<CHullFinder> hull_finder_;
->>>>>>> ec5a9dfc
     std::unique_ptr<SimpleParameterDeterminer> parameter_determiner_;
     bool debugging_;
     std::string config_file_;
