--- conflicted
+++ resolved
@@ -153,30 +153,10 @@
     } else {
         pointcloud_to_publish->header.frame_id = CAMERA_FRAME_ID_FRONT;
     }
-<<<<<<< HEAD
     // There is a weird inconsistency between the coordinate systems of the the
     // realsense viewer and that of rviz, this makes them consistent
     if (from_realsense_viewer) {
         transformToCameraCoordinates();
-=======
-    transformToCameraCoordinates();
-
-    ROS_DEBUG_STREAM("File loaded with name " << pointcloud_file_name << ".");
-}
-
-// Publishes the pointcloud with the requested file name
-bool RealsenseTestPublisher::publishCustomPointcloud(
-    const std::string& pointcloud_file_name)
-{
-    ROS_DEBUG_STREAM("Publish a custom pointcloud");
-    auto filename_iterator
-        = std::find(file_names.begin(), file_names.end(), pointcloud_file_name);
-    if (filename_iterator == file_names.end()) {
-        ROS_WARN_STREAM("the given file name " << pointcloud_file_name
-                                               << " is invalid. Must be one of "
-                                               << getFileNamesString());
-        return false;
->>>>>>> f39cc189
     }
     return true;
 }
@@ -345,7 +325,6 @@
                 return;
             }
         }
-<<<<<<< HEAD
         if (success) {
             res.message = info_message;
             ROS_DEBUG_STREAM(info_message);
@@ -353,12 +332,6 @@
             res.message = warn_message
                 + ". See the ros1 terminal for more information.";
             ROS_WARN_STREAM(warn_message);
-=======
-        if (selected_mode != SelectedMode::end) {
-            makeProcessPointcloudCall();
-            res.message
-                = "Now publishing pointcloud with name " + pointcloud_file_name;
->>>>>>> f39cc189
         }
         res.success = success;
     } else {
