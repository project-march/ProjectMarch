--- conflicted
+++ resolved
@@ -11,19 +11,11 @@
 using Normals = pcl::PointCloud<pcl::Normal>;
 using Region = pcl::PointIndices;
 using PlaneCoefficients = pcl::ModelCoefficients;
-<<<<<<< HEAD
-using Hull = pcl::PointCloud<pcl::PointXYZ>::Ptr;
-using Polygon = std::vector<pcl::Vertices>;
-using RegionVector = std::vector<Region>;
-using PlaneCoefficientsVector = std::vector<PlaneCoefficients::Ptr>;
-using HullVector = std::vector<Hull>;
-=======
 using Hull = pcl::PointCloud<pcl::PointXYZ>;
 using Polygon = std::vector<pcl::Vertices>;
 using RegionVector = std::vector<Region>;
 using PlaneCoefficientsVector = std::vector<PlaneCoefficients::Ptr>;
 using HullVector = std::vector<Hull::Ptr>;
->>>>>>> ec5a9dfc
 using PolygonVector = std::vector<Polygon>;
 
 class HullFinder
@@ -32,21 +24,12 @@
     HullFinder(YAML::Node config_tree, bool debugging);
     // This function is required to be implemented by any plane finder
     virtual bool find_hulls(PointCloud::Ptr pointcloud,
-<<<<<<< HEAD
-                             Normals::Ptr normal_pointcloud,
-                             boost::shared_ptr<RegionVector> region_vector,
-                             boost::shared_ptr<PlaneCoefficientsVector>
-                                 plane_coefficients_vector,
-                             boost::shared_ptr<HullVector> hull_vector,
-                             boost::shared_ptr<PolygonVector> polygon_vector)=0;
-=======
                             Normals::Ptr normal_pointcloud,
                             boost::shared_ptr<RegionVector> region_vector,
                             boost::shared_ptr<PlaneCoefficientsVector>
                                     plane_coefficients_vector,
                             boost::shared_ptr<HullVector> hull_vector,
                             boost::shared_ptr<PolygonVector> polygon_vector)=0;
->>>>>>> ec5a9dfc
 
     virtual ~HullFinder() {};
 
@@ -69,20 +52,11 @@
     /** This function should take in a pointcloud with matching normals and
      * regions, and turn this into chulls where the foot can be located. **/
     bool find_hulls(PointCloud::Ptr pointcloud,
-<<<<<<< HEAD
-                     Normals::Ptr normal_pointcloud,
-                     boost::shared_ptr<RegionVector> region_vector,
-                     boost::shared_ptr<PlaneCoefficientsVector> plane_coefficients_vector,
-                     boost::shared_ptr<HullVector> hull_vector,
-                     boost::shared_ptr<PolygonVector> polygon_vector) override;
-=======
                     Normals::Ptr normal_pointcloud,
                     boost::shared_ptr<RegionVector> region_vector,
                     boost::shared_ptr<PlaneCoefficientsVector> plane_coefficients_vector,
                     boost::shared_ptr<HullVector> hull_vector,
                     boost::shared_ptr<PolygonVector> polygon_vector) override;
->>>>>>> ec5a9dfc
-
 protected:
     // Convert a region into a convex or concave hull
     bool getCHullFromRegion();
@@ -94,21 +68,13 @@
     bool projectRegionToPlane();
 
     // Create the convex or concave hull from a projected region
-<<<<<<< HEAD
-    bool getCHullFromProjectedPlane();
-=======
     bool getCHullFromProjectedRegion();
->>>>>>> ec5a9dfc
 
     // Add the hull to a vector together with its plane coefficients and polygons
     bool addCHullToVector();
 
     // Calculate the average normal and point of a region
-<<<<<<< HEAD
-    bool getAverageNormalAndPoint(std::vector<double> average_point, std::vector<double> average_normal);
-=======
     bool getAveragePointAndNormal(std::vector<double> & average_point, std::vector<double> & average_normal);
->>>>>>> ec5a9dfc
 
     // Read all the relevant parameters from the yaml file
     bool readYaml();
@@ -117,15 +83,6 @@
     int hull_dimension;
 
     int region_index_;
-<<<<<<< HEAD
-    int region_vector_length_;
-    PointCloud::Ptr region_points_;
-    PonitCloud::Ptr region_normals_;
-    PointCloud::Ptr region_points_projected_;
-    PlaneCoefficients::Ptr  plane_coefficients_;
-    Hull hull_;
-    Polygon polygon_;
-=======
     PointCloud::Ptr region_points_ = boost::make_shared<PointCloud>();
     Normals::Ptr region_normals_ = boost::make_shared<Normals>();
     PointCloud::Ptr region_points_projected_ = boost::make_shared<PointCloud>();
@@ -133,8 +90,6 @@
     Hull::Ptr hull_ = boost::make_shared<Hull>();
     Polygon polygon_;
     Region region_;
-    ros::Publisher is_convex_publisher_;
->>>>>>> ec5a9dfc
 };
 
 #endif //MARCH_HULL_FINDER_H