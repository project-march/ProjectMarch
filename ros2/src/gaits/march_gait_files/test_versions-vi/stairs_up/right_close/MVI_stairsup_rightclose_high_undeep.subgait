description: Stairs up height of 22 cm and depth of 20
duration: 3750000000
gait_type: stairs_like
joints:
  left_ankle:
  - position: 0.04360007
    time_from_start: 0
    velocity: 0.0
  - position: 0.0
    time_from_start: 3750000000
    velocity: 0.0
  left_hip_aa:
  - position: 0.0
    time_from_start: 0
    velocity: 0.0
<<<<<<< HEAD
  - position: 0.0
=======
  - position: -0.06108652
    time_from_start: 750000000
    velocity: -0.12217305
  - position: -0.06108652
    time_from_start: 1750000000
    velocity: 0.12217305
  - position: 0.0349
>>>>>>> 1685402b
    time_from_start: 3750000000
    velocity: 0.0
  left_hip_fe:
  - position: 1.27116344
    time_from_start: 0
    velocity: 0.0
  - position: 0.08726646
    time_from_start: 2750000000
    velocity: 0.0
  - position: 0.08726646
    time_from_start: 3000000000
    velocity: 0.0
  - position: 0.0
    time_from_start: 3750000000
    velocity: 0.0
  left_knee:
  - position: 1.6794134
    time_from_start: 0
    velocity: 0.0
  - position: 0.0
    time_from_start: 2750000000
    velocity: 0.0
  - position: 0.0
    time_from_start: 3750000000
    velocity: 0.0
  right_ankle:
  - position: 0.04360007
    time_from_start: 0
    velocity: 0.0
  - position: 0.04363323
    time_from_start: 2080000000
    velocity: 0.0
  - position: 0.0
    time_from_start: 3750000000
    velocity: 0.0
  right_hip_aa:
  - position: -0.08726646
    time_from_start: 0
    velocity: 0.0
  - position: 0.0349
    time_from_start: 3750000000
    velocity: 0.0
  right_hip_fe:
  - position: 0.0
    time_from_start: 0
    velocity: 0.17449976
  - position: 1.04719755
    time_from_start: 1700000000
    velocity: 0.0
  - position: 0.08726646
    time_from_start: 2750000000
    velocity: 0.0
  - position: 0.08726646
    time_from_start: 3000000000
    velocity: 0.0
  - position: 0.0
    time_from_start: 3750000000
    velocity: 0.0
  right_knee:
  - position: 0.24430072
    time_from_start: 0
    velocity: 0.69810028
  - position: 1.6231562
    time_from_start: 1400000000
    velocity: 0.0
  - position: 1.20080049
    time_from_start: 1888000000
    velocity: -1.33309994
  - position: 0.0
    time_from_start: 2750000000
    velocity: 0.0
  - position: 0.0
    time_from_start: 3750000000
    velocity: 0.0
name: right_close
version: MVI_stairsup_rightclose_high_undeep<|MERGE_RESOLUTION|>--- conflicted
+++ resolved
@@ -13,9 +13,6 @@
   - position: 0.0
     time_from_start: 0
     velocity: 0.0
-<<<<<<< HEAD
-  - position: 0.0
-=======
   - position: -0.06108652
     time_from_start: 750000000
     velocity: -0.12217305
@@ -23,7 +20,6 @@
     time_from_start: 1750000000
     velocity: 0.12217305
   - position: 0.0349
->>>>>>> 1685402b
     time_from_start: 3750000000
     velocity: 0.0
   left_hip_fe:
