// Copyright 2019 Project March.
#include <ros/ros.h>

#include <bitset>
#include <string>

#include <march_hardware/error/motion_error.h>
#include <march_hardware/Joint.h>
#include <march_hardware/error/hardware_exception.h>

namespace march
{
void Joint::initialize(int ecatCycleTime)
{
  if (hasIMotionCube())
  {
    iMotionCube.writeInitialSDOs(ecatCycleTime);
  }
  if (hasTemperatureGES())
  {
    temperatureGES.writeInitialSDOs(ecatCycleTime);
  }
}

void Joint::prepareActuation()
{
  if (!this->allowActuation)
  {
    throw error::HardwareException(error::ErrorType::NOT_ALLOWED_TO_ACTUATE, "Failed to prepare joint %s for actuation",
                                   this->name.c_str());
  }
  ROS_INFO("[%s] Preparing for actuation", this->name.c_str());
  this->iMotionCube.goToOperationEnabled();
  ROS_INFO("[%s] Successfully prepared for actuation", this->name.c_str());
}

void Joint::actuateRad(double targetPositionRad)
{
<<<<<<< HEAD
  if (!this->allowActuation)
  {
    throw error::HardwareException(error::ErrorType::NOT_ALLOWED_TO_ACTUATE, "Joint %s is not allowed to actuate",
                                   this->name.c_str());
  }
  // TODO(BaCo) check that the position is allowed and does not exceed (torque) limits.
=======
  ROS_ASSERT_MSG(this->allowActuation,
                 "Joint %s is not allowed to actuate, "
                 "yet its actuate method has been called",
                 this->name.c_str());
>>>>>>> 6c9a6c0e
  this->iMotionCube.actuateRad(targetPositionRad);
}

double Joint::getAngleRadAbsolute()
{
  if (!hasIMotionCube())
  {
    ROS_WARN("[%s] Has no iMotionCube", this->name.c_str());
    return -1;
  }
  return this->iMotionCube.getAngleRadAbsolute();
}

double Joint::getAngleRadIncremental()
{
  if (!hasIMotionCube())
  {
    ROS_WARN("[%s] Has no iMotionCube", this->name.c_str());
    return -1;
  }
  return this->iMotionCube.getAngleRadIncremental();
}

double Joint::getAngleRadMostPrecise()
{
  if (!hasIMotionCube())
  {
    ROS_WARN("[%s] Has no iMotionCube", this->name.c_str());
    return -1;
  }
  return this->iMotionCube.getAngleRadMostPrecise();
}

void Joint::actuateTorque(int16_t targetTorque)
{
  if (!this->allowActuation)
  {
    throw error::HardwareException(error::ErrorType::NOT_ALLOWED_TO_ACTUATE, "Joint %s is not allowed to actuate",
                                   this->name.c_str());
  }
  this->iMotionCube.actuateTorque(targetTorque);
}

int16_t Joint::getTorque()
{
  if (!hasIMotionCube())
  {
    ROS_WARN("[%s] Has no iMotionCube", this->name.c_str());
    return -1;
  }
  return this->iMotionCube.getTorque();
}

int32_t Joint::getAngleIUAbsolute()
{
  if (!hasIMotionCube())
  {
    ROS_WARN("[%s] Has no iMotionCube", this->name.c_str());
    return -1;
  }
  return this->iMotionCube.getAngleIUAbsolute();
}

int32_t Joint::getAngleIUIncremental()
{
  if (!hasIMotionCube())
  {
    ROS_WARN("[%s] Has no iMotionCube", this->name.c_str());
    return -1;
  }
  return this->iMotionCube.getAngleIUIncremental();
}

float Joint::getTemperature()
{
  if (!hasTemperatureGES())
  {
    ROS_WARN("[%s] Has no temperature sensor", this->name.c_str());
    return -1;
  }
  return this->temperatureGES.getTemperature();
}

IMotionCubeState Joint::getIMotionCubeState()
{
  IMotionCubeState states;

  std::bitset<16> statusWordBits = this->iMotionCube.getStatusWord();
  states.statusWord = statusWordBits.to_string();
  std::bitset<16> detailedErrorBits = this->iMotionCube.getDetailedError();
  states.detailedError = detailedErrorBits.to_string();
  std::bitset<16> motionErrorBits = this->iMotionCube.getMotionError();
  states.motionError = motionErrorBits.to_string();

  states.state = IMCState(this->iMotionCube.getStatusWord());
  states.detailedErrorDescription = error::parseDetailedError(this->iMotionCube.getDetailedError());
  states.motionErrorDescription = error::parseMotionError(this->iMotionCube.getMotionError());

  states.motorCurrent = this->iMotionCube.getMotorCurrent();
  states.motorVoltage = this->iMotionCube.getMotorVoltage();

  states.incrementalEncoderValue = this->iMotionCube.getAngleIUIncremental();

  return states;
}

void Joint::setName(const std::string& name)
{
  Joint::name = name;
}
void Joint::setAllowActuation(bool allowActuation)
{
  Joint::allowActuation = allowActuation;
}

void Joint::setTemperatureGes(const TemperatureGES& temperatureGes)
{
  temperatureGES = temperatureGes;
}

int Joint::getTemperatureGESSlaveIndex()
{
  if (hasTemperatureGES())
  {
    return this->temperatureGES.getSlaveIndex();
  }
  return -1;
}

int Joint::getIMotionCubeSlaveIndex()
{
  if (hasIMotionCube())
  {
    return this->iMotionCube.getSlaveIndex();
  }
  return -1;
}
std::string Joint::getName()
{
  return this->name;
}

bool Joint::hasIMotionCube()
{
  return this->iMotionCube.getSlaveIndex() != -1;
}

bool Joint::hasTemperatureGES()
{
  return this->temperatureGES.getSlaveIndex() != -1;
}

bool Joint::canActuate()
{
  return this->allowActuation;
}

void Joint::setNetNumber(int netNumber)
{
  Joint::netNumber = netNumber;
}

ActuationMode Joint::getActuationMode() const
{
  return this->iMotionCube.getActuationMode();
}

}  // namespace march<|MERGE_RESOLUTION|>--- conflicted
+++ resolved
@@ -36,19 +36,11 @@
 
 void Joint::actuateRad(double targetPositionRad)
 {
-<<<<<<< HEAD
   if (!this->allowActuation)
   {
     throw error::HardwareException(error::ErrorType::NOT_ALLOWED_TO_ACTUATE, "Joint %s is not allowed to actuate",
                                    this->name.c_str());
   }
-  // TODO(BaCo) check that the position is allowed and does not exceed (torque) limits.
-=======
-  ROS_ASSERT_MSG(this->allowActuation,
-                 "Joint %s is not allowed to actuate, "
-                 "yet its actuate method has been called",
-                 this->name.c_str());
->>>>>>> 6c9a6c0e
   this->iMotionCube.actuateRad(targetPositionRad);
 }
 
