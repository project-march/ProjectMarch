#include <ctime>
#include <march_realsense_reader/realsense_reader.h>
#include <pcl_ros/point_cloud.h>
#include <pcl/point_types.h>
#include <ros/ros.h>
#include <ros/console.h>
#include <visualization_msgs/MarkerArray.h>
#include <pcl_conversions/pcl_conversions.h>
#include <march_shared_msgs/GetGaitParameters.h>
#include <pointcloud_processor/preprocessor.h>
#include <pointcloud_processor/region_creator.h>
#include <pointcloud_processor/parameter_determiner.h>
#include <pointcloud_processor/hull_finder.h>

using PointCloud = pcl::PointCloud<pcl::PointXYZ>;
using Normals = pcl::PointCloud<pcl::Normal>;
using RegionVector = std::vector<pcl::PointIndices>;
using PlaneCoefficientsVector = std::vector<pcl::ModelCoefficients::Ptr>;
using HullVector = std::vector<pcl::PointCloud<pcl::PointXYZ>::Ptr>;
using PolygonVector = std::vector<std::vector<pcl::Vertices>>;

std::string POINTCLOUD_TOPIC = "/camera_front/depth/color/points";
ros::Duration POINTCLOUD_TIMEOUT = ros::Duration(1.0); // secs

RealSenseReader::RealSenseReader(ros::NodeHandle* n):
    n_(n)
{
  pointcloud_subscriber_ = n_->subscribe<sensor_msgs::PointCloud2>
      (POINTCLOUD_TOPIC, 1,
       &RealSenseReader::pointcloudCallback, this);
  read_pointcloud_service_ = n_->advertiseService
      ("/camera/process_pointcloud",
       &RealSenseReader::processPointcloudCallback,
       this);

  config_tree_ = readConfig("pointcloud_parameters.yaml");

  if (config_tree_["debug"])
  {
    debugging_ = config_tree_["debug"].as<bool>();
  }
  else
  {
    debugging_ = false;
  }

  preprocessor_ = std::make_unique<NormalsPreprocessor>(
      getConfigIfPresent("preprocessor"), debugging_);
  region_creator_ = std::make_unique<RegionGrower>(
          getConfigIfPresent("region_creator"), debugging_);
  hull_finder_ = std::make_unique<CHullFinder>(
      getConfigIfPresent("hull_finder"), debugging_);
  parameter_determiner_ = std::make_unique<HullParameterDeterminer>(
      getConfigIfPresent("parameter_determiner"), debugging_);


  if (debugging_)
  {
    ROS_DEBUG("Realsense reader started with debugging, all intermediate result "
             "steps will be published and more information given in console, but"
             " this might slow the process, this can be turned off in the yaml.");
    if (ros::console::set_logger_level(ROSCONSOLE_DEFAULT_NAME, ros::console::levels::Debug))
    {
      ros::console::notifyLoggerLevelsChanged();
    }

    preprocessed_pointcloud_publisher_ = n_->advertise<PointCloud>("/camera/preprocessed_cloud", 1);
    region_pointcloud_publisher_ = n_->advertise<pcl::PointCloud<pcl::PointXYZRGB>>("/camera/region_cloud", 1);
    hull_marker_array_publisher_ = n_->advertise<visualization_msgs::Marker>("/camera/hull_marker_list", 1);
<<<<<<< HEAD
    optimal_foot_location_marker_publisher_ = n_->advertise<visualization_msgs::Marker>(
            "/camera/optimal_foot_location_marker", 1);
=======
>>>>>>> a2c8bf11
  }
}

YAML::Node RealSenseReader::readConfig(std::string config_file) {
  YAML::Node config_tree;
  std::string path = ros::package::getPath("march_realsense_reader") +
                     "/config/" + config_file;
  try
  {
    config_tree = YAML::LoadFile(path);
  }
  catch (YAML::Exception e)
  {
    ROS_WARN_STREAM("YAML file with path " << path << " could not be loaded, using "
                                                      "empty config instead");
  }
  return config_tree;
}

YAML::Node RealSenseReader::getConfigIfPresent(std::string key)
{
  if (config_tree_[key])
  {
    return config_tree_[key];
  }
  else
  {
    ROS_WARN_STREAM("Key " << key << " was not found in the config file, empty config "
                                     "will be used");
    return YAML::Node();
  }
}

// This method executes the logic to process a pointcloud
bool RealSenseReader::processPointcloud(
    PointCloud::Ptr pointcloud,
    int selected_gait,
    march_shared_msgs::GetGaitParameters::Response &res)
{
  clock_t start_of_processing_time = clock();
  Normals::Ptr normals = boost::make_shared<Normals>();

  // Preprocess
  bool preprocessing_was_successful = preprocessor_->preprocess(pointcloud, normals);
  if (not preprocessing_was_successful)
  {
    res.error_message = "Preprocessing was unsuccessful, see debug output "
                        "for more information";
    res.success = false;
    return false;
  }

  if (debugging_)
  {
<<<<<<< HEAD
    ROS_DEBUG("Done preprocessing, see /camera/preprocessed_cloud for resulting point cloud");
=======
    ROS_DEBUG("Done preprocessing, see /camera/preprocessed_cloud for results");
>>>>>>> a2c8bf11
    publishCloud<pcl::PointXYZ>(preprocessed_pointcloud_publisher_, *pointcloud);
  }

  // Setup data structures for region creating
  boost::shared_ptr<RegionVector> region_vector =
      boost::make_shared<RegionVector>();
  // Create regions
  bool region_creating_was_successful =
      region_creator_->createRegions(pointcloud, normals, region_vector);
  if (not region_creating_was_successful)
  {
    res.error_message = "Region creating was unsuccessful, see debug output "
                        "for more information";
    res.success = false;
    return false;
  }

  if (debugging_)
  {
<<<<<<< HEAD
    ROS_DEBUG("Done creating regions, now publishing point cloud regions to /camera/region_cloud");
=======
    ROS_DEBUG("Done creating regions, now publishing to /camera/region_cloud");
>>>>>>> a2c8bf11
    pcl::PointCloud<pcl::PointXYZRGB>::Ptr coloured_cloud = region_creator_->debug_visualisation();
    publishCloud<pcl::PointXYZRGB>(region_pointcloud_publisher_, *coloured_cloud);
  }

  // Setup data structures for finding
  boost::shared_ptr<PlaneCoefficientsVector> plane_coefficients_vector =
      boost::make_shared<PlaneCoefficientsVector>();
  boost::shared_ptr<HullVector> hull_vector = boost::make_shared<HullVector>();
  boost::shared_ptr<PolygonVector> polygon_vector = boost::make_shared<PolygonVector>();
  // Find hulls
  bool hull_finding_was_successful =
<<<<<<< HEAD
      hull_finder_->findHulls(pointcloud, normals, region_vector,
                               plane_coefficients_vector, hull_vector,
                               polygon_vector);
=======
      hull_finder_->find_hulls(pointcloud, normals, region_vector,
                               plane_coefficients_vector, hull_vector, polygon_vector);
>>>>>>> a2c8bf11
  if (not hull_finding_was_successful)
  {
    res.error_message = "Hull finding was unsuccessful, see debug output "
                        "for more information";
    res.success = false;
    return false;
  }

  if (debugging_)
  {
<<<<<<< HEAD
    ROS_DEBUG("Done creating hulls, now publishing markers to /camera/hull_marker_list");
=======
    ROS_DEBUG("Done creating hulls, now publishing to /camera/hull_marker_list");
>>>>>>> a2c8bf11
    publishHullMarkerArray(hull_vector);
  }

  // Setup data structures for parameter determining
  SelectedGait selected_obstacle = (SelectedGait) selected_gait;
  boost::shared_ptr<march_shared_msgs::GaitParameters> gait_parameters =
      boost::make_shared<march_shared_msgs::GaitParameters>();
  bool for_right_foot = false;
  // Determine parameters
  bool parameter_determining_was_successful =
<<<<<<< HEAD
      parameter_determiner_->determineParameters(
          plane_coefficients_vector, hull_vector, polygon_vector,
          selected_obstacle, for_right_foot, gait_parameters);
=======
      parameter_determiner_->determine_parameters(
              plane_coefficients_vector, hull_vector, polygon_vector, selected_obstacle,
              gait_parameters);
>>>>>>> a2c8bf11
  if (not parameter_determining_was_successful)
  {
    res.error_message = "Parameter determining was unsuccessful, see debug output "
                        "for more information";
    res.success = false;
    return false;
  }
  if (debugging_)
  {
    ROS_DEBUG("Done determining parameters, now publishing a marker to /camera/optimal_foot_location_marker");
    publishOptimalFootLocationMarker(parameter_determiner_->optimal_foot_location);
  }

  res.gait_parameters = *gait_parameters;


  clock_t end_of_processing_time = clock();

  double time_taken = double(end_of_processing_time - start_of_processing_time) / double(CLOCKS_PER_SEC);
  ROS_DEBUG_STREAM("Time taken by point cloud processor is : " << std::fixed <<
                   time_taken << std::setprecision(5) << " sec " << std::endl);

  res.success = true;
  return true;
}

// Publish a pointcloud of any point type on a publisher
template <typename T>
void RealSenseReader::publishCloud(ros::Publisher publisher,
                                   pcl::PointCloud<T> cloud)
{
  cloud.width  = 1;
  cloud.height = cloud.points.size();

  sensor_msgs::PointCloud2 msg;
<<<<<<< HEAD
  pcl::toROSMsg(cloud, msg);
=======

  pcl::toROSMsg(cloud, msg);

>>>>>>> a2c8bf11
  msg.header.frame_id = "foot_left";

  publisher.publish(msg);
}

<<<<<<< HEAD
// Turn a HullVector into a marker with a list of points and publish for visualization
=======
// Turn a HullVector into published a marker with a list of points on for visualization
>>>>>>> a2c8bf11
void RealSenseReader::publishHullMarkerArray(boost::shared_ptr<HullVector> hull_vector)
{
  visualization_msgs::Marker marker_list;
  marker_list.header.frame_id= "foot_left";
  marker_list.header.stamp= ros::Time::now();
  marker_list.ns= "hulls";
  marker_list.action= visualization_msgs::Marker::ADD;
  marker_list.pose.orientation.w= 1.0;
  marker_list.id = 0;
  marker_list.type = visualization_msgs::Marker::CUBE_LIST;
  float cube_side_length = 0.07;
  marker_list.scale.x = cube_side_length;
  marker_list.scale.y = cube_side_length;
  marker_list.scale.z = cube_side_length;

  for (pcl::PointCloud<pcl::PointXYZ>::Ptr hull: *hull_vector)
  {
    // Color the hull with a random color (r, g and b in [1, 0])
    int number_of_colors = 500;
    double r = (rand() % number_of_colors) / (double) number_of_colors;
    double g = (rand() % number_of_colors) / (double) number_of_colors;
    double b = (rand() % number_of_colors) / (double) number_of_colors;
    for (pcl::PointXYZ hull_point : *hull)
    {
      geometry_msgs::Point marker_point;
      marker_point.x = hull_point.x;
      marker_point.y = hull_point.y;
      marker_point.z = hull_point.z;

      std_msgs::ColorRGBA marker_color;
      marker_color.r = r;
      marker_color.g = g;
      marker_color.b = b;
      marker_color.a = 1.0;

      marker_list.points.push_back(marker_point);
      marker_list.colors.push_back(marker_color);
    }
  }
  hull_marker_array_publisher_.publish(marker_list);
<<<<<<< HEAD
}

// Create a marker from the optimal foot location and publish it and publish for visualization
void RealSenseReader::publishOptimalFootLocationMarker(pcl::PointNormal optimal_foot_location)
{
  visualization_msgs::Marker marker;
  marker.id = 0;
  marker.header.frame_id = "foot_left";
  marker.type = visualization_msgs::Marker::CUBE;
  marker.scale.x = 0.2;
  marker.scale.y = 0.05;
  marker.scale.z = 0.05;
  marker.pose.position.x = optimal_foot_location.x;
  marker.pose.position.y = optimal_foot_location.y;
  marker.pose.position.z = optimal_foot_location.z;
  marker.pose.orientation.w = 1.0;
  marker.color.a = 1.0;
  optimal_foot_location_marker_publisher_.publish(marker);
=======
>>>>>>> a2c8bf11
}

// The callback for the service that was starts processing the point cloud and gives
// back parameters for a gait
bool RealSenseReader::processPointcloudCallback(
    march_shared_msgs::GetGaitParameters::Request &req,
    march_shared_msgs::GetGaitParameters::Response &res)
{
  time_t start_callback = clock();

  boost::shared_ptr<const sensor_msgs::PointCloud2> input_cloud =
      ros::topic::waitForMessage<sensor_msgs::PointCloud2>
      (POINTCLOUD_TOPIC, *n_, POINTCLOUD_TIMEOUT);

  if (input_cloud == nullptr)
  {
    res.error_message = "No pointcloud published within timeout, so "
                        "no processing could be done.";
    res.success = false;
    return false;
  }

  PointCloud converted_cloud;
  pcl::fromROSMsg(*input_cloud, converted_cloud);
  PointCloud::Ptr point_cloud = boost::make_shared<PointCloud>(converted_cloud);

  bool success = processPointcloud(point_cloud, req.selected_gait, res);

  time_t end_callback = clock();
  double time_taken = double(end_callback - start_callback) / double(CLOCKS_PER_SEC);
  ROS_DEBUG_STREAM("Time taken by process point cloud callback method: " << std::fixed <<
                   time_taken << std::setprecision(5) << " sec " << std::endl);

  return success;
}<|MERGE_RESOLUTION|>--- conflicted
+++ resolved
@@ -4,7 +4,6 @@
 #include <pcl/point_types.h>
 #include <ros/ros.h>
 #include <ros/console.h>
-#include <visualization_msgs/MarkerArray.h>
 #include <pcl_conversions/pcl_conversions.h>
 #include <march_shared_msgs/GetGaitParameters.h>
 #include <pointcloud_processor/preprocessor.h>
@@ -67,11 +66,8 @@
     preprocessed_pointcloud_publisher_ = n_->advertise<PointCloud>("/camera/preprocessed_cloud", 1);
     region_pointcloud_publisher_ = n_->advertise<pcl::PointCloud<pcl::PointXYZRGB>>("/camera/region_cloud", 1);
     hull_marker_array_publisher_ = n_->advertise<visualization_msgs::Marker>("/camera/hull_marker_list", 1);
-<<<<<<< HEAD
     optimal_foot_location_marker_publisher_ = n_->advertise<visualization_msgs::Marker>(
             "/camera/optimal_foot_location_marker", 1);
-=======
->>>>>>> a2c8bf11
   }
 }
 
@@ -126,11 +122,7 @@
 
   if (debugging_)
   {
-<<<<<<< HEAD
     ROS_DEBUG("Done preprocessing, see /camera/preprocessed_cloud for resulting point cloud");
-=======
-    ROS_DEBUG("Done preprocessing, see /camera/preprocessed_cloud for results");
->>>>>>> a2c8bf11
     publishCloud<pcl::PointXYZ>(preprocessed_pointcloud_publisher_, *pointcloud);
   }
 
@@ -150,11 +142,7 @@
 
   if (debugging_)
   {
-<<<<<<< HEAD
     ROS_DEBUG("Done creating regions, now publishing point cloud regions to /camera/region_cloud");
-=======
-    ROS_DEBUG("Done creating regions, now publishing to /camera/region_cloud");
->>>>>>> a2c8bf11
     pcl::PointCloud<pcl::PointXYZRGB>::Ptr coloured_cloud = region_creator_->debug_visualisation();
     publishCloud<pcl::PointXYZRGB>(region_pointcloud_publisher_, *coloured_cloud);
   }
@@ -166,14 +154,9 @@
   boost::shared_ptr<PolygonVector> polygon_vector = boost::make_shared<PolygonVector>();
   // Find hulls
   bool hull_finding_was_successful =
-<<<<<<< HEAD
       hull_finder_->findHulls(pointcloud, normals, region_vector,
                                plane_coefficients_vector, hull_vector,
                                polygon_vector);
-=======
-      hull_finder_->find_hulls(pointcloud, normals, region_vector,
-                               plane_coefficients_vector, hull_vector, polygon_vector);
->>>>>>> a2c8bf11
   if (not hull_finding_was_successful)
   {
     res.error_message = "Hull finding was unsuccessful, see debug output "
@@ -184,11 +167,7 @@
 
   if (debugging_)
   {
-<<<<<<< HEAD
     ROS_DEBUG("Done creating hulls, now publishing markers to /camera/hull_marker_list");
-=======
-    ROS_DEBUG("Done creating hulls, now publishing to /camera/hull_marker_list");
->>>>>>> a2c8bf11
     publishHullMarkerArray(hull_vector);
   }
 
@@ -199,15 +178,9 @@
   bool for_right_foot = false;
   // Determine parameters
   bool parameter_determining_was_successful =
-<<<<<<< HEAD
       parameter_determiner_->determineParameters(
           plane_coefficients_vector, hull_vector, polygon_vector,
           selected_obstacle, for_right_foot, gait_parameters);
-=======
-      parameter_determiner_->determine_parameters(
-              plane_coefficients_vector, hull_vector, polygon_vector, selected_obstacle,
-              gait_parameters);
->>>>>>> a2c8bf11
   if (not parameter_determining_was_successful)
   {
     res.error_message = "Parameter determining was unsuccessful, see debug output "
@@ -243,23 +216,15 @@
   cloud.height = cloud.points.size();
 
   sensor_msgs::PointCloud2 msg;
-<<<<<<< HEAD
+
   pcl::toROSMsg(cloud, msg);
-=======
-
-  pcl::toROSMsg(cloud, msg);
-
->>>>>>> a2c8bf11
+
   msg.header.frame_id = "foot_left";
 
   publisher.publish(msg);
 }
 
-<<<<<<< HEAD
 // Turn a HullVector into a marker with a list of points and publish for visualization
-=======
-// Turn a HullVector into published a marker with a list of points on for visualization
->>>>>>> a2c8bf11
 void RealSenseReader::publishHullMarkerArray(boost::shared_ptr<HullVector> hull_vector)
 {
   visualization_msgs::Marker marker_list;
@@ -300,7 +265,6 @@
     }
   }
   hull_marker_array_publisher_.publish(marker_list);
-<<<<<<< HEAD
 }
 
 // Create a marker from the optimal foot location and publish it and publish for visualization
@@ -319,8 +283,6 @@
   marker.pose.orientation.w = 1.0;
   marker.color.a = 1.0;
   optimal_foot_location_marker_publisher_.publish(marker);
-=======
->>>>>>> a2c8bf11
 }
 
 // The callback for the service that was starts processing the point cloud and gives
