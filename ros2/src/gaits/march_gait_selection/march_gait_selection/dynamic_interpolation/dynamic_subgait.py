--- conflicted
+++ resolved
@@ -19,11 +19,7 @@
 from trajectory_msgs.msg import JointTrajectory, JointTrajectoryPoint
 from march_shared_msgs.msg import FootPosition
 
-<<<<<<< HEAD
-from typing import List, Optional, Dict
-=======
 from typing import List, Dict, Optional
->>>>>>> ca418d5c
 from enum import IntEnum
 
 EXTRA_ANKLE_SETPOINT_INDEX = 1
@@ -69,12 +65,8 @@
 
     def __init__(
         self,
-<<<<<<< HEAD
         gait_selection_node: Node,
         home_stand_position: Dict[str, float],
-=======
-        gait_selection_node,
->>>>>>> ca418d5c
         starting_position: Dict[str, float],
         subgait_id: str,
         joint_names: List[str],
@@ -109,14 +101,8 @@
         self.start = start
         self.stop = stop
 
-<<<<<<< HEAD
-    def get_joint_trajectory_msg(self, push_off: bool) -> trajectory_msg.JointTrajectory:
-        """Return a joint_trajectory_msg containing the interpolated
-        trajectories for each joint
-=======
-    def get_joint_trajectory_msg(self) -> JointTrajectory:
+    def get_joint_trajectory_msg(self, push_off: bool) -> JointTrajectory:
         """Return a joint_trajectory_msg containing the interpolated trajectories for each joint.
->>>>>>> ca418d5c
 
         Returns:
             JointTrajectory: message containing interpolated trajectories for each joint
@@ -125,13 +111,8 @@
         self._solve_desired_setpoint()
 
         # Create joint_trajectory_msg
-<<<<<<< HEAD
         self._to_joint_trajectory_class(push_off)
-        joint_trajectory_msg = trajectory_msg.JointTrajectory()
-=======
-        self._to_joint_trajectory_class()
         joint_trajectory_msg = JointTrajectory()
->>>>>>> ca418d5c
         joint_trajectory_msg.joint_names = self.actuating_joint_names
 
         timestamps = np.linspace(self.time[0], self.time[-1], INTERPOLATION_POINTS)
@@ -196,13 +177,8 @@
             self.time[SetpointTime.END_POINT_INDEX],
         )
 
-<<<<<<< HEAD
     def _to_joint_trajectory_class(self, push_off: bool) -> None:
-        """Creates a list of DynamicJointTrajectories for each joint"""
-=======
-    def _to_joint_trajectory_class(self) -> None:
         """Creates a list of DynamicJointTrajectories for each joint."""
->>>>>>> ca418d5c
         self.joint_trajectory_list = []
         for name in self.actuating_joint_names:
             setpoint_list = [
