--- conflicted
+++ resolved
@@ -2,7 +2,6 @@
 
 import copy
 import numpy as np
-import copy
 
 from rclpy.node import Node
 from march_gait_selection.dynamic_interpolation.gaits.dynamic_joint_trajectory import (
@@ -116,7 +115,6 @@
         Returns:
             JointTrajectory: message containing interpolated trajectories for each joint
         """
-<<<<<<< HEAD
         desired_position = self._solve_desired_setpoint()
         setpoint_list = [
             self.starting_position_dict,
@@ -131,11 +129,6 @@
             setpoint_list.append(self._solve_middle_setpoint_for_close(self._stop_mid2_fraction, self._stop_mid2_y))
 
         setpoint_list.append(desired_position)
-=======
-        self.current_pose = copy.deepcopy(self.pose)
-        self._solve_desired_setpoint()
-        self._solve_middle_setpoint()
->>>>>>> ab6369e1
 
         # Create joint_trajectory_msg
         self._to_joint_trajectory_class(setpoint_list, push_off)
@@ -172,7 +165,6 @@
 
     def _solve_middle_setpoint(self, fraction=None, height=None) -> Dict[str, Setpoint]:
         """Calls IK solver to compute the joint angles needed for the middle setpoint."""
-<<<<<<< HEAD
         fraction = self.middle_point_fraction if fraction is None else fraction
         height = self.middle_point_height if height is None else height
         pose = copy.deepcopy(self._start_pose)
@@ -181,12 +173,6 @@
             next_pose=self._end_pose,
             frac=fraction,
             ankle_y=height,
-=======
-        middle_position = self.current_pose.solve_mid_position(
-            next_pose=self.pose,
-            frac=self.middle_point_fraction,
-            pos_ankle=np.array([0.0, 0.10]),
->>>>>>> ab6369e1
             subgait_id=self.subgait_id,
         )
 
@@ -205,7 +191,6 @@
             height,
             DEFAULT_FOOT_DISTANCE,
             self.subgait_id,
-            for_mid_point=True,
         )
 
         return self._from_list_to_setpoint(self.all_joint_names, middle_position, None, fraction * self._duration)
@@ -339,12 +324,9 @@
             node.upper_body_front_rotation,
             node.dorsiflexion_at_end_position,
             node.hip_swing,
-<<<<<<< HEAD
             node.hip_swing_fraction,
             node.middle_point_fraction,
             node.base_number,
-=======
->>>>>>> ab6369e1
         )
 
     def _check_joint_limits(
