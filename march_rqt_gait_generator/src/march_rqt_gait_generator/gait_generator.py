import math
import os

import rospy
import rospkg

from urdf_parser_py import urdf
import pyqtgraph as pg

from pyqtgraph.Qt import QtCore, QtGui

from qt_gui.plugin import Plugin
from python_qt_binding import loadUi
from python_qt_binding.QtWidgets import QWidget, QFileDialog, QPushButton, QFrame, \
    QLineEdit, QSlider, QHeaderView, QTableWidgetItem, QCheckBox, QMessageBox, QSpinBox, QDoubleSpinBox

import rviz

from trajectory_msgs.msg import JointTrajectory
from sensor_msgs.msg import JointState

import GaitFactory
import UserInterfaceController

from model.Setpoint import Setpoint

from import_export import export_to_file, import_from_file_name

from JointSettingPlot import JointSettingPlot
from TimeSliderThread import TimeSliderThread


class GaitGeneratorPlugin(Plugin):
    DEFAULT_GAIT_DURATION = 8

    def __init__(self, context):
        super(GaitGeneratorPlugin, self).__init__(context)

        # Default values
        self.gait_publisher = None
        self.topic_name = ""
        self.gait_directory = None
        self.playback_speed = 100
        self.time_slider_thread = None
        self.joint_state_pub = rospy.Publisher('joint_states', JointState, queue_size=10)

        self.robot = urdf.Robot.from_parameter_server()
        self.gait = GaitFactory.empty_gait(self.robot, self.DEFAULT_GAIT_DURATION)

        # Start UI construction
        self._widget = QWidget()

        ui_file = os.path.join(rospkg.RosPack().get_path('march_rqt_gait_generator'), 'resource', 'gait_generator.ui')
        loadUi(ui_file, self._widget)

        context.add_widget(self._widget)

        self.rviz_frame = self.create_rviz_frame()
        self._widget.RvizFrame.layout().addWidget(self.rviz_frame, 1, 0, 1, 3)

        # Connect Gait settings buttons
        self.set_gait_directory_button(self.gait_directory)
        self._widget.SettingsFrame.findChild(QPushButton, "ChangeGaitDirectory").clicked.connect(
            lambda: [
                self.set_gait_directory_button(self.get_gait_directory(True))
            ]
        )

        self._widget.SettingsFrame.findChild(QPushButton, "Import").clicked.connect(
            lambda: [
                self.load_gait()
            ]
        )

        self._widget.SettingsFrame.findChild(QPushButton, "Export").clicked.connect(self.export)

        self._widget.SettingsFrame.findChild(QPushButton, "Publish").clicked.connect(
            lambda: self.publish_gait()
        )

        self._widget.RvizFrame.findChild(QPushButton, "Start").clicked.connect(self.start_time_slider_thread)

        self._widget.RvizFrame.findChild(QPushButton, "Stop").clicked.connect(self.stop_time_slider_thread)

        self._widget.RvizFrame.findChild(QLineEdit, "PlaybackSpeed").setValidator(QtGui.QIntValidator(0, 500, self))
        self._widget.RvizFrame.findChild(QLineEdit, "PlaybackSpeed").editingFinished.connect(
            lambda: [
                self.set_playback_speed(float(self._widget.RvizFrame.findChild(QLineEdit, "PlaybackSpeed").text())),
                rospy.loginfo("Changing playbackspeed to " + str(self.playback_speed)),
            ]
        )

        self._widget.SettingsFrame.findChild(QLineEdit, "TopicName").editingFinished.connect(
            lambda: self.set_topic_name(self._widget.SettingsFrame.findChild(QLineEdit, "TopicName").text())
        )

        self._widget.GaitPropertiesFrame.findChild(QLineEdit, "Gait").editingFinished.connect(
            lambda: self.gait.set_name(self._widget.GaitPropertiesFrame.findChild(QLineEdit, "Gait").text())
        )

        self._widget.GaitPropertiesFrame.findChild(QLineEdit, "Version").editingFinished.connect(
            lambda: self.gait.set_version(self._widget.GaitPropertiesFrame.findChild(QLineEdit, "Version").text())
        )

        self._widget.GaitPropertiesFrame.findChild(QLineEdit, "Subgait").editingFinished.connect(
            lambda: self.gait.set_subgait(self._widget.GaitPropertiesFrame.findChild(QLineEdit, "Subgait").text())
        )

        self._widget.GaitPropertiesFrame.findChild(QLineEdit, "Description").editingFinished.connect(
            lambda: self.gait.set_description(
                self._widget.GaitPropertiesFrame.findChild(QLineEdit, "Description").text())
        )

        self._widget.GaitPropertiesFrame.findChild(QDoubleSpinBox, "Duration").setKeyboardTracking(False)
        self._widget.GaitPropertiesFrame.findChild(QDoubleSpinBox, "Duration").valueChanged.connect(
            lambda: self.update_gait_duration(
                self._widget.GaitPropertiesFrame.findChild(QDoubleSpinBox, "Duration").value())
        )

<<<<<<< HEAD
        self.init_shortcuts()
=======
        # Disable key inputs when mirroring is off.
        self._widget.SettingsFrame.findChild(QCheckBox, "Mirror").stateChanged.connect(
            lambda state: [
                self._widget.SettingsFrame.findChild(QLineEdit, "Key1").setEnabled(state),
                self._widget.SettingsFrame.findChild(QLineEdit, "Key2").setEnabled(state)
            ]
        )
>>>>>>> c2228853

        # Initialize the publisher on startup
        self.set_topic_name(self._widget.SettingsFrame.findChild(QLineEdit, "TopicName").text())

        self.load_gait_into_ui()

    def init_shortcuts(self):
        QtGui.QShortcut(QtGui.QKeySequence("V"), self._widget).activated.connect(self.toggle_velocity_markers)
        QtGui.QShortcut(QtGui.QKeySequence("Space"), self._widget).activated.connect(self.toggle_time_slider_thread)

    def toggle_velocity_markers(self):
        self._widget.SettingsFrame.findChild(QCheckBox, "ShowVelocityMarkers").toggle()

    def create_rviz_frame(self):
        frame = rviz.VisualizationFrame()
        frame.initialize()
        reader = rviz.YamlConfigReader()
        config = rviz.Config()
        reader.readFile(config,
                        os.path.join(rospkg.RosPack().get_path('march_rqt_gait_generator'), 'resource', 'cfg.rviz'))
        frame.load(config)

        # Hide irrelevant Rviz details
        frame.setMenuBar(None)
        frame.setStatusBar(None)
        frame.setHideButtonVisibility(False)
        return frame

    def create_joint_settings(self):
        layout = self._widget.JointSettingContainer.layout()
        for i in reversed(range(layout.count())):
            widget = layout.itemAt(i).widget()
            layout.removeWidget(widget)
            widget.setParent(None)

        for i in range(0, len(self.robot.joints)):

            if self.robot.joints[i].type != "fixed":
                joint_name = self.robot.joints[i].name
                joint = self.gait.get_joint(joint_name)
                if not joint:
                    continue
                row = rospy.get_param("/joint_layout/" + joint_name + "/row", -1)
                column = rospy.get_param("/joint_layout/" + joint_name + "/column", -1)
                if row == -1 or column == -1:
                    rospy.logerr("Could not load the layout for joint %s. Please check config/layout.yaml", joint_name)
                    continue
                self._widget.JointSettingContainer.layout().addWidget(self.create_joint_setting(joint), row, column)

    def create_joint_setting(self, joint):
        joint_setting_file = os.path.join(rospkg.RosPack().get_path('march_rqt_gait_generator'), 'resource',
                                          'joint_setting.ui')

        joint_setting = QFrame()
        loadUi(joint_setting_file, joint_setting)
<<<<<<< HEAD

        show_velocity_markers = self._widget.SettingsFrame.findChild(QCheckBox, "ShowVelocityMarkers").isChecked()
        joint_setting_plot = JointSettingPlot(joint, self.gait.duration, show_velocity_markers)

        self._widget.SettingsFrame.findChild(QCheckBox, "ShowVelocityMarkers").stateChanged.connect(
            lambda: [joint.set_setpoints(UserInterfaceController.plot_to_setpoints(joint_setting_plot)),
                     UserInterfaceController.update_ui_elements(
                         joint, table=joint_setting.Table, plot=joint_setting_plot, duration=self.gait.duration,
                         show_velocity_markers=self.show_velocity_markers_checked()),
                     self.publish_preview()
                     ]
        )
=======
        joint_setting_plot = JointSettingPlot(joint, self.gait.duration)
>>>>>>> c2228853

        # Connect a function to update the model and to update the table.
        joint_setting_plot.plot_item.sigPlotChanged.connect(
            lambda: [joint.set_setpoints(UserInterfaceController.plot_to_setpoints(joint_setting_plot)),
                     UserInterfaceController.update_ui_elements(
                         joint, table=joint_setting.Table, plot=joint_setting_plot, duration=self.gait.duration,
                         show_velocity_markers=self.show_velocity_markers_checked()),
                     self.publish_preview()
                     ])

        joint_setting_plot.add_setpoint.connect(
            lambda time, position, button: [
                self.add_setpoint(joint, time, position, button),
                UserInterfaceController.update_ui_elements(
                    joint, table=joint_setting.Table, plot=joint_setting_plot, duration=self.gait.duration,
                    show_velocity_markers=self.show_velocity_markers_checked()),
                self.publish_preview()
            ])

        joint_setting_plot.remove_setpoint.connect(
            lambda index: [
                joint.remove_setpoint(index),
                UserInterfaceController.update_ui_elements(
                    joint, table=joint_setting.Table, plot=joint_setting_plot, duration=self.gait.duration,
                    show_velocity_markers=self.show_velocity_markers_checked()),
                self.publish_preview()
            ])

        joint_setting.Plot.addItem(joint_setting_plot)

        joint_setting.Table = UserInterfaceController.update_table(
            joint_setting.Table, joint, self.gait.duration)

        joint_setting.Table.itemChanged.connect(
            lambda: [rospy.logwarn("item changed"),
                     joint.set_setpoints(UserInterfaceController.table_to_setpoints(joint_setting.Table)),
                     UserInterfaceController.update_ui_elements(
                         joint, plot=joint_setting_plot, duration=self.gait.duration,
                         show_velocity_markers=self.show_velocity_markers_checked()),
                     self.publish_preview()
                     ])

        # Disable scrolling horizontal
        joint_setting.Table.horizontalScrollBar().setDisabled(True)
        joint_setting.Table.horizontalHeader().setSectionResizeMode(QHeaderView.Stretch)

        return joint_setting

    def show_velocity_markers_checked(self):
        return self._widget.SettingsFrame.findChild(QCheckBox, "ShowVelocityMarkers").isChecked()

    def add_setpoint(self, joint, time, position, button):
        if button == QtCore.Qt.ControlModifier:
            joint.add_interpolated_setpoint(time)
        else:
            joint.add_setpoint(Setpoint(time, position, 0))

    def get_gait_directory(self, select_new=False):
        if self.gait_directory is None or select_new:
            self.gait_directory = str(QFileDialog.getExistingDirectory(None, "Select a directory to save gaits"))
        if self.gait_directory == "":
            self.gait_directory = None
        rospy.loginfo("Selected output directory " + str(self.gait_directory))
        return self.gait_directory

    def set_gait_directory_button(self, gait_directory):
        if gait_directory is None:
            gait_directory = "Select a gait directory..."
        self._widget.SettingsFrame.findChild(QPushButton, "ChangeGaitDirectory").setText(gait_directory)

    def publish_preview(self):
        joint_state = JointState()
        joint_state.header.stamp = rospy.get_rostime()
        time = self.gait.current_time

        for i in range(len(self.gait.joints)):
            joint_state.name.append(self.gait.joints[i].name)
            joint_state.position.append(self.gait.joints[i].get_interpolated_position(time))
        self.joint_state_pub.publish(joint_state)

    def update_time_sliders(self):
        graphics_layouts = self._widget.JointSettingContainer.findChildren(pg.GraphicsLayoutWidget)
        for graphics_layout in graphics_layouts:
            joint_settings_plot = graphics_layout.getItem(0, 0)
            joint_settings_plot.updateTimeSlider(self.gait.current_time)

    def publish_gait(self):
        trajectory = self.gait.to_joint_trajectory()
        rospy.loginfo("Publishing trajectory to topic '" + self.topic_name + "'")
        self.gait_publisher.publish(trajectory)

    def set_topic_name(self, topic_name):
        self.topic_name = topic_name
        self.gait_publisher = rospy.Publisher(topic_name,
                                              JointTrajectory, queue_size=10)

    def set_playback_speed(self, playback_speed):
        was_playing = self.time_slider_thread is not None
        self.stop_time_slider_thread()

        self.playback_speed = playback_speed

        if was_playing:
            self.start_time_slider_thread()

    def start_time_slider_thread(self):
        if self.time_slider_thread is not None:
            rospy.logdebug("Cannot start another time slider thread as one is already active")
            return

        time_slider = self._widget.RvizFrame.findChild(QSlider, "TimeSlider")

        current = time_slider.value()
        playback_speed = self.playback_speed
        max = time_slider.maximum()
        self.time_slider_thread = TimeSliderThread(current, playback_speed, max)
        self.time_slider_thread.update_signal.connect(self.update_main_time_slider)
        self.time_slider_thread.start()

    def update_gait_duration(self, duration):
        rescale_setpoints = self._widget.GaitPropertiesFrame.findChild(QCheckBox, "ScaleSetpoints").isChecked()

        if self.gait.has_setpoints_after_duration(duration) and not rescale_setpoints:
            if not self.gait.has_multiple_setpoints_before_duration(duration):
                QMessageBox.question(self._widget, 'Could not update gait duration',
                                     "Not all joints have multiple setpoints before duration " + str(duration),
                                     QMessageBox.Ok)
                return
            discard_setpoints = QMessageBox.question(self._widget, 'Gait duration lower than highest time setpoint',
                                                     "Do you want to discard any setpoints higher than the given "
                                                     "duration?",
                                                     QMessageBox.Yes | QMessageBox.No)
            if discard_setpoints == QMessageBox.No:
                self._widget.GaitPropertiesFrame.findChild(QDoubleSpinBox, "Duration").setValue(self.gait.duration)
                return
        self.gait.set_duration(duration, rescale_setpoints)
        self._widget.RvizFrame.findChild(QSlider, "TimeSlider").setRange(0, 100 * self.gait.duration)

        was_playing = self.time_slider_thread is not None
        self.stop_time_slider_thread()

        self.create_joint_settings()

        if was_playing:
            self.start_time_slider_thread()

    def stop_time_slider_thread(self):
        if self.time_slider_thread is not None:
            self.time_slider_thread.stop()
            self.time_slider_thread = None

    def export(self):
        should_mirror = self._widget.SettingsFrame.findChild(QCheckBox, "Mirror").isChecked()

        key_1 = self._widget.SettingsFrame.findChild(QLineEdit, "Key1").text()
        key_2 = self._widget.SettingsFrame.findChild(QLineEdit, "Key2").text()

        if should_mirror:
            mirror = self.gait.get_mirror(key_1, key_2)
            if mirror:
                export_to_file(mirror, self.get_gait_directory())
            else:
                UserInterfaceController.notify("Could not mirror gait", "Check the logs for more information.")
                return

        export_to_file(self.gait, self.get_gait_directory()),
        self.set_gait_directory_button(self.gait_directory)

    def toggle_time_slider_thread(self):
        if self.thread is None:
            self.start_time_slider_thread()
        else:
            self.stop_time_slider_thread()

    def load_gait(self):

        file_name, f = QFileDialog.getOpenFileName(self._widget,
                                                   "Open Image",
                                                   rospkg.RosPack().get_path('march_rqt_gait_generator'),
                                                   "March Subgait (*.subgait)")
        self.gait = import_from_file_name(self.robot, file_name)
        if self.gait is None:
            rospy.logwarn("Could not load gait %s", file_name)
        else:
            self.load_gait_into_ui()

    def load_gait_into_ui(self):
        time_slider = self._widget.RvizFrame.findChild(QSlider, "TimeSlider")
        time_slider.setRange(0, 100 * self.gait.duration)

        # Connect TimeSlider to the preview
        time_slider.valueChanged.connect(lambda: [
            self.gait.set_current_time(float(time_slider.value()) / 100),
            self.publish_preview(),
            self.update_time_sliders(),
        ])

        self._widget.GaitPropertiesFrame.findChild(QLineEdit, "Gait").setText(self.gait.name)
        self._widget.GaitPropertiesFrame.findChild(QLineEdit, "Subgait").setText(self.gait.subgait)
        self._widget.GaitPropertiesFrame.findChild(QLineEdit, "Version").setText(self.gait.version)
        self._widget.GaitPropertiesFrame.findChild(QLineEdit, "Description").setText(self.gait.description)

        # Block signals on the duration edit to prevent a reload of the joint settings
        self._widget.GaitPropertiesFrame.findChild(QDoubleSpinBox, "Duration").blockSignals(True)
        self._widget.GaitPropertiesFrame.findChild(QDoubleSpinBox, "Duration").setValue(self.gait.duration)
        self._widget.GaitPropertiesFrame.findChild(QDoubleSpinBox, "Duration").blockSignals(False)

        print ('load gait into ui')
        self.create_joint_settings()

        self.publish_preview()

    @QtCore.pyqtSlot(int)
    def update_main_time_slider(self, time):
        self._widget.RvizFrame.findChild(QSlider, "TimeSlider").setValue(time)

    def shutdown_plugin(self):
        self.stop_time_slider_thread()

    def save_settings(self, plugin_settings, instance_settings):
        plugin_settings.set_value('gait_directory', self.gait_directory)

    def restore_settings(self, plugin_settings, instance_settings):
        gait_directory = plugin_settings.value('gait_directory')

        if gait_directory is not None:
            rospy.loginfo("Restoring saved gait directory " + str(gait_directory))
            self.gait_directory = gait_directory

        # def trigger_configuration(self):
        # Comment in to signal that the plugin has a way to configure
        # This will enable a setting button (gear icon) in each dock widget title bar
        # Usually used to open a modal configuration dialog<|MERGE_RESOLUTION|>--- conflicted
+++ resolved
@@ -117,9 +117,6 @@
                 self._widget.GaitPropertiesFrame.findChild(QDoubleSpinBox, "Duration").value())
         )
 
-<<<<<<< HEAD
-        self.init_shortcuts()
-=======
         # Disable key inputs when mirroring is off.
         self._widget.SettingsFrame.findChild(QCheckBox, "Mirror").stateChanged.connect(
             lambda state: [
@@ -127,16 +124,11 @@
                 self._widget.SettingsFrame.findChild(QLineEdit, "Key2").setEnabled(state)
             ]
         )
->>>>>>> c2228853
 
         # Initialize the publisher on startup
         self.set_topic_name(self._widget.SettingsFrame.findChild(QLineEdit, "TopicName").text())
 
         self.load_gait_into_ui()
-
-    def init_shortcuts(self):
-        QtGui.QShortcut(QtGui.QKeySequence("V"), self._widget).activated.connect(self.toggle_velocity_markers)
-        QtGui.QShortcut(QtGui.QKeySequence("Space"), self._widget).activated.connect(self.toggle_time_slider_thread)
 
     def toggle_velocity_markers(self):
         self._widget.SettingsFrame.findChild(QCheckBox, "ShowVelocityMarkers").toggle()
@@ -183,7 +175,6 @@
 
         joint_setting = QFrame()
         loadUi(joint_setting_file, joint_setting)
-<<<<<<< HEAD
 
         show_velocity_markers = self._widget.SettingsFrame.findChild(QCheckBox, "ShowVelocityMarkers").isChecked()
         joint_setting_plot = JointSettingPlot(joint, self.gait.duration, show_velocity_markers)
@@ -196,9 +187,6 @@
                      self.publish_preview()
                      ]
         )
-=======
-        joint_setting_plot = JointSettingPlot(joint, self.gait.duration)
->>>>>>> c2228853
 
         # Connect a function to update the model and to update the table.
         joint_setting_plot.plot_item.sigPlotChanged.connect(
