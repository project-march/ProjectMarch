--- conflicted
+++ resolved
@@ -71,11 +71,7 @@
         "march_gait_selection.gaits",
         "march_gait_selection.dynamic_interpolation",
         "march_gait_selection.dynamic_interpolation.cybathlon_obstacle_gaits",
-<<<<<<< HEAD
-        "march_gait_selection.dynamic_interpolation.camera_point_handlers",
-=======
         "march_gait_selection.dynamic_interpolation.point_handlers",
->>>>>>> 2881d3db
         "march_gait_selection.dynamic_interpolation.trajectory_command_factories",
         "march_gait_selection.dynamic_interpolation.gaits",
     ],
