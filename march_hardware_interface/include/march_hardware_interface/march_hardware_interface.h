// Copyright 2019 Project March
#ifndef MARCH_HARDWARE_INTERFACE_MARCH_HARDWARE_INTERFACE_H
#define MARCH_HARDWARE_INTERFACE_MARCH_HARDWARE_INTERFACE_H
#include "march_hardware_interface/march_pdb_state_interface.h"
#include "march_hardware_interface/march_temperature_sensor_interface.h"
#include "march_hardware_interface/power_net_type.h"

#include <memory>
#include <vector>

#include <hardware_interface/joint_command_interface.h>
#include <hardware_interface/joint_state_interface.h>
#include <hardware_interface/robot_hw.h>
#include <joint_limits_interface/joint_limits.h>
#include <joint_limits_interface/joint_limits_interface.h>
#include <joint_limits_interface/joint_limits_rosparam.h>
#include <joint_limits_interface/joint_limits_urdf.h>
#include <realtime_tools/realtime_publisher.h>
#include <ros/ros.h>

#include <march_hardware/MarchRobot.h>
#include <march_hardware_builder/hardware_builder.h>
#include <march_shared_resources/AfterLimitJointCommand.h>
#include <march_shared_resources/ImcState.h>

template <typename T>
using RtPublisherPtr = std::unique_ptr<realtime_tools::RealtimePublisher<T>>;

/**
 * @brief HardwareInterface to allow ros_control to actuate our hardware.
 * @details Register an interface for each joint such that they can be actuated
 *     by a controller via ros_control.
 */
class MarchHardwareInterface : public hardware_interface::RobotHW
{
public:
  explicit MarchHardwareInterface(std::unique_ptr<march::MarchRobot> robot);

  /**
   * @brief Initialize the HardwareInterface by registering position interfaces
   * for each joint.
   */
  bool init(ros::NodeHandle& nh, ros::NodeHandle& robot_hw_nh) override;

  /**
   * Reads (in realtime) the state from the march robot.
   *
   * @param time Current time
   * @param elapsed_time Duration since last write action
   */
  void read(const ros::Time& time, const ros::Duration& elapsed_time) override;

  /**
   * @brief Perform all safety checks that might crash the exoskeleton.
   */
  void validate();

  /**
   * Writes (in realtime) the commands from the controllers to the march robot.
   *
   * @param time Current time
   * @param elapsed_time Duration since last write action
   */
  void write(const ros::Time& time, const ros::Duration& elapsed_time) override;

  /**
   * Returns the ethercat cycle time in milliseconds.
   */
  int getEthercatCycleTime() const;

  void waitForPdo();

private:
  /**
   * Uses the num_joints_ member to resize all vectors
   * in order to avoid allocation at runtime.
   */
  void reserveMemory();
  void updatePowerNet();
  void updateHighVoltageEnable();
  void updatePowerDistributionBoard();
  void updateAfterLimitJointCommand();
  void updateIMotionCubeState();
  void outsideLimitsCheck(size_t joint_index);
  void iMotionCubeStateCheck(size_t joint_index);

<<<<<<< HEAD
=======
  /* Exponential smoothing constant of the velocity */
  static constexpr double ALPHA = 1;
  /* Limit of the change in effort command over one cycle, can be overridden by safety controller */
  static constexpr double MAX_EFFORT_CHANGE = 5000;

>>>>>>> 03e2b158
  /* March hardware */
  std::unique_ptr<march::MarchRobot> march_robot_;
  bool has_power_distribution_board_ = false;

  /* Interfaces */
  hardware_interface::JointStateInterface joint_state_interface_;
  hardware_interface::PositionJointInterface position_joint_interface_;
  hardware_interface::VelocityJointInterface velocity_joint_interface_;
  hardware_interface::EffortJointInterface effort_joint_interface_;

  joint_limits_interface::PositionJointSoftLimitsInterface position_joint_soft_limits_interface_;
  joint_limits_interface::EffortJointSoftLimitsInterface effort_joint_soft_limits_interface_;

  MarchTemperatureSensorInterface march_temperature_interface_;
  MarchPdbStateInterface march_pdb_interface_;

  /* Shared memory */
  size_t num_joints_ = 0;
  std::vector<std::string> joint_names_;

  std::vector<double> joint_position_;
  std::vector<double> joint_position_command_;

  std::vector<double> joint_velocity_;
  std::vector<double> joint_velocity_command_;

  std::vector<double> joint_effort_;
  std::vector<double> joint_effort_command_;
  std::vector<double> joint_last_effort_command_;

  std::vector<double> joint_temperature_;
  std::vector<double> joint_temperature_variance_;

  std::vector<joint_limits_interface::SoftJointLimits> soft_limits_;

  march::PowerDistributionBoard power_distribution_board_read_;
  PowerNetOnOffCommand power_net_on_off_command_;
  bool master_shutdown_allowed_command_ = false;
  bool enable_high_voltage_command_ = true;

  /* Real time safe publishers */
  RtPublisherPtr<march_shared_resources::AfterLimitJointCommand> after_limit_joint_command_pub_;
  RtPublisherPtr<march_shared_resources::ImcState> imc_state_pub_;
};

#endif  // MARCH_HARDWARE_INTERFACE_MARCH_HARDWARE_INTERFACE_H<|MERGE_RESOLUTION|>--- conflicted
+++ resolved
@@ -84,14 +84,9 @@
   void outsideLimitsCheck(size_t joint_index);
   void iMotionCubeStateCheck(size_t joint_index);
 
-<<<<<<< HEAD
-=======
-  /* Exponential smoothing constant of the velocity */
-  static constexpr double ALPHA = 1;
   /* Limit of the change in effort command over one cycle, can be overridden by safety controller */
   static constexpr double MAX_EFFORT_CHANGE = 5000;
 
->>>>>>> 03e2b158
   /* March hardware */
   std::unique_ptr<march::MarchRobot> march_robot_;
   bool has_power_distribution_board_ = false;
