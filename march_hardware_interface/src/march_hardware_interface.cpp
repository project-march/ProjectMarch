--- conflicted
+++ resolved
@@ -153,15 +153,6 @@
   write(elapsed_time_);
 }
 
-<<<<<<< HEAD
-void MarchHardwareInterface::read() {
-  for (int i = 0; i < num_joints_; i++) {
-    joint_position_[i] = marchRobot.getJoint(joint_names_[i]).getAngleRad();
-    joint_temperature_[i] =
-        marchRobot.getJoint(joint_names_[i]).getTemperature();
-    ROS_DEBUG("Joint %s: read position %f", joint_names_[i].c_str(),
-              joint_position_[i]);
-=======
 void MarchHardwareInterface::read(ros::Duration elapsed_time)
 {
   for (int i = 0; i < num_joints_; i++)
@@ -178,7 +169,6 @@
     joint_velocity_[i] = filters::exponentialSmoothing(joint_velocity, joint_velocity_[i], 0.2);
 
     ROS_DEBUG("Joint %s: read position %f", joint_names_[i].c_str(), joint_position_[i]);
->>>>>>> ac5b08ba
   }
   power_distribution_board_read_ = *marchRobot.getPowerDistributionBoard();
 }
