--- conflicted
+++ resolved
@@ -27,7 +27,6 @@
     right_close: MVI_RD_slopeup_rightclose_flat_v1
     right_open: MVI_RD_slopeup_rightopen_flat_v1
     right_swing: MVI_RD_slopeup_rightswing_flat_v1
-<<<<<<< HEAD
   realsense_sit:
     sit_down: MVI_sit_down_high_v1
     sit_home: MVI_sit_home_high_v1
@@ -37,11 +36,6 @@
   realsense_stand:
     prepare_stand_up: MVI_prepare_stand_up_high_v1
     stand_up: MVI_stand_up_high_v1
-=======
-  realsense_stairs_up_single_step:
-    left_close: MVI_stairsup_leftclose_low_undeep
-    right_open: MVI_stairsup_rightopen_low_undeep
->>>>>>> 7fce146f
   rough_terrain_first_middle_step:
     left_close: MV_RT_first_middlestep_leftclose_v2
     right_open: MV_RT_first_middlestep_rightopen_v2
