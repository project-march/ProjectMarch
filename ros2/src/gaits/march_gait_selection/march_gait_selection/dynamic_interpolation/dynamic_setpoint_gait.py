"""Author: Marten Haitjema, MVII"""

from typing import Optional, Dict
from math import floor
from rclpy.time import Time

from march_utility.gait.edge_position import EdgePosition, StaticEdgePosition
from march_utility.utilities.duration import Duration
from march_utility.utilities.utility_functions import (
    get_joint_names_from_urdf,
    get_limits_robot_from_urdf_for_inverse_kinematics,
)
from march_utility.gait.setpoint import Setpoint
from march_utility.utilities.utility_functions import get_position_from_yaml
from march_utility.utilities.node_utils import DEFAULT_HISTORY_DEPTH
from march_utility.utilities.logger import Logger
from march_utility.exceptions.gait_exceptions import (
    PositionSoftLimitError,
    VelocitySoftLimitError,
    ShouldStartFromHomestandError,
)

from march_gait_selection.state_machine.gait_update import GaitUpdate
from march_gait_selection.state_machine.gait_interface import GaitInterface
from march_gait_selection.state_machine.trajectory_scheduler import TrajectoryCommand
from march_gait_selection.dynamic_interpolation.dynamic_subgait import DynamicSubgait

from march_shared_msgs.msg import FootPosition, GaitInstruction

FOOT_LOCATION_TIME_OUT = Duration(0.5)
DURATION_INCREASE_FACTOR = 2
DURATION_INCREASE_SIZE = 0.25


class DynamicSetpointGait(GaitInterface):
    """Gait built up from dynamic setpoints.

    Args:
        gait_selection_node (GaitSelection): the gait selection node

    Attributes:
        gait_selection (GaitSelection): the gait selection node
        home_stand_position (Dict[str, Setpoint]): setpoint_dict of home stand position
        start_position (Dict[str, Setpoint]): start_position of gait. Home stand if the gait has not started yet,
            last setpoint of previous step if gait is running
        end_position (Dict[str, Setpoint]): setpoint_dict of end position
        joint_names (List[str]): names of the joints
        gait_name (str): name of the gait
        subgait_id (str): either left_swing or right_swing

        _end (bool): whether the gait has ended
        _next_command (Optional[TrajectoryCommand]): TrajectoryCommand that should be scheduled next
        _trajectory_failed (bool): True if step is not feasible (e.g. due to soft limits), else False
    """

    _start_time: Optional[Duration]
    _current_time: Optional[Time]
    _next_command: Optional[TrajectoryCommand]
    _should_stop: bool
    _minimum_stair_height: float

    def __init__(self, gait_selection_node):
        super(DynamicSetpointGait, self).__init__()
        self.gait_selection = gait_selection_node
        self.home_stand_position = self._joint_dict_to_setpoint_dict(
            get_position_from_yaml("stand")
        )
        self.start_position = self.home_stand_position
        self.end_position = self.home_stand_position
        self._trajectory_failed = False
        self._reset()
        self.joint_names = get_joint_names_from_urdf()
        self._get_soft_limits()

        self.gait_name = "dynamic_walk"

        # Create subscribers and publishers for CoViD
        self.gait_selection.create_subscription(
            FootPosition,
            "/processed_foot_position/right",
            self._callback_right,
            DEFAULT_HISTORY_DEPTH,
        )
        self.gait_selection.create_subscription(
            FootPosition,
            "/processed_foot_position/left",
            self._callback_left,
            DEFAULT_HISTORY_DEPTH,
        )
        self.gait_selection.create_subscription(
            GaitInstruction,
            "/march/input_device/instruction",
            self._callback_force_unknown,
            DEFAULT_HISTORY_DEPTH,
        )

        # Assign reconfigurable parameters
        self.update_parameters()

        self.logger = Logger(self.gait_selection, __class__.__name__)

    @property
    def name(self) -> str:
        return self.gait_name

    @property
    def subgait_name(self) -> str:
        # Should return left_swing/right_swing for simulation to work
        return self.subgait_id

    @property
    def version(self) -> str:
        return "v0"

    @property
    def duration(self) -> Optional[Duration]:
        if self._next_command is not None:
            return self._next_command.duration
        else:
            return None

    @property
    def gait_type(self) -> Optional[str]:
        if self._next_command is not None:
            if (
                self.foot_location.point.y > self._minimum_stair_height
                or self.foot_location.point.y < -self._minimum_stair_height
            ):
                return "stairs_like"
            else:
                return "walk_like"
        else:
            return None

    @property
    def starting_position(self) -> EdgePosition:
        return StaticEdgePosition(self._setpoint_dict_to_joint_dict(self.start_position))

    @property
    def final_position(self) -> EdgePosition:
<<<<<<< HEAD
        try:
            return StaticEdgePosition(
                self._setpoint_dict_to_joint_dict(
                    self.dynamic_subgait.get_final_position()
                )
            )
        except AttributeError:
            return StaticEdgePosition(
                self._setpoint_dict_to_joint_dict(self.end_position)
            )
=======
        # Beunmethod to fix transitions, should be fixed
        if self._next_command is not None:
            return StaticEdgePosition(self._setpoint_dict_to_joint_dict(self.dynamic_subgait.get_final_position()))
        else:
            return StaticEdgePosition(self._setpoint_dict_to_joint_dict(self.end_position))
>>>>>>> 7b85644b

    @property
    def subsequent_subgaits_can_be_scheduled_early(self) -> bool:
        return True

    @property
    def first_subgait_can_be_scheduled_early(self) -> bool:
        return True

    def _reset(self) -> None:
        """Reset all attributes of the gait"""
        if self.start_position != self.home_stand_position:
            raise ShouldStartFromHomestandError

        self._should_stop = False
        self._end = False

        self._start_time = None
        self._end_time = None
        self._current_time = None

        self._next_command = None
        self.subgait_id = "right_swing"

        self._start_is_delayed = True
        self._scheduled_early = False

<<<<<<< HEAD
        self._trajectory_failed = False
=======
        self.start_position = self._joint_dict_to_setpoint_dict(get_position_from_yaml("stand"))
        self.end_position = self.start_position
>>>>>>> 7b85644b

    DEFAULT_FIRST_SUBGAIT_START_DELAY = Duration(0)

    def start(
        self,
        current_time: Time,
        first_subgait_delay: Duration = DEFAULT_FIRST_SUBGAIT_START_DELAY,
    ) -> Optional[GaitUpdate]:
        """Starts the gait. The subgait will be scheduled with the delay given
        by first_subgait_delay.

        Args:
            current_time (Time): Time at which the subgait will start
            first_subgait_delay (Duration): Delay of first subgait schedule
        Returns:
            GaitUpdate: An optional GaitUpdate containing a TrajectoryCommand if step is feasible
        """
        try:
            self._reset()
        except ShouldStartFromHomestandError:
            self.logger.error(
                "Cannot start the gait from a position that is not homestand."
            )
            return None
        self.update_parameters()
        self._current_time = current_time
        self._start_time = self._current_time + first_subgait_delay
        self._next_command = self._get_trajectory_command(start=True)
        return GaitUpdate.should_schedule_early(self._next_command)

    DEFAULT_EARLY_SCHEDULE_UPDATE_DURATION = Duration(0)

    def update(
        self,
        current_time: Time,
        early_schedule_duration: Duration = DEFAULT_EARLY_SCHEDULE_UPDATE_DURATION,
    ) -> GaitUpdate:
        """Give an update on the progress of the gait. This function is called
        every cycle of the gait_state_machine.

        Schedules the first subgait when the delay has passed. Starts scheduling
        subsequent subgaits when the previous subgait is within early scheduling
        duration and updates the state machine when the next subgait is started.

        Args:
            current_time (Time): Current time
            early_schedule_duration (Duration): Duration that determines how long ahead the next subgait is planned
        Returns:
            GaitUpdate: GaitUpdate containing TrajectoryCommand when finished, else empty GaitUpdate
        """
        self._current_time = current_time

        if self._start_is_delayed:
            if self._current_time >= self._start_time:
                return self._update_start_subgait()
            else:
                return GaitUpdate.empty()

        if self._current_time >= self._end_time - early_schedule_duration and not self._scheduled_early:
            return self._update_next_subgait_early()

        if self._current_time >= self._end_time:
            return self._update_state_machine()

        return GaitUpdate.empty()

    def stop(self) -> bool:
        """Called when the current gait should be stopped"""
        self._should_stop = True
        return True

    def end(self) -> None:
        """Called when the gait is finished"""
        self._next_command = None

    def _update_start_subgait(self) -> GaitUpdate:
        """Update the state machine that the start gait has
        begun. Updates the time stamps for the next subgait.

        Returns:
            GaitUpdate: a GaitUpdate for the state machine
        """
        self._start_is_delayed = False
        self._update_time_stamps(self._next_command.duration)

        return GaitUpdate.subgait_updated()

    def _update_next_subgait_early(self) -> GaitUpdate:
        """Already schedule the next subgait with the end time
        of the current subgait as the start time.

        Returns:
            GaitUpdate: a GaitUpdate that is empty or contains a trajectory command
        """
        self._scheduled_early = True
        self._next_command = self._get_next_command()

        if self._next_command is None:
            return GaitUpdate.empty()

        return GaitUpdate.should_schedule_early(self._next_command)

    def _update_state_machine(self) -> GaitUpdate:
        """Update the state machine that the new subgait has begun.
        Also updates time stamps for the next subgait.

        Returns:
            GaitUpdate: a GaitUpdate for the state machine
        """
        if self._next_command is None:
            return GaitUpdate.finished()

        self._update_time_stamps(self._next_command.duration)
        self._scheduled_early = False

        return GaitUpdate.subgait_updated()

    def _get_next_command(self) -> Optional[TrajectoryCommand]:
        """Create the next command, based on what the current subgait is.
        Also checks if the gait has to be stopped. If true, it returns
        a close gait.

        Returns:
            TrajectoryCommand: A TrajectoryCommand for the next subgait
        """
        if not self._trajectory_failed:
            if self.subgait_id == "right_swing":
                self.subgait_id = "left_swing"
            elif self.subgait_id == "left_swing":
                self.subgait_id = "right_swing"

        if self._end:
            # If the gait has ended, the next command should be None
            return None
        elif self._should_stop:
            return self._get_trajectory_command(stop=True)
        else:
            return self._get_trajectory_command()

    def _update_start_pos(self) -> None:
        """Update the start position of the next subgait to be
        the last position of the previous subgait."""
        self.start_position = self.dynamic_subgait.get_final_position()

    def _callback_right(self, foot_location: FootPosition) -> None:
        """Update the right foot position with the latest point published
        on the CoViD-topic.

        Args:
            foot_location (FootPosition): a Point containing the x, y, and z location
        """
        self.foot_location_right = foot_location

    def _callback_left(self, foot_location: FootPosition) -> None:
        """Update the left foot position with the latest point published
        on the CoViD-topic.

        Args:
            foot_location (FootPosition): a Point containing the x, y, and z location
        """
        self.foot_location_left = foot_location

    def _get_foot_location(self, subgait_id: str) -> Optional[FootPosition]:
        """Returns the right or left foot position based upon the subgait_id

        Args:
            subgait_id (str): Either right_swing or left_swing
        Returns:
            FootPosition: either the left or right foot position or none
        """
        if subgait_id == "left_swing":
            return self.foot_location_left
        elif subgait_id == "right_swing":
            return self.foot_location_right
        else:
            return None

    def _get_trajectory_command(
        self, start=False, stop=False
    ) -> Optional[TrajectoryCommand]:
        """Return a TrajectoryCommand based on current subgait_id.

        Args:
            start (:obj: bool, optional): whether` it is a start gait or not, default False
            stop (:obj: bool, optional): whether it is a stop gait or not, default False
        Returns:
            TrajectoryCommand: command with the current subgait and start time
        """
        if self._start_is_delayed:
            self._end_time = self._start_time

        if stop:
            self._end = True
            self.logger.info("Stopping dynamic gait.")
        else:
            self.foot_location = self._get_foot_location(self.subgait_id)
            stop = self._check_msg_time(self.foot_location)
            self.logger.debug(
                f"Stepping to location ({self.foot_location.point.x}, {self.foot_location.point.y}, "
                f"{self.foot_location.point.z})"
            )

        return self._get_first_feasible_trajectory(start, stop)

    def _get_first_feasible_trajectory(
        self, start: bool, stop: bool
    ) -> Optional[TrajectoryCommand]:
        """If a subgait is not feasible, it will first try to increase the duration. If it is
        still not feasible, execution of the gait will be stopped.

        Args:
            start (:obj: bool, optional): whether` it is a start gait or not, default False
            stop (:obj: bool, optional): whether it is a stop gait or not, default False
        Returns:
            TrajectoryCommand: command with the current subgait and start time
        """
        original_duration = self.foot_location.duration
        second_step = False
        while not self._is_duration_bigger_than_max_duration(original_duration):
            trajectory_command = self._try_to_get_trajectory_command(
                start, stop, original_duration
            )
            # Return command if current and next step can be made at same duration
            second_step = self._try_to_get_second_step()
            if trajectory_command is not None and second_step:
                self._trajectory_failed = False
                self._update_start_pos()
                return trajectory_command
            else:
                self._trajectory_failed = True
                self.foot_location.duration += DURATION_INCREASE_SIZE

        if second_step is False:
            self.logger.warn("Not possible to perform second step.")

        # If no feasible subgait can be found, try to execute close gait
        if not start:
            try:
                return self._get_stop_gait()
            except (PositionSoftLimitError, VelocitySoftLimitError):
                # If close gait is not feasible, stop gait completely
                self.logger.warn("Not possible to perform close gait.")

        self._end = True
        self._get_next_command()
        return None

    def _try_to_get_trajectory_command(
        self,
        start: bool,
        stop: bool,
        original_duration: float,
    ) -> Optional[TrajectoryCommand]:
        """Try to get a joint_trajectory_msg from the dynamic subgait instance.

        Args:
            start (:obj: bool, optional): whether` it is a start gait or not, default False
            stop (:obj: bool, optional): whether it is a stop gait or not, default False
        Returns:
            TrajectoryCommand: optional command if successful, otherwise None
        """
        iteration = floor(
            (self.foot_location.duration - original_duration) / DURATION_INCREASE_SIZE
        )
        try:
            self.dynamic_subgait = self._create_subgait_instance(
                self.start_position, self.subgait_id, start, stop
            )
            trajectory = self.dynamic_subgait.get_joint_trajectory_msg()
            self.logger.debug(
                f"Found trajectory after {iteration} iterations at duration of {self.foot_location.duration}. "
                f"Original duration was {original_duration}."
            )
            return TrajectoryCommand(
                trajectory,
                Duration(self.foot_location.duration),
                self.subgait_id,
                self._end_time,
            )
        except PositionSoftLimitError as e:
            if self._is_duration_bigger_than_max_duration(original_duration):
                self.logger.warn(
                    f"Joint {e.joint_name} will still be outside of soft limits after "
                    f"{iteration} iterations. Position: {e.position}, soft limits: "
                    f"[{e.lower_limit}, {e.upper_limit}]. Gait will not be executed."
                )
            return None
        except VelocitySoftLimitError as e:
            if self._is_duration_bigger_than_max_duration(original_duration):
                self.logger.warn(
                    f"Joint {e.joint_name} will still be outside of velocity limits, after "
                    f"{iteration} iterations. Velocity: {e.velocity}, velocity limit: {e.velocity}. "
                    "Gait will not be executed."
                )
            return None

    def _try_to_get_second_step(self) -> bool:
        """Tries to create the subgait that is one step ahead. If this is not possible,
        the first subgait should not be executed.

        Returns:
            bool: True if second step can be made, otherwise false
        """
        start_position = self.dynamic_subgait.get_final_position()
        subgait_id = "right_swing" if self.subgait_id == "left_swing" else "left_swing"
        subgait = self._create_subgait_instance(
            start_position,
            subgait_id,
            start=False,
            stop=False,
        )
        try:
            subgait.get_joint_trajectory_msg()
        except (PositionSoftLimitError, VelocitySoftLimitError):
            return False
        return True

    def _get_stop_gait(self) -> Optional[TrajectoryCommand]:
        """Returns a TrajectoryCommand containing a stop gait

        Returns:
            TrajectoryCommand: command containing a stop gait
        """
        self._end = True
        subgait = self._create_subgait_instance(
            self.start_position,
            self.subgait_id,
            start=False,
            stop=True,
        )
        trajectory = subgait.get_joint_trajectory_msg()
        return TrajectoryCommand(
            trajectory,
            Duration(self.foot_location.duration),
            self.subgait_id,
            self._end_time,
        )

    def _is_duration_bigger_than_max_duration(self, original_duration: float) -> bool:
        """Returns true if duration is bigger than maximum duration, else false.

        Args:
            original_duration (float): duration before iterations
        Returns:
            bool: True if current duration is bigger than max allowed duration, else False
        """
        return (
            self.foot_location.duration >= original_duration * DURATION_INCREASE_FACTOR
        )

    def _create_subgait_instance(
        self,
        start_position: dict,
        subgait_id: str,
        start: bool,
        stop: bool,
    ) -> DynamicSubgait:
        """Create a DynamicSubgait instance

        Args:
            start (:obj: bool, optional): whether it is a start gait or not, default False
            stop (:obj: bool, optional): whether it is a stop gait or not, default False
        Returns:
            DynamicSubgait: DynamicSubgait instance for the desired step
        """
        return DynamicSubgait(
            self.gait_selection,
            start_position,
            subgait_id,
            self.joint_names,
            self.foot_location,
            self.joint_soft_limits,
            start,
            stop,
        )

    def _update_time_stamps(self, next_command_duration: Duration) -> None:
        """Update the starting and end time

        Args:
            next_command_duration (Duration): duration of the next command to be scheduled
        """
        self._start_time = self._end_time
        self._end_time = self._start_time + next_command_duration

    def update_parameters(self) -> None:
        """Callback for gait_selection_node when the parameters have been updated."""
        self._minimum_stair_height = self.gait_selection.minimum_stair_height

    def _callback_force_unknown(self, msg: GaitInstruction) -> None:
        """Reset start position to home stand after force unknown

        Args:
            msg (GaitInstruction): message containing a gait_instruction from the IPD
        """
        if msg.type == GaitInstruction.UNKNOWN:
            self.start_position = self._joint_dict_to_setpoint_dict(
                get_position_from_yaml("stand")
            )
            self.subgait_id = "right_swing"
            self._trajectory_failed = False

    # UTILITY FUNCTIONS
    @staticmethod
    def _setpoint_dict_to_joint_dict(setpoint_dict: dict) -> Dict[str, float]:
        """Creates a joint_dict from a setpoint_dict.

        Args:
            setpoint_dict (dict): A dictionary containing joint names and setpoints
        Returns:
            dict: A dictionary containing joint names and positions
        :param setpoint_dict: A dictionary containing joint names and setpoints.
        :type: dict
        """
        joint_dict = {}
        for name, setpoint in setpoint_dict.items():
            joint_dict[name] = setpoint.position

        return joint_dict

    @staticmethod
    def _joint_dict_to_setpoint_dict(joint_dict: dict) -> Dict[str, Setpoint]:
        """Creates a setpoint_dict from a joint_dict.

        Args:
            joint_dict: A dictionary containing joint names and positions
        Returns:
            dict: A dictionary containing joint names and setpoints
        """
        setpoint_dict = {}
        for name, position in joint_dict.items():
            setpoint_dict[name] = Setpoint(Duration(0), position, 0)
        return setpoint_dict

    def _get_soft_limits(self):
        """Get the limits of all joints in the urdf"""
        self.joint_soft_limits = []
        for joint_name in self.joint_names:
            self.joint_soft_limits.append(get_limits_robot_from_urdf_for_inverse_kinematics(joint_name))

    # SAFETY
    def _check_msg_time(self, foot_location: FootPosition) -> bool:
        """Checks if the foot_location given by CoViD is not older than
        FOOT_LOCATION_TIME_OUT.

        Args:
            foot_location (FootPosition): FootPosition message that should be checked
        Returns:
            bool: True if message is not more than 0.5 seconds old, else False
        """
        msg_time = Time(
            seconds=foot_location.header.stamp.sec,
            nanoseconds=foot_location.header.stamp.nanosec,
        )
        current_time = Time(
            seconds=self.gait_selection.get_clock().now().seconds_nanoseconds()[0],
            nanoseconds=self.gait_selection.get_clock().now().seconds_nanoseconds()[1],
        )
        time_difference = current_time - msg_time
        self.logger.debug(
            f"Time difference between CoViD foot location and current time: {time_difference}.",
        )

        if time_difference > FOOT_LOCATION_TIME_OUT:
<<<<<<< HEAD
            self.logger.warn(
                "Foot location is more than 0.5 seconds old, time difference is "
                f"{time_difference}. Stopping gait.",
=======
            self.logger.info(
                f"Foot location is more than 0.5 seconds old, time difference is {time_difference}. Stopping gait.",
>>>>>>> 7b85644b
            )
            self._end = True
            return True

        return False<|MERGE_RESOLUTION|>--- conflicted
+++ resolved
@@ -138,7 +138,6 @@
 
     @property
     def final_position(self) -> EdgePosition:
-<<<<<<< HEAD
         try:
             return StaticEdgePosition(
                 self._setpoint_dict_to_joint_dict(
@@ -149,13 +148,6 @@
             return StaticEdgePosition(
                 self._setpoint_dict_to_joint_dict(self.end_position)
             )
-=======
-        # Beunmethod to fix transitions, should be fixed
-        if self._next_command is not None:
-            return StaticEdgePosition(self._setpoint_dict_to_joint_dict(self.dynamic_subgait.get_final_position()))
-        else:
-            return StaticEdgePosition(self._setpoint_dict_to_joint_dict(self.end_position))
->>>>>>> 7b85644b
 
     @property
     def subsequent_subgaits_can_be_scheduled_early(self) -> bool:
@@ -183,12 +175,7 @@
         self._start_is_delayed = True
         self._scheduled_early = False
 
-<<<<<<< HEAD
         self._trajectory_failed = False
-=======
-        self.start_position = self._joint_dict_to_setpoint_dict(get_position_from_yaml("stand"))
-        self.end_position = self.start_position
->>>>>>> 7b85644b
 
     DEFAULT_FIRST_SUBGAIT_START_DELAY = Duration(0)
 
@@ -653,14 +640,9 @@
         )
 
         if time_difference > FOOT_LOCATION_TIME_OUT:
-<<<<<<< HEAD
             self.logger.warn(
                 "Foot location is more than 0.5 seconds old, time difference is "
                 f"{time_difference}. Stopping gait.",
-=======
-            self.logger.info(
-                f"Foot location is more than 0.5 seconds old, time difference is {time_difference}. Stopping gait.",
->>>>>>> 7b85644b
             )
             self._end = True
             return True
