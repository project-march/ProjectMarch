<launch>
    <arg name="use_sim_time" default="true" doc="Uses simulated time and publishes on /clock."/>
    <arg name="fake_sensor_data" default="true" doc="Publishes fake sensor data."/>
    <arg name="gazebo_ui" default="true" doc="Launches the Gazebo UI."/>
    <arg name="paused" default="$(arg gazebo_ui)" doc="Starts the simulation paused."/>
    <arg name="debug" default="false" doc="Starts gazebo debugging with gdb."/>

    <!-- Load the URDF into the ROS Parameter Server -->
    <!-- Override effort values as Gazebo uses different units than the actual IMC. -->
    <!-- In theory, if the controller is properly tuned, these values can be arbitrarily large. -->
    <!-- However, to limit the safety controller, we need to limit them. -->
    <param name="robot_description"
<<<<<<< HEAD
           command="$(find xacro)/xacro --inorder '$(find march_description)/urdf/march4.xacro'
                    k_velocity_value_rotary:=60.0 k_velocity_value_linear:=60.0
                    k_position_value_rotary:=50.0 k_position_value_linear:=50.0
                    max_effort_rotary:=200.0 max_effort_linear:=70.0" />

    <!-- Upload the controller configuration -->
    <rosparam file="$(find march_simulation)/config/config_march-iv.yaml" command="load"/>

    <group ns="march">
        <node name="controller_spawner" pkg="controller_manager" type="spawner"
              args="controller/trajectory joint_state_controller"/>

        <node name="robot_state_publisher" pkg="robot_state_publisher" type="robot_state_publisher"/>
        <node name="upload_joint_names" pkg="march_simulation" type="upload_joint_names"/>
        <include file="$(find march_fake_sensor_data)/launch/march_fake_sensor_data.launch" if="$(arg fake_sensor_data)"/>
    </group>

    <group>
        <!-- We resume the logic in empty_world.launch_sm, changing only the name of the world to be launched -->
        <include file="$(find gazebo_ros)/launch/empty_world.launch">
            <arg name="world_name" value="$(find march_simulation)/worlds/march.world"/>
            <arg name="debug" value="$(arg debug)" />
            <arg name="gui" value="$(arg gazebo_ui)" />
            <arg name="paused" value="$(arg paused)"/>
            <arg name="use_sim_time" value="$(arg use_sim_time)"/>
        </include>

        <!-- Run a python script to the send a service call to gazebo_ros to spawn a URDF robot -->
        <node name="urdf_spawner" pkg="gazebo_ros" type="spawn_model" respawn="false"
          args="-urdf -model march -param robot_description"/>
    </group>
=======
            command="$(find xacro)/xacro --inorder '$(find march_description)/urdf/march-iv.xacro'
            k_velocity_value_rotary:=60.0 k_velocity_value_linear:=60.0
            k_position_value_rotary:=50.0 k_position_value_linear:=50.0
            max_effort_rotary:=200.0 max_effort_linear:=40.0" />

  <!-- Upload the controller configuration -->
  <rosparam file="$(find march_simulation)/config/config_march-iv.yaml" command="load"/>

  <node name="controller_spawner" pkg="controller_manager" type="spawner" ns="/march" output="screen"
        args="controller/trajectory joint_state_controller"/>

  <node name="robot_state_publisher" pkg="robot_state_publisher" type="robot_state_publisher"
        output="screen" ns="/march">
  </node>

  <!-- Upload the joint names to the parameter server  -->
  <node name="upload_joint_names" pkg="march_simulation" type="upload_joint_names"/>

  <!-- We resume the logic in empty_world.launch_sm, changing only the name of the world to be launched -->
  <include file="$(find gazebo_ros)/launch/empty_world.launch">
    <arg name="world_name" value="$(find march_simulation)/worlds/march.world"/>
    <arg name="debug" value="$(arg debug)" />
    <arg name="gui" value="$(arg gazebo_ui)" />
    <arg name="paused" value="$(arg paused)"/>
    <arg name="use_sim_time" value="$(arg use_sim_time)"/>
    <arg name="headless" value="$(arg headless)"/>
  </include>

  <!-- Run a python script to the send a service call to gazebo_ros to spawn a URDF robot -->
  <node name="urdf_spawner" pkg="gazebo_ros" type="spawn_model" respawn="false" output="screen"
    args="-urdf -model march -param robot_description"/>

>>>>>>> b9d51e1f
</launch><|MERGE_RESOLUTION|>--- conflicted
+++ resolved
@@ -10,11 +10,10 @@
     <!-- In theory, if the controller is properly tuned, these values can be arbitrarily large. -->
     <!-- However, to limit the safety controller, we need to limit them. -->
     <param name="robot_description"
-<<<<<<< HEAD
            command="$(find xacro)/xacro --inorder '$(find march_description)/urdf/march4.xacro'
                     k_velocity_value_rotary:=60.0 k_velocity_value_linear:=60.0
                     k_position_value_rotary:=50.0 k_position_value_linear:=50.0
-                    max_effort_rotary:=200.0 max_effort_linear:=70.0" />
+                    max_effort_rotary:=200.0 max_effort_linear:=40.0" />
 
     <!-- Upload the controller configuration -->
     <rosparam file="$(find march_simulation)/config/config_march-iv.yaml" command="load"/>
@@ -42,38 +41,4 @@
         <node name="urdf_spawner" pkg="gazebo_ros" type="spawn_model" respawn="false"
           args="-urdf -model march -param robot_description"/>
     </group>
-=======
-            command="$(find xacro)/xacro --inorder '$(find march_description)/urdf/march-iv.xacro'
-            k_velocity_value_rotary:=60.0 k_velocity_value_linear:=60.0
-            k_position_value_rotary:=50.0 k_position_value_linear:=50.0
-            max_effort_rotary:=200.0 max_effort_linear:=40.0" />
-
-  <!-- Upload the controller configuration -->
-  <rosparam file="$(find march_simulation)/config/config_march-iv.yaml" command="load"/>
-
-  <node name="controller_spawner" pkg="controller_manager" type="spawner" ns="/march" output="screen"
-        args="controller/trajectory joint_state_controller"/>
-
-  <node name="robot_state_publisher" pkg="robot_state_publisher" type="robot_state_publisher"
-        output="screen" ns="/march">
-  </node>
-
-  <!-- Upload the joint names to the parameter server  -->
-  <node name="upload_joint_names" pkg="march_simulation" type="upload_joint_names"/>
-
-  <!-- We resume the logic in empty_world.launch_sm, changing only the name of the world to be launched -->
-  <include file="$(find gazebo_ros)/launch/empty_world.launch">
-    <arg name="world_name" value="$(find march_simulation)/worlds/march.world"/>
-    <arg name="debug" value="$(arg debug)" />
-    <arg name="gui" value="$(arg gazebo_ui)" />
-    <arg name="paused" value="$(arg paused)"/>
-    <arg name="use_sim_time" value="$(arg use_sim_time)"/>
-    <arg name="headless" value="$(arg headless)"/>
-  </include>
-
-  <!-- Run a python script to the send a service call to gazebo_ros to spawn a URDF robot -->
-  <node name="urdf_spawner" pkg="gazebo_ros" type="spawn_model" respawn="false" output="screen"
-    args="-urdf -model march -param robot_description"/>
-
->>>>>>> b9d51e1f
 </launch>