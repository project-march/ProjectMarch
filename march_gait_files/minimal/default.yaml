gaits:
<<<<<<< HEAD
  balance_walk:
    left_close: MV_walk_leftclose_v2
    left_swing_1: MV_balancewalk_leftswing1_v2
    left_swing_2: MV_balancewalk_leftswing2_v2
    right_close: MV_walk_rightclose_v2
    right_open_1: MV_balancewalk_rightopen1_v2
    right_open_2: MV_balancewalk_rightopen2_v2
    right_swing_1: MV_balancewalk_rightswing1_v2
    right_swing_2: MV_balancewalk_rightswing2_v2
  walk:
    left_close: MV_walk_leftclose_v2
    left_close_large: MV_walklarge_leftclose_v1
    left_close_small: MV_walksmall_leftclose_v1
    left_swing: MV_walk_leftswing_v2
    left_swing_large: MV_walklarge_leftswing_v1
    left_swing_small: MV_walksmall_leftswing_v1
    right_close: MV_walk_rightclose_v2
    right_close_large: MV_walklarge_rightclose_v1
    right_close_small: MV_walksmall_rightclose_v1
    right_open: MV_walk_rightopen_v2
    right_swing: MV_walk_rightswing_v2
    right_swing_large: MV_walklarge_rightswing_v1
    right_swing_small: MV_walksmall_rightswing_v1
positions:
  stand:
    gait_type: walk_like
    joints:
      left_ankle: 0.0436
      left_hip_aa: 0.0
      left_hip_fe: -0.0873
      left_knee: 0.0
      right_ankle: 0.0436
      right_hip_aa: 0.0
      right_hip_fe: -0.0873
      right_knee: 0.0
=======
  home_stand: {home_stand: MIV_final}
  walk: {right_open: MV_walk_rightopen_v2, left_swing: MV_walk_leftswing_v2, right_swing: MV_walk_rightswing_v2,
         left_close: MV_walk_leftclose_v2, right_close: MV_walk_rightclose_v2}
  balance_walk: {right_open_1: MV_balancewalk_rightopen1_v6_4,
                 right_open_2: MV_balancewalk_rightopen2_v6_3,
                 left_swing_1: MV_balancewalk_leftswing1_v2,
                 left_swing_2: MV_balancewalk_leftswing2_v2,
                 right_swing_1: MV_balancewalk_rightswing1_v2,
                 right_swing_2: MV_balancewalk_rightswing2_v2,
                 right_close: MV_walk_rightclose_v2,
                 left_close: MV_walk_leftclose_v2}
>>>>>>> 076bbdf8
<|MERGE_RESOLUTION|>--- conflicted
+++ resolved
@@ -1,12 +1,11 @@
 gaits:
-<<<<<<< HEAD
   balance_walk:
     left_close: MV_walk_leftclose_v2
     left_swing_1: MV_balancewalk_leftswing1_v2
     left_swing_2: MV_balancewalk_leftswing2_v2
     right_close: MV_walk_rightclose_v2
-    right_open_1: MV_balancewalk_rightopen1_v2
-    right_open_2: MV_balancewalk_rightopen2_v2
+    right_open_1: MV_balancewalk_rightopen1_v6_4
+    right_open_2: MV_balancewalk_rightopen2_v6_3
     right_swing_1: MV_balancewalk_rightswing1_v2
     right_swing_2: MV_balancewalk_rightswing2_v2
   walk:
@@ -35,16 +34,3 @@
       right_hip_aa: 0.0
       right_hip_fe: -0.0873
       right_knee: 0.0
-=======
-  home_stand: {home_stand: MIV_final}
-  walk: {right_open: MV_walk_rightopen_v2, left_swing: MV_walk_leftswing_v2, right_swing: MV_walk_rightswing_v2,
-         left_close: MV_walk_leftclose_v2, right_close: MV_walk_rightclose_v2}
-  balance_walk: {right_open_1: MV_balancewalk_rightopen1_v6_4,
-                 right_open_2: MV_balancewalk_rightopen2_v6_3,
-                 left_swing_1: MV_balancewalk_leftswing1_v2,
-                 left_swing_2: MV_balancewalk_leftswing2_v2,
-                 right_swing_1: MV_balancewalk_rightswing1_v2,
-                 right_swing_2: MV_balancewalk_rightswing2_v2,
-                 right_close: MV_walk_rightclose_v2,
-                 left_close: MV_walk_leftclose_v2}
->>>>>>> 076bbdf8
