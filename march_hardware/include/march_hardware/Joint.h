// Copyright 2019 Project March.
#ifndef MARCH_HARDWARE_JOINT_H
#define MARCH_HARDWARE_JOINT_H

#include <memory>
#include <string>
#include <utility>
#include <vector>

#include <march_hardware/IMotionCube.h>
#include <march_hardware/PowerDistributionBoard.h>
#include <march_hardware/TemperatureGES.h>
#include <march_hardware/IMotionCubeState.h>

namespace march
{
class Joint
{
public:
  /**
   * Initializes a Joint without motor controller and temperature slave.
   * Actuation will be disabled.
   */
  Joint(std::string name, int net_number);

  /**
   * Initializes a Joint with motor controller and without temperature slave.
   */
  Joint(std::string name, int net_number, bool allow_actuation, std::unique_ptr<IMotionCube> imc);

  /**
   * Initializes a Joint with motor controller and temperature slave.
   */
  Joint(std::string name, int net_number, bool allow_actuation, std::unique_ptr<IMotionCube> imc,
        std::unique_ptr<TemperatureGES> temperature_ges);

  virtual ~Joint() noexcept = default;

  /* Delete copy constructor/assignment since the unique_ptr cannot be copied */
  Joint(const Joint&) = delete;
  Joint& operator=(const Joint&) = delete;

<<<<<<< HEAD
  void resetIMotionCube();

  void initialize(int ecatCycleTime);
=======
  /* Delete move assignment since string cannot be move assigned */
  Joint(Joint&&) = default;
  Joint& operator=(Joint&&) = delete;

  void initialize(int cycle_time);
>>>>>>> 03e2b158
  void prepareActuation();

  void actuateRad(double target_position);
  void actuateTorque(int16_t target_torque);

  double getAngleRadAbsolute();
  double getAngleRadIncremental();
  double getAngleRadMostPrecise();
  int16_t getTorque();
  int32_t getAngleIUAbsolute();
  int32_t getAngleIUIncremental();
  float getTemperature();
  IMotionCubeState getIMotionCubeState();

  std::string getName() const;
  int getTemperatureGESSlaveIndex() const;
  int getIMotionCubeSlaveIndex() const;
  int getNetNumber() const;

  ActuationMode getActuationMode() const;

  bool hasIMotionCube() const;
  bool hasTemperatureGES() const;
  bool canActuate() const;
  bool receivedDataUpdate();
  void setAllowActuation(bool allow_actuation);

  /** @brief Override comparison operator */
  friend bool operator==(const Joint& lhs, const Joint& rhs)
  {
    return lhs.name_ == rhs.name_ && ((lhs.imc_ && rhs.imc_ && *lhs.imc_ == *rhs.imc_) || (!lhs.imc_ && !rhs.imc_)) &&
           ((lhs.temperature_ges_ && rhs.temperature_ges_ && *lhs.temperature_ges_ == *rhs.temperature_ges_) ||
            (!lhs.temperature_ges_ && !rhs.temperature_ges_)) &&
           lhs.allow_actuation_ == rhs.allow_actuation_ &&
           lhs.getActuationMode().getValue() == rhs.getActuationMode().getValue();
  }

  friend bool operator!=(const Joint& lhs, const Joint& rhs)
  {
    return !(lhs == rhs);
  }
  /** @brief Override stream operator for clean printing */
  friend ::std::ostream& operator<<(std::ostream& os, const Joint& joint)
  {
    os << "name: " << joint.name_ << ", "
       << "ActuationMode: " << joint.getActuationMode().toString() << ", "
       << "allowActuation: " << joint.allow_actuation_ << ", "
       << "imotioncube: ";
    if (joint.imc_)
    {
      os << *joint.imc_;
    }
    else
    {
      os << "none";
    }

    os << ", temperatureges: ";
    if (joint.temperature_ges_)
    {
      os << *joint.temperature_ges_;
    }
    else
    {
      os << "none";
    }

    return os;
  }

private:
  const std::string name_;
  const int net_number_;
  bool allow_actuation_ = false;
  float previous_motor_volt_ = 0.0;

  std::unique_ptr<IMotionCube> imc_ = nullptr;
  std::unique_ptr<TemperatureGES> temperature_ges_ = nullptr;
};

}  // namespace march
#endif  // MARCH_HARDWARE_JOINT_H<|MERGE_RESOLUTION|>--- conflicted
+++ resolved
@@ -40,17 +40,14 @@
   Joint(const Joint&) = delete;
   Joint& operator=(const Joint&) = delete;
 
-<<<<<<< HEAD
   void resetIMotionCube();
 
-  void initialize(int ecatCycleTime);
-=======
   /* Delete move assignment since string cannot be move assigned */
   Joint(Joint&&) = default;
   Joint& operator=(Joint&&) = delete;
 
   void initialize(int cycle_time);
->>>>>>> 03e2b158
+
   void prepareActuation();
 
   void actuateRad(double target_position);
