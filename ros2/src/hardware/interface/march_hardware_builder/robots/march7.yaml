--- conflicted
+++ resolved
@@ -89,11 +89,7 @@
 #          indexFound: true
           absoluteEncoder:
             direction: -1
-<<<<<<< HEAD
-            resolution: 20 
-=======
             resolution: 20
->>>>>>> 3eaa1626
             minPositionIU: 485856  # Ros doesn't start if it is in its hard limits (same as encode limits).
             maxPositionIU: 836080  # Ros doesn't start if it is in its hard limits (same as encode limits).
             zeroPositionIU: 502976
@@ -199,10 +195,5 @@
             resolution: 12
             transmission: 121
   power_distribution_board:
-<<<<<<< HEAD
-      slaveIndex: 1
-      byteOffset: 0
-=======
     slaveIndex: 1
-    byteOffset: 0
->>>>>>> 3eaa1626
+    byteOffset: 0