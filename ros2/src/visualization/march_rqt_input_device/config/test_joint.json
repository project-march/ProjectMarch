--- conflicted
+++ resolved
@@ -4,12 +4,23 @@
          "name": "home_setup"
       },
       {
-<<<<<<< HEAD
          "name": "test_joint_gait"
       },
       {
          "name": "test_joint_gait_continuous"
-=======
+      },
+      {
+         "name":"stop",
+         "callback":"publish_stop",
+         "always_enabled":true
+      },
+      {
+         "name": "home_setup",
+         "control_type": "position",
+         "gait_type": 0,
+         "always_enabled": true
+      },
+      {
          "name": "test_joint_gait",
          "control_type": "position",
          "gait_type": 1,
@@ -19,11 +30,6 @@
       {
          "name": "measure-torque",
          "callback": "measure_torque",
-         "always_enabled": true
-      },
-      {
-         "name": "direct-torque",
-         "callback": "publish_direct_torque",
          "always_enabled": true
       },
       {
@@ -42,12 +48,10 @@
          "name": "test_joint_gait_continuous",
          "control_type": "position",
          "always_enabled": true
->>>>>>> e61fe6eb
       },
       {
          "name":"stop",
-         "callback":"publish_stop",
-         "always_enabled":true
+         "gait_type": 0
       },
       {
          "name":"error",
