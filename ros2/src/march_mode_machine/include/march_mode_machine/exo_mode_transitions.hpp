#pragma once
#include <string>
#include <map>
#include <vector>
#include <set>
#include "march_mode_machine/exo_mode.hpp"

class ExoModeTransitions {
public:
    ExoModeTransitions() {
        transitions = {
            { exoMode::Sit, { exoMode::Stand, exoMode::BootUp, exoMode::Error } },
            { exoMode::Stand, { exoMode::Sit, exoMode::Walk, exoMode::BootUp, exoMode::Error, exoMode::Sideways, exoMode::Ascending, exoMode::Descending} },
            { exoMode::Walk, { exoMode::Stand, exoMode::Error} },
            { exoMode::BootUp, { exoMode::Stand } },
            { exoMode::Error, {}},
            { exoMode::Sideways, { exoMode::Stand}},
            { exoMode::Ascending, { exoMode::Stand}},
            { exoMode::Descending, { exoMode::Stand}}
        };
    }  

    ExoModeTransitions(const std::string& type) {
        if (type == "Joint Angles"){
            transitions = {
                { exoMode::Sit, { exoMode::Stand, exoMode::BootUp, exoMode::Error } },
                { exoMode::Stand, { exoMode::Sit, exoMode::Walk, exoMode::BootUp, exoMode::Error, exoMode::Sideways, exoMode::Ascending, exoMode::Descending} },
                { exoMode::Walk, { exoMode::Stand, exoMode::Error} },
                { exoMode::BootUp, { exoMode::Stand } },
                { exoMode::Error, {}},
                { exoMode::Sideways, { exoMode::Stand}},
                { exoMode::Ascending, { exoMode::Stand}},
                { exoMode::Descending, { exoMode::Stand}}
            };
        }
        else if (type == "Cartesian") {
            transitions = {
                /*{CurrentMode, PossibleModes}*/
                { exoMode::Stand,
<<<<<<< HEAD
                    { exoMode::LargeWalk, exoMode::SmallWalk, exoMode::BootUp, exoMode::Error, exoMode::VariableStep, exoMode::VariableWalk, exoMode::HighStep1, exoMode::HighStep2, exoMode::HighStep3}},
=======
                    { exoMode::LargeWalk, exoMode::SmallWalk, exoMode::BootUp, exoMode::Error, exoMode::VariableWalk, exoMode::HighStep1, exoMode::HighStep2, exoMode::HighStep3, exoMode::Ascending, exoMode::Descending} },
>>>>>>> da7dda19
                { exoMode::LargeWalk, { exoMode::Stand, exoMode::Error} },
                { exoMode::SmallWalk, {exoMode::Stand, exoMode::Error}}, 
                { exoMode::BootUp, { exoMode::Stand } },
                { exoMode::Error, {}},
                { exoMode::VariableStep, { exoMode::Stand, exoMode::Error}}, 
                { exoMode::VariableWalk, { exoMode::Stand, exoMode::Error}}, 
                { exoMode::HighStep1, { exoMode::Stand, exoMode::Error}},
                { exoMode::HighStep2, { exoMode::Stand, exoMode::Error}},
                { exoMode::HighStep3, { exoMode::Stand, exoMode::Error}},
                { exoMode::Ascending, { exoMode::Stand, exoMode::Error}}, 
                { exoMode::Descending, { exoMode::Stand, exoMode::Error}}
            };
        }
        else if(type == "Test Joints") {
            transitions = {
                /*{CurrentMode, PossibleModes}*/
                {exoMode::BootUp, {exoMode::Stand}},
                {exoMode::Stand, {exoMode::Walk, exoMode::BootUp}},
                {exoMode::Walk, {exoMode::Stand}}
            };
        }

    }

    std::set<exoMode> getPossibleTransitions(exoMode currentMode) const {
        std::vector<exoMode> vec = transitions.at(currentMode);
        return std::set<exoMode>(vec.begin(), vec.end());
    }

private:
    std::map<exoMode, std::vector<exoMode>> transitions;
};<|MERGE_RESOLUTION|>--- conflicted
+++ resolved
@@ -37,11 +37,7 @@
             transitions = {
                 /*{CurrentMode, PossibleModes}*/
                 { exoMode::Stand,
-<<<<<<< HEAD
-                    { exoMode::LargeWalk, exoMode::SmallWalk, exoMode::BootUp, exoMode::Error, exoMode::VariableStep, exoMode::VariableWalk, exoMode::HighStep1, exoMode::HighStep2, exoMode::HighStep3}},
-=======
-                    { exoMode::LargeWalk, exoMode::SmallWalk, exoMode::BootUp, exoMode::Error, exoMode::VariableWalk, exoMode::HighStep1, exoMode::HighStep2, exoMode::HighStep3, exoMode::Ascending, exoMode::Descending} },
->>>>>>> da7dda19
+                    { exoMode::LargeWalk, exoMode::SmallWalk, exoMode::BootUp, exoMode::Error, exoMode::VariableStep, exoMode::VariableWalk, exoMode::HighStep1, exoMode::HighStep2, exoMode::HighStep3, exoMode::Ascending, exoMode::Descending}},
                 { exoMode::LargeWalk, { exoMode::Stand, exoMode::Error} },
                 { exoMode::SmallWalk, {exoMode::Stand, exoMode::Error}}, 
                 { exoMode::BootUp, { exoMode::Stand } },
