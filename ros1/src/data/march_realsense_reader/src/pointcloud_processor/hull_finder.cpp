#include "pointcloud_processor/hull_finder.h"
#include "yaml-cpp/yaml.h"
#include <ros/ros.h>
#include <utilities/output_utilities.h>
<<<<<<< HEAD
#include <cmath>
=======
#include <utilities/yaml_utilities.h>
#include <cmath>

#include <pcl/surface/convex_hull.h>
#include <pcl/filters/project_inliers.h>
#include <pcl/surface/concave_hull.h>
#include <pcl/filters/crop_hull.h>
#include <pcl/filters/extract_indices.h>

>>>>>>> ec5a9dfc

using PointCloud = pcl::PointCloud<pcl::PointXYZ>;
using Normals = pcl::PointCloud<pcl::Normal>;
using Region = pcl::PointIndices;
using PlaneCoefficients = pcl::ModelCoefficients;
using Hull = pcl::PointCloud<pcl::PointXYZ>;
using Polygon = std::vector<pcl::Vertices>;
using RegionVector = std::vector<Region>;
using PlaneCoefficientsVector = std::vector<PlaneCoefficients::Ptr>;
<<<<<<< HEAD
using HullVector = std::vector<Hull>;
=======
using HullVector = std::vector<Hull::Ptr>;
>>>>>>> ec5a9dfc
using PolygonVector = std::vector<Polygon>;

// Construct a basic HullFinder class
HullFinder::HullFinder(YAML::Node config_tree, bool debugging):
    config_tree_{config_tree},
    debugging_{debugging}
{

}

bool CHullFinder::find_hulls(
     PointCloud::Ptr pointcloud,
<<<<<<< HEAD
     Normals::Ptr normal_pointcloud,
=======
     Normals::Ptr pointcloud_normals,
>>>>>>> ec5a9dfc
     boost::shared_ptr<RegionVector> region_vector,
     boost::shared_ptr<PlaneCoefficientsVector> plane_coefficients_vector,
     boost::shared_ptr<HullVector> hull_vector,
     boost::shared_ptr<PolygonVector> polygon_vector)
{
  time_t start_find_hulls = clock();

  pointcloud_ = pointcloud;
  pointcloud_normals_ = pointcloud_normals;
  region_vector_ = region_vector;
  plane_coefficients_vector_ = plane_coefficients_vector;
  hull_vector_ = hull_vector;
  polygon_vector_ = polygon_vector;

  ROS_DEBUG("Finding hulls with CHullFinder, C for convex or concave");

  bool success = true;

<<<<<<< HEAD
  succes &= readYaml();

  succes &= initializeOutputVariables();

  for (region_index_ = 0; region_index_ < region_vector_length_; region_index++)
  {
    succes &= getCHullFromRegion();
  }
=======
  success &= readYaml();

  for (region_index_ = 0; region_index_ < region_vector_->size(); region_index_++)
  {
    region_ = region_vector_->at(region_index_);

    success &= getCHullFromRegion();
  }

  time_t end_find_hulls = clock();
  double time_taken = double(end_find_hulls - start_find_hulls) / double(CLOCKS_PER_SEC);
  ROS_DEBUG_STREAM("Time taken by the pointcloud HullFinder CHullFinder  is : "
                   << std::fixed << time_taken << std::setprecision(5) << " sec " << std::endl);

  return success;
}

// Read all relevant parameters from the parameter yaml file
bool CHullFinder::readYaml()
{
  if (YAML::Node c_hull_finder_parameters = config_tree_["c_hull_finder"])
  {
    convex = yaml_utilities::grabParameter<bool>(c_hull_finder_parameters, "convex");
    alpha = yaml_utilities::grabParameter<double>(c_hull_finder_parameters, "alpha");
    hull_dimension = yaml_utilities::grabParameter<int>(c_hull_finder_parameters, "hull_dimension");
  }
  else
  {
    ROS_ERROR("'c_hull_finder' parameters not found in parameter file");
    return false;
  }
  return true;
}

// Converts a region into a convex or concave hull
bool CHullFinder::getCHullFromRegion()
{
  bool success = true;

  pcl::copyPointCloud(*pointcloud_, region_, *region_points_);
  pcl::copyPointCloud(*pointcloud_normals_, region_, *region_normals_);

  // Get the plane coefficients of the region
  success &= getPlaneCoefficientsRegion();

  // Project the region to its plane so a convex or concave hull can be created
  success &= projectRegionToPlane();

  // Create the hull
  success &= getCHullFromProjectedRegion();

  // Add the hull to a vector together with its plane coefficients and polygons
  success &= addCHullToVector();

  if (hull_->points.size() == 0)
  {
    ROS_WARN_STREAM("Hull of region " << region_index_ << " Consists of zero points");
    return false;
  }

  return success;
}

// Get the plane coefficients of the region using average point and normal
bool CHullFinder::getPlaneCoefficientsRegion()
{
  // calculate average normal and average point to calculate plane coefficients from
  std::vector<double> average_normal(3);
  std::vector<double> average_point(3);

  bool success = getAveragePointAndNormal(average_point, average_normal);

  // Plane coefficients given as [0]*x + [1]*y + [2]*z + [3] = 0
  plane_coefficients_->values.resize(4);
  // The first three coefficients are the normal vector of the plane as
  // all the vectors in the plane are perpendicular to the normal
  plane_coefficients_->values.assign(average_normal.begin(), average_normal.end());
  // the final coefficient can be calculated with the plane equation ax + by + cz + d = 0
  plane_coefficients_->values[3] = - (
      average_point[0] * average_normal[0] +
      average_point[1] * average_normal[1] +
      average_point[2] * average_normal[2]);

  ROS_DEBUG_STREAM("Region " << region_index_ << " has plane coefficients: " <<
                   output_utilities::vectorToString(plane_coefficients_->values));
>>>>>>> ec5a9dfc

  return success;
}

// project the region to its plane so a convex or concave hull can be created
bool CHullFinder::projectRegionToPlane()
{
  // Create the projection object
  pcl::ProjectInliers<pcl::PointXYZ> proj;
  proj.setModelType (pcl::SACMODEL_PLANE);
  proj.setInputCloud (region_points_);
  proj.setModelCoefficients (plane_coefficients_);
  proj.filter (*region_points_projected_);
  return true;
}

<<<<<<< HEAD
// Read all relevant parameters from the parameter yaml file
bool CHullFinder::readYaml()
{

}

bool CHullFinder::initializeOutputVariables()
{
  region_vector_length_ = region_vector->size();

  plane_coefficients_vector->resize(region_vector_length_);
  hull_vector_->resize(region_vector_length_);
  polygon_vector_->resize(region_vector_length_);
//  for (int index = 0; index < region_vector_length_; index++){
//    // Plane coefficients given as [0]*x + [1]*y + [2]*z + [3] = 0
//    PlaneCoefficients::Ptr plane_coefficients (new PlaneCoefficients);
//    plane_coefficients->values.resize(4);
//
//    Hull hull;
//
//    Polygon polygon;
//
//    plane_coefficients_vector_[index] = plane_coefficients;
//    hull_vector_[index] = hull;
//    polygon_vector_[index] = polygon;
//
//  }
}

// Converts a region into a convex or concave hull
bool CHullFinder::getCHullFromRegion()
{
  bool success = true;

  // Select the region from the cloud
  pcl::copyPointCloud(*pointcloud_, clusters_indices[region_index_], *region_points_);
  pcl::copyPointCloud(*pointcloud_norals_, clusters_indices[region_index_], *region_normals_);

  // Get the plane coefficients of the region
  success &= getPlaneCoefficientsRegion();

  // Project the region to its plane so a convex or concave hull can be created
  succes &= projectRegionToPlane();

  // Create the hull
  succes &= getCHullFromProjectedPlane();

  // Add the hull to a vector together with its plane coefficients and polygons
  succes &= addCHullToVector();

  return success
}

// Get the plane coefficients of the region using average point and normal
bool CHullFinder::getPlaneCoefficientsRegion()
{
  // calculate average normal and average point to calculate plane coefficients from
  std::vector<double> average_normal(3);
  std::vector<double> average_point(3);

  bool success = getAveragePointAndNormal(average_point, average_normal);

  // Plane coefficients given as [0]*x + [1]*y + [2]*z + [3] = 0
  // The first three coefficients are the normal vector of the plane as
  // all the vectors in the plane are perpendicular to the normal
  plane_coefficients_->values[0] = average_normal[0];
  plane_coefficients_->values[1] = average_normal[1];
  plane_coefficients_->values[2] = average_normal[2];
  // the final coefficient can be calculated with the plane equation ax + by + cz + d = 0
  plane_coefficients_->values[3] = - (
      average_point[0] * average_normal[0] +
      average_point[1] * average_normal[1] +
      average_point[2] * average_normal[2]);

  ROS_DEBUG_STREAM("Region " << region_index_ << " has plane coefficients: " <<
                   output_utilities::vectorToString(plane_coefficients->values));

  return success;
}

// project the region to its plane so a convex or concave hull can be created
bool CHullFinder::projectRegionToPlane()
{
  // Create the projection object
  pcl::ProjectInliers<pcl::PointXYZ> proj;
  proj.setModelType (pcl::SACMODEL_PLANE);
  proj.setInputCloud (region_points_);
  proj.setModelCoefficients (plane_coefficients_);
  proj.filter (*region_points_projected_);
  return true;
}

// Create the convex or concave hull from a projected region and its corresponding polygons
bool CHullFinder::getCHullFromProjectedPlane()
=======
// Create the convex or concave hull from a projected region and its corresponding polygons
bool CHullFinder::getCHullFromProjectedRegion()
>>>>>>> ec5a9dfc
{
  if (convex)
  {
    pcl::ConvexHull<pcl::PointXYZ> convex_hull;
    convex_hull.setInputCloud (region_points_projected_);
    convex_hull.setDimension(hull_dimension);
<<<<<<< HEAD
    convex_hull.reconstruct(hull_, polygon_);
=======
    convex_hull.reconstruct(*hull_, polygon_);
>>>>>>> ec5a9dfc
  }
  else
  {
    pcl::ConcaveHull<pcl::PointXYZ> concave_hull;
    concave_hull.setAlpha(alpha);
    concave_hull.setInputCloud (region_points_projected_);
    concave_hull.setDimension(hull_dimension);
<<<<<<< HEAD
    convex_hull.reconstruct(hull_, polygon_);
=======
    concave_hull.reconstruct(*hull_, polygon_);
>>>>>>> ec5a9dfc
  }
  return true;
}

// Add the hull to a vector together with its plane coefficients and polygons
bool CHullFinder::addCHullToVector()
{
<<<<<<< HEAD
  hull_vector_[i] = hull_;
  polygon_vector_[i] = polygon_;
  plane_coefficients_vector_[i] = plane_coefficients_;
=======
  hull_vector_->push_back(hull_);
  polygon_vector_->push_back(polygon_);
  plane_coefficients_vector_->push_back(plane_coefficients_);

>>>>>>> ec5a9dfc
  return true;
}

// Calculate the average normal and point of a region
<<<<<<< HEAD
bool CHullFinder::getAveragePointAndNormal(std::vector<double> average_point,
                                           std::vector<double> average_normal)
{
=======
bool CHullFinder::getAveragePointAndNormal(std::vector<double> & average_point,
                                           std::vector<double> & average_normal)
{
  // Initialize the average point and normal to zero
>>>>>>> ec5a9dfc
  std::fill(average_point.begin(), average_point.end(), 0);
  std::fill(average_normal.begin(), average_normal.end(), 0);

  int number_of_points = region_points_->points.size();
<<<<<<< HEAD
  int number_of_normals = region_normals_->poitns.size();
=======
  int number_of_normals = region_normals_->points.size();
>>>>>>> ec5a9dfc
  if (number_of_points == number_of_normals)
  {
    for (int p = 0; p < number_of_points; p++)
    {
<<<<<<< HEAD
      current_normal = region_normals_->points[p];
      current_point = region_points_->point[p];

      average_normals[0] += current_normal.normal_x;
      average_normals[1] += current_normal.normal_y;
      average_normals[2] += current_normal.normal_z;
      average_point[0] += current_poitns_.x;
      average_point[1] += current_poitns_.y;
      average_point[2] += current_poitns_.z;
    }

    average_normals[0] /= number_of_normals;
    average_normals[1] /= number_of_normals;
    average_normals[2] /= number_of_normals;
=======
      pcl::Normal current_normal = region_normals_->points[p];
      pcl::PointXYZ current_point = region_points_->points[p];

      average_normal[0] += current_normal.normal_x;
      average_normal[1] += current_normal.normal_y;
      average_normal[2] += current_normal.normal_z;
      average_point[0] += current_point.x;
      average_point[1] += current_point.y;
      average_point[2] += current_point.z;
    }

    average_normal[0] /= number_of_normals;
    average_normal[1] /= number_of_normals;
    average_normal[2] /= number_of_normals;
>>>>>>> ec5a9dfc

    average_point[0] /= number_of_points;
    average_point[1] /= number_of_points;
    average_point[2] /= number_of_points;

    // If the normal is zero (<=> it has a norm of zero) it is invalid
    // and it then cannot be used to calculate plane coefficients.
    // The norm is generally close to 1, but this need not be the case
    // e.g. if the orientation of the normals is not consistent.
    float minimum_norm_allowed = 0.05;
<<<<<<< HEAD
    if (average_normals[0] * average_normals[0] +
        average_normals[1] * average_normals[1] +
        average_normals[2] * average_normals[2] > minimum_norm_allowed)
    {
=======
    if (average_normal[0] * average_normal[0] +
        average_normal[1] * average_normal[1] +
        average_normal[2] * average_normal[2] < minimum_norm_allowed)
    {
      ROS_ERROR_STREAM("Computed average normal of region is too close to zero. Plane parameters will be inaccurate."
                       "Average normal of region " << region_index_ <<
                       " is " << output_utilities::vectorToString(average_normal));
>>>>>>> ec5a9dfc
      return false;
    }
  }
  else
  {
    ROS_ERROR_STREAM("Region with index " << region_index_ << " does not have the same number of points and normals, "
                     " unable to calculate average point and normal. "
                     "Number of points: " << number_of_points << ". Number of normals: " << number_of_normals);
    return false;
  }

  return true;
}<|MERGE_RESOLUTION|>--- conflicted
+++ resolved
@@ -2,9 +2,6 @@
 #include "yaml-cpp/yaml.h"
 #include <ros/ros.h>
 #include <utilities/output_utilities.h>
-<<<<<<< HEAD
-#include <cmath>
-=======
 #include <utilities/yaml_utilities.h>
 #include <cmath>
 
@@ -13,8 +10,6 @@
 #include <pcl/surface/concave_hull.h>
 #include <pcl/filters/crop_hull.h>
 #include <pcl/filters/extract_indices.h>
-
->>>>>>> ec5a9dfc
 
 using PointCloud = pcl::PointCloud<pcl::PointXYZ>;
 using Normals = pcl::PointCloud<pcl::Normal>;
@@ -24,11 +19,7 @@
 using Polygon = std::vector<pcl::Vertices>;
 using RegionVector = std::vector<Region>;
 using PlaneCoefficientsVector = std::vector<PlaneCoefficients::Ptr>;
-<<<<<<< HEAD
-using HullVector = std::vector<Hull>;
-=======
 using HullVector = std::vector<Hull::Ptr>;
->>>>>>> ec5a9dfc
 using PolygonVector = std::vector<Polygon>;
 
 // Construct a basic HullFinder class
@@ -41,11 +32,7 @@
 
 bool CHullFinder::find_hulls(
      PointCloud::Ptr pointcloud,
-<<<<<<< HEAD
-     Normals::Ptr normal_pointcloud,
-=======
      Normals::Ptr pointcloud_normals,
->>>>>>> ec5a9dfc
      boost::shared_ptr<RegionVector> region_vector,
      boost::shared_ptr<PlaneCoefficientsVector> plane_coefficients_vector,
      boost::shared_ptr<HullVector> hull_vector,
@@ -64,16 +51,6 @@
 
   bool success = true;
 
-<<<<<<< HEAD
-  succes &= readYaml();
-
-  succes &= initializeOutputVariables();
-
-  for (region_index_ = 0; region_index_ < region_vector_length_; region_index++)
-  {
-    succes &= getCHullFromRegion();
-  }
-=======
   success &= readYaml();
 
   for (region_index_ = 0; region_index_ < region_vector_->size(); region_index_++)
@@ -152,14 +129,13 @@
   // all the vectors in the plane are perpendicular to the normal
   plane_coefficients_->values.assign(average_normal.begin(), average_normal.end());
   // the final coefficient can be calculated with the plane equation ax + by + cz + d = 0
-  plane_coefficients_->values[3] = - (
+  plane_coefficients_->push_back( - (
       average_point[0] * average_normal[0] +
       average_point[1] * average_normal[1] +
-      average_point[2] * average_normal[2]);
+      average_point[2] * average_normal[2]));
 
   ROS_DEBUG_STREAM("Region " << region_index_ << " has plane coefficients: " <<
                    output_utilities::vectorToString(plane_coefficients_->values));
->>>>>>> ec5a9dfc
 
   return success;
 }
@@ -176,116 +152,15 @@
   return true;
 }
 
-<<<<<<< HEAD
-// Read all relevant parameters from the parameter yaml file
-bool CHullFinder::readYaml()
-{
-
-}
-
-bool CHullFinder::initializeOutputVariables()
-{
-  region_vector_length_ = region_vector->size();
-
-  plane_coefficients_vector->resize(region_vector_length_);
-  hull_vector_->resize(region_vector_length_);
-  polygon_vector_->resize(region_vector_length_);
-//  for (int index = 0; index < region_vector_length_; index++){
-//    // Plane coefficients given as [0]*x + [1]*y + [2]*z + [3] = 0
-//    PlaneCoefficients::Ptr plane_coefficients (new PlaneCoefficients);
-//    plane_coefficients->values.resize(4);
-//
-//    Hull hull;
-//
-//    Polygon polygon;
-//
-//    plane_coefficients_vector_[index] = plane_coefficients;
-//    hull_vector_[index] = hull;
-//    polygon_vector_[index] = polygon;
-//
-//  }
-}
-
-// Converts a region into a convex or concave hull
-bool CHullFinder::getCHullFromRegion()
-{
-  bool success = true;
-
-  // Select the region from the cloud
-  pcl::copyPointCloud(*pointcloud_, clusters_indices[region_index_], *region_points_);
-  pcl::copyPointCloud(*pointcloud_norals_, clusters_indices[region_index_], *region_normals_);
-
-  // Get the plane coefficients of the region
-  success &= getPlaneCoefficientsRegion();
-
-  // Project the region to its plane so a convex or concave hull can be created
-  succes &= projectRegionToPlane();
-
-  // Create the hull
-  succes &= getCHullFromProjectedPlane();
-
-  // Add the hull to a vector together with its plane coefficients and polygons
-  succes &= addCHullToVector();
-
-  return success
-}
-
-// Get the plane coefficients of the region using average point and normal
-bool CHullFinder::getPlaneCoefficientsRegion()
-{
-  // calculate average normal and average point to calculate plane coefficients from
-  std::vector<double> average_normal(3);
-  std::vector<double> average_point(3);
-
-  bool success = getAveragePointAndNormal(average_point, average_normal);
-
-  // Plane coefficients given as [0]*x + [1]*y + [2]*z + [3] = 0
-  // The first three coefficients are the normal vector of the plane as
-  // all the vectors in the plane are perpendicular to the normal
-  plane_coefficients_->values[0] = average_normal[0];
-  plane_coefficients_->values[1] = average_normal[1];
-  plane_coefficients_->values[2] = average_normal[2];
-  // the final coefficient can be calculated with the plane equation ax + by + cz + d = 0
-  plane_coefficients_->values[3] = - (
-      average_point[0] * average_normal[0] +
-      average_point[1] * average_normal[1] +
-      average_point[2] * average_normal[2]);
-
-  ROS_DEBUG_STREAM("Region " << region_index_ << " has plane coefficients: " <<
-                   output_utilities::vectorToString(plane_coefficients->values));
-
-  return success;
-}
-
-// project the region to its plane so a convex or concave hull can be created
-bool CHullFinder::projectRegionToPlane()
-{
-  // Create the projection object
-  pcl::ProjectInliers<pcl::PointXYZ> proj;
-  proj.setModelType (pcl::SACMODEL_PLANE);
-  proj.setInputCloud (region_points_);
-  proj.setModelCoefficients (plane_coefficients_);
-  proj.filter (*region_points_projected_);
-  return true;
-}
-
-// Create the convex or concave hull from a projected region and its corresponding polygons
-bool CHullFinder::getCHullFromProjectedPlane()
-=======
 // Create the convex or concave hull from a projected region and its corresponding polygons
 bool CHullFinder::getCHullFromProjectedRegion()
->>>>>>> ec5a9dfc
 {
   if (convex)
   {
     pcl::ConvexHull<pcl::PointXYZ> convex_hull;
     convex_hull.setInputCloud (region_points_projected_);
     convex_hull.setDimension(hull_dimension);
-<<<<<<< HEAD
-    convex_hull.reconstruct(hull_, polygon_);
-=======
     convex_hull.reconstruct(*hull_, polygon_);
->>>>>>> ec5a9dfc
   }
   else
   {
@@ -293,11 +168,7 @@
     concave_hull.setAlpha(alpha);
     concave_hull.setInputCloud (region_points_projected_);
     concave_hull.setDimension(hull_dimension);
-<<<<<<< HEAD
-    convex_hull.reconstruct(hull_, polygon_);
-=======
     concave_hull.reconstruct(*hull_, polygon_);
->>>>>>> ec5a9dfc
   }
   return true;
 }
@@ -305,59 +176,28 @@
 // Add the hull to a vector together with its plane coefficients and polygons
 bool CHullFinder::addCHullToVector()
 {
-<<<<<<< HEAD
-  hull_vector_[i] = hull_;
-  polygon_vector_[i] = polygon_;
-  plane_coefficients_vector_[i] = plane_coefficients_;
-=======
   hull_vector_->push_back(hull_);
   polygon_vector_->push_back(polygon_);
   plane_coefficients_vector_->push_back(plane_coefficients_);
 
->>>>>>> ec5a9dfc
   return true;
 }
 
 // Calculate the average normal and point of a region
-<<<<<<< HEAD
-bool CHullFinder::getAveragePointAndNormal(std::vector<double> average_point,
-                                           std::vector<double> average_normal)
-{
-=======
 bool CHullFinder::getAveragePointAndNormal(std::vector<double> & average_point,
                                            std::vector<double> & average_normal)
 {
   // Initialize the average point and normal to zero
->>>>>>> ec5a9dfc
   std::fill(average_point.begin(), average_point.end(), 0);
   std::fill(average_normal.begin(), average_normal.end(), 0);
 
   int number_of_points = region_points_->points.size();
-<<<<<<< HEAD
-  int number_of_normals = region_normals_->poitns.size();
-=======
   int number_of_normals = region_normals_->points.size();
->>>>>>> ec5a9dfc
+
   if (number_of_points == number_of_normals)
   {
     for (int p = 0; p < number_of_points; p++)
     {
-<<<<<<< HEAD
-      current_normal = region_normals_->points[p];
-      current_point = region_points_->point[p];
-
-      average_normals[0] += current_normal.normal_x;
-      average_normals[1] += current_normal.normal_y;
-      average_normals[2] += current_normal.normal_z;
-      average_point[0] += current_poitns_.x;
-      average_point[1] += current_poitns_.y;
-      average_point[2] += current_poitns_.z;
-    }
-
-    average_normals[0] /= number_of_normals;
-    average_normals[1] /= number_of_normals;
-    average_normals[2] /= number_of_normals;
-=======
       pcl::Normal current_normal = region_normals_->points[p];
       pcl::PointXYZ current_point = region_points_->points[p];
 
@@ -368,11 +208,9 @@
       average_point[1] += current_point.y;
       average_point[2] += current_point.z;
     }
-
     average_normal[0] /= number_of_normals;
     average_normal[1] /= number_of_normals;
     average_normal[2] /= number_of_normals;
->>>>>>> ec5a9dfc
 
     average_point[0] /= number_of_points;
     average_point[1] /= number_of_points;
@@ -383,12 +221,6 @@
     // The norm is generally close to 1, but this need not be the case
     // e.g. if the orientation of the normals is not consistent.
     float minimum_norm_allowed = 0.05;
-<<<<<<< HEAD
-    if (average_normals[0] * average_normals[0] +
-        average_normals[1] * average_normals[1] +
-        average_normals[2] * average_normals[2] > minimum_norm_allowed)
-    {
-=======
     if (average_normal[0] * average_normal[0] +
         average_normal[1] * average_normal[1] +
         average_normal[2] * average_normal[2] < minimum_norm_allowed)
@@ -396,7 +228,6 @@
       ROS_ERROR_STREAM("Computed average normal of region is too close to zero. Plane parameters will be inaccurate."
                        "Average normal of region " << region_index_ <<
                        " is " << output_utilities::vectorToString(average_normal));
->>>>>>> ec5a9dfc
       return false;
     }
   }
