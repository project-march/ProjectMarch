#!/bin/bash

SLEEP_TIME=120
SLEEP_COUNTER=0
DONE_FILE=install/.done
cd "${HOME}"/march/ros2 || exit
if [ -f "${DONE_FILE}" ]; then rm "${DONE_FILE}"; fi;
source /opt/ros/foxy/setup.bash

while ! [ -f "${HOME}"/march/ros1/"${DONE_FILE}" ]; do
  if [ "$SLEEP_COUNTER" -gt "$SLEEP_TIME" ]; then
    SLEEP_COUNTER=0
    echo "Ros1 is not done yet, you get this message again in ${SLEEP_TIME} seconds. (do 'touch ~/march/ros1/${DONE_FILE}' if it should be done)";
  fi
  ((SLEEP_COUNTER++))
  sleep 1;
done;

<<<<<<< HEAD
colcon build --cmake-args -DCMAKE_EXPORT_COMPILE_COMMANDS=ON -G Ninja
touch "${DONE_FILE}"
=======
colcon build
exec touch ${DONE_FILE}
>>>>>>> 28bcc2ac
<|MERGE_RESOLUTION|>--- conflicted
+++ resolved
@@ -16,10 +16,5 @@
   sleep 1;
 done;
 
-<<<<<<< HEAD
 colcon build --cmake-args -DCMAKE_EXPORT_COMPILE_COMMANDS=ON -G Ninja
-touch "${DONE_FILE}"
-=======
-colcon build
 exec touch ${DONE_FILE}
->>>>>>> 28bcc2ac
