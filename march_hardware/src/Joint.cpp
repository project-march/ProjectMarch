--- conflicted
+++ resolved
@@ -84,33 +84,23 @@
 
 IMotionCubeState Joint::getIMotionCubeState()
 {
-<<<<<<< HEAD
     IMotionCubeState states;
-=======
-  // Return an object of strings:
-  // the literal bits of the Status Word, Detailed Error and Motion Error
-  // and the parsed interpretation of these bits
-  IMotionCubeState states;
->>>>>>> 136b7e2a
 
-  std::bitset<16> statusWordBits = this->iMotionCube.getStatusWord();
-  states.statusWord = statusWordBits.to_string();
-  std::bitset<16> detailedErrorBits = this->iMotionCube.getDetailedError();
-  states.detailedError = detailedErrorBits.to_string();
-  std::bitset<16> motionErrorBits = this->iMotionCube.getMotionError();
-  states.motionError = motionErrorBits.to_string();
+    std::bitset<16> statusWordBits = this->iMotionCube.getStatusWord();
+    states.statusWord = statusWordBits.to_string();
+    std::bitset<16> detailedErrorBits = this->iMotionCube.getDetailedError();
+    states.detailedError = detailedErrorBits.to_string();
+    std::bitset<16> motionErrorBits = this->iMotionCube.getMotionError();
+    states.motionError = motionErrorBits.to_string();
 
-  states.state = this->iMotionCube.getState(this->iMotionCube.getStatusWord());
-  states.detailedErrorDescription = this->iMotionCube.parseDetailedError(this->iMotionCube.getDetailedError());
-  states.motionErrorDescription = this->iMotionCube.parseMotionError(this->iMotionCube.getMotionError());
+    states.state = this->iMotionCube.getState(this->iMotionCube.getStatusWord());
+    states.detailedErrorDescription = this->iMotionCube.parseDetailedError(this->iMotionCube.getDetailedError());
+    states.motionErrorDescription = this->iMotionCube.parseMotionError(this->iMotionCube.getMotionError());
 
-<<<<<<< HEAD
     states.motorCurrent = this->iMotionCube.getMotorCurrent();
     states.motorVoltage = this->iMotionCube.getMotorVoltage();
 
     return states;
-=======
-  return states;
 }
 
 void Joint::setName(const std::string& name)
@@ -128,7 +118,6 @@
 void Joint::setTemperatureGes(const TemperatureGES& temperatureGes)
 {
   temperatureGES = temperatureGes;
->>>>>>> 136b7e2a
 }
 
 int Joint::getTemperatureGESSlaveIndex()
