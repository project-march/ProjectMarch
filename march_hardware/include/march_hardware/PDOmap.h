// Copyright 2019 Project March.
#ifndef MARCH_HARDWARE_PDOMAP_H
#define MARCH_HARDWARE_PDOMAP_H

#include <string>
#include <utility>
#include <vector>
#include <unordered_map>

#include <ros/ros.h>

#include <march_hardware/EtherCAT/EthercatSDO.h>

namespace march
{
/** Store IMC data as a struct to prevent data overlap.*/
struct IMCObject
{
  uint16_t address;           // in IMC memory (see IMC manual)
  uint16_t length;            // bits (see IMC manual)
  uint32_t combined_address;  // combine the address(hex), sub-index(hex) and length(hex)

  explicit IMCObject(uint16_t _address, uint16_t _length) : address(_address), length(_length)
  {
    uint32_t MSword = ((address & 0xFFFF) << 16);  // Shift 16 bits left for most significant word
    uint32_t LSword = (length & 0xFFFF);

    combined_address = (MSword | LSword);
  }

  IMCObject(){};
};

/** The data direction to which the PDO is specified is restricted to master in slave out and slave out master in.*/
enum class DataDirection
{
  MISO,
  MOSI,
};

/** All the available IMC object names divided over the PDO maps. make sure to also add it to PDOmap constructor.*/
enum class IMCObjectName
{
  StatusWord,
  ActualPosition,
  MotionErrorRegister,
  DetailedErrorRegister,
  DCLinkVoltage,
  DriveTemperature,
  ActualTorque,
  CurrentLimit,
  MotorPosition,
  ControlWord,
  TargetPosition,
  TargetTorque,
  QuickStopDeceleration,
  QuickStopOption
};

class PDOmap
{
public:
  /**
   * Initiate all the entered IMC objects to prepare the PDO.
   *
   * @param object_name enum of the object to be added.
   * @throws HardwareException when the object to be added is not defined or the registers overflow.
   */
  void addObject(IMCObjectName object_name);

<<<<<<< HEAD
  std::map<IMCObjectName, int> map(int slave_index, DataDirection direction);
=======
  std::unordered_map<IMCObjectName, int> map(int slave_index, dataDirection direction);
>>>>>>> 030aa4d7

  static std::unordered_map<IMCObjectName, IMCObject> all_objects;

private:
  /** Used to sort the objects in the all_objects according to data length.
   * @return list of pairs <IMCObjectName, IMCObjects> according from object sizes */
  std::vector<std::pair<IMCObjectName, IMCObject>> sortPDOObjects();

  /** Configures the PDO in the IMC using the given base register address and sync manager address.
   * @return map of the IMC PDO object name in combination with the byte-offset in the PDO register */
  std::unordered_map<IMCObjectName, int> configurePDO(int slave_index, int base_register, int base_sync_manager);

<<<<<<< HEAD
  std::map<IMCObjectName, IMCObject> PDO_objects;
  int total_used_bits = 0;
=======
  std::unordered_map<IMCObjectName, IMCObject> PDO_objects;
>>>>>>> 030aa4d7

  const int bits_per_register = 64;           // Maximum amount of bits that can be constructed in one PDO message.
  const int nr_of_regs = 4;                   // Amount of registers available.
  const int object_sizes[3] = { 32, 16, 8 };  // Available sizes.
};
}  // namespace march

#endif  // MARCH_HARDWARE_PDOMAP_H<|MERGE_RESOLUTION|>--- conflicted
+++ resolved
@@ -68,11 +68,7 @@
    */
   void addObject(IMCObjectName object_name);
 
-<<<<<<< HEAD
-  std::map<IMCObjectName, int> map(int slave_index, DataDirection direction);
-=======
-  std::unordered_map<IMCObjectName, int> map(int slave_index, dataDirection direction);
->>>>>>> 030aa4d7
+  std::unordered_map<IMCObjectName, int> map(int slave_index, DataDirection direction);
 
   static std::unordered_map<IMCObjectName, IMCObject> all_objects;
 
@@ -85,12 +81,8 @@
    * @return map of the IMC PDO object name in combination with the byte-offset in the PDO register */
   std::unordered_map<IMCObjectName, int> configurePDO(int slave_index, int base_register, int base_sync_manager);
 
-<<<<<<< HEAD
-  std::map<IMCObjectName, IMCObject> PDO_objects;
+  std::unordered_map<IMCObjectName, IMCObject> PDO_objects;
   int total_used_bits = 0;
-=======
-  std::unordered_map<IMCObjectName, IMCObject> PDO_objects;
->>>>>>> 030aa4d7
 
   const int bits_per_register = 64;           // Maximum amount of bits that can be constructed in one PDO message.
   const int nr_of_regs = 4;                   // Amount of registers available.
