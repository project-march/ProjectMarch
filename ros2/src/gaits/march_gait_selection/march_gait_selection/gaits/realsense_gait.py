--- conflicted
+++ resolved
@@ -30,12 +30,6 @@
 from rclpy.client import Client
 from urdf_parser_py import urdf
 
-<<<<<<< HEAD
-from march_gait_selection.state_machine.gait_update import GaitUpdate
-from march_gait_selection.gait_selection import GaitSelection
-
-=======
->>>>>>> 29d49acf
 
 class RealsenseGait(SetpointsGait):
     """
