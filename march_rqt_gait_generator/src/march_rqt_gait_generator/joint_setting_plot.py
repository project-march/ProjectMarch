--- conflicted
+++ resolved
@@ -27,27 +27,18 @@
         self.plot_item = None
         self.plot_position_interpolation = None
         self.plot_velocity_interpolation = None
-<<<<<<< HEAD
         self.plot_min_effort = None
         self.plot_max_effort = None
-=======
->>>>>>> b7b9b4e9
 
         self.velocity_markers = []
 
         # Store the velocities so a plot can be converted to a setpoint.
         self.velocities = []
 
-<<<<<<< HEAD
         self.limits = joint.limits
         self.lower_limit = math.degrees(self.limits.lower)
         self.upper_limit = math.degrees(self.limits.upper)
 
-=======
-        self.lower_limit = math.degrees(joint.limits.lower)
-        self.upper_limit = math.degrees(joint.limits.upper)
-        self.velocity_limit = joint.limits.velocity
->>>>>>> b7b9b4e9
         self.duration = duration
         self.joint = joint
 
@@ -56,13 +47,8 @@
         self.setTitle(joint.name)
 
         self.setYRange(self.lower_limit - 0.1, self.upper_limit + 0.1, padding=0)
-<<<<<<< HEAD
-        middle_y = (self.upper_limit+self.lower_limit) / 2
+        middle_y = (self.upper_limit + self.lower_limit) / 2
         self.zero_line = self.addLine(y=middle_y)
-=======
-        middle_y = (self.upper_limit + self.lower_limit) / 2
-        self.velocity_line = self.addLine(y=middle_y)
->>>>>>> b7b9b4e9
         limit_pen = pg.mkPen(color='r', style=QtCore.Qt.DotLine)
         self.addLine(y=self.lower_limit, pen=limit_pen)
         self.addLine(y=self.upper_limit, pen=limit_pen)
@@ -110,11 +96,8 @@
         self.showGrid(True, True, 1)
         self.plot_position_interpolation = self.plot()
         self.plot_velocity_interpolation = self.plot(pen=pg.mkPen(color='g'))
-<<<<<<< HEAD
         self.plot_min_effort = self.plot(pen=pg.mkPen(color='r'))
         self.plot_max_effort = self.plot(pen=pg.mkPen(color='r'))
-=======
->>>>>>> b7b9b4e9
 
     def update_set_points(self, joint, show_velocity_plot=False, show_effort_plot=False):
         time, position, velocity = joint.get_setpoints_unzipped()
@@ -126,7 +109,6 @@
 
         self.plot_item.setData(time, position)
 
-<<<<<<< HEAD
         [indices, position_data, velocity_data] = joint.interpolate_setpoints()
         min_effort_data, max_effort_data = self.calculate_min_max_effort(position_data, velocity_data)
         for i in range(0, len(position_data)):
@@ -169,24 +151,6 @@
         plot_range = self.upper_limit - self.lower_limit
         parameter_range = max_paramter - min_parameter
         return self.lower_limit + plot_range * (parameter - min_parameter) / parameter_range
-=======
-        [indices, values1, values2] = joint.interpolate_setpoints()
-        for i in range(0, len(values1)):
-            values1[i] = math.degrees(values1[i])
-            values2[i] = self.scale_velocity(values2[i])
-
-        self.plot_position_interpolation.setData(indices, values1)
-        if show_velocity_markers:
-            self.plot_velocity_interpolation.setData(indices, values2)
-            self.velocity_line.setPen(pg.mkPen(color=(0, 110, 0), style=QtCore.Qt.DashLine))
-        else:
-            self.plot_velocity_interpolation.clear()
-            self.velocity_line.setPen(None)
-
-    def scale_velocity(self, velocity):
-        position_range = self.upper_limit - self.lower_limit
-        return (0.5 + 0.5 * velocity / self.velocity_limit) * position_range + self.lower_limit
->>>>>>> b7b9b4e9
 
     def mouseClickEvent(self, event):
 
