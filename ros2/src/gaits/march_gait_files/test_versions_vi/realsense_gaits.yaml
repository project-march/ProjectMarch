--- conflicted
+++ resolved
@@ -61,13 +61,8 @@
     - realsense_stand
   subgaits:
     prepare_sit_down:
-<<<<<<< HEAD
-    - MVI_prepare_sit_down_v1
-    - MVI_prepare_sit_down_v1
-=======
       - MVI_prepare_sit_down_v1
       - MVI_prepare_sit_down_v1
->>>>>>> 613948d7
     sit_down:
       - MVI_sit_down_low_v1
       - MVI_sit_down_high_v1
@@ -88,18 +83,11 @@
     - MVI_prepare_stand_up_low_v2
     - MVI_prepare_stand_up_high_v2
     stand_up:
-<<<<<<< HEAD
     - MVI_stand_up_low_v2
     - MVI_stand_up_high_v2
     stand_home:
     - MVI_stand_home_low_v2
     - MVI_stand_home_high_v2
-=======
-    - MVI_stand_up_low_v1
-    - MVI_stand_up_high_v1
-    stand_home:
-    - MVI_stand_home_v1
-    - MVI_stand_home_v1
 
 realsense_ramp_up:
   realsense_category: ramp_up
@@ -169,5 +157,4 @@
       - MVI_rampdownlaststep_rightopen_steep_v1
     left_close:
       - MVI_rampdownlaststep_leftclose_flat_v1
-      - MVI_rampdownlaststep_leftclose_steep_v1
->>>>>>> 613948d7
+      - MVI_rampdownlaststep_leftclose_steep_v1