"""Author: MVIII."""

import mujoco
import rclpy
from ament_index_python.packages import get_package_share_directory
from controller_position import PositionController
from controller_torque import TorqueController
from mujoco_interfaces.msg import MujocoDataState
from mujoco_interfaces.msg import MujocoDataSensing
from mujoco_interfaces.msg import MujocoInput
from sensor_msgs.msg import JointState
from control_msgs.msg import JointTrajectoryControllerState
from trajectory_msgs.msg import JointTrajectoryPoint
from mujoco_sim.mujoco_visualize import MujocoVisualizer
from mujoco_sim.sensor_data_extraction import SensorDataExtraction
from queue import Queue, Empty
from rclpy.node import Node


def get_actuator_names(model):
    """This function returns an string array containing the actuator names defined in the mujoco model.

    The names are stored in an array with all other model objet names, with lined addresses.
    To retrieve the names, a loop from the starting address to the terminating char is used.
    """
    names = []
    for i in range(model.nu):
        name = ""
        j = model.name_actuatoradr[i]
        while model.names[j] != 0:
            name = name + chr(model.names[j])
            j = j + 1
        names.append(name)
    return names


def get_controller_data(msg):
    """Get correct joint positions, linked to the joint name, form the incoming message."""
    refs = msg.desired.positions
    joint_names = msg.joint_names
    return dict(zip(joint_names, refs))


def get_data_state_msg(actuator_names, mjc_data):
    """Create a state message from the mujoco data, where the data is linked to the correct joint name."""
    state_msg = MujocoDataState()
    state_msg.names = actuator_names
    for data in mjc_data.qpos:
        state_msg.qpos.append(data)
    for data in mjc_data.qvel:
        state_msg.qvel.append(data)
    for data in mjc_data.qacc:
        state_msg.qacc.append(data)
    for data in mjc_data.act:
        state_msg.act.append(data)
    return state_msg


class MujocoSimNode(Node):
    """This node is the base simulation node.

    In this node the simulation is started, adn the model and data are manipulated.
    Both the reader and writer node communicate with this node to retrieve the data from simulation.
    """

    def __init__(self):
        """This Class is responsible for running the Mujoco simulation.

        A timer is created to update the simulation at a certain rate using
        the sim_step function.
        """
        super().__init__("mujoco_sim")
        self.declare_parameter("model_toload")

        self.SIM_TIMESTEP_ROS = 0.008
        self.create_timer(self.SIM_TIMESTEP_ROS, self.sim_update_timer_callback)
        self.time_last_updated = self.get_clock().now()
        # Load in the model and initialize it as a Mujoco object.
        # The model can be found in the robot_description package.
        self.model_name = self.get_parameter("model_toload")
        self.get_logger().info("Launching Mujoco simulation with robot " + str(self.model_name.value))
        self.file_path = get_package_share_directory("march_description") + "/urdf/march8/" + str(self.model_name.value)
        self.model_string = open(self.file_path, "r").read()
        self.model = mujoco.MjModel.from_xml_path(self.file_path)

        self.data = mujoco.MjData(self.model)

        self.actuator_names = get_actuator_names(self.model)

        # Set timestep options
        self.TIME_STEP_MJC = 0.005
        self.model.opt.timestep = self.TIME_STEP_MJC
        # We need these options to compare mujoco and ros time, so they have the same reference starting point
        self.ros_first_updated = self.get_clock().now()
        # Create a subscriber for the writing-to-mujoco action
        self.writer_subscriber = self.create_subscription(MujocoInput, "mujoco_input", self.writer_callback, 10)

        # Initialize the low-level controller
        self.declare_parameters(
            namespace="",
            parameters=[
                ("position.P", None),
                ("position.D", None),
                ("torque.P", None),
                ("torque.D", None),
            ],
        )
<<<<<<< HEAD
=======

        # Create an instance of that data extractor.
        self.sensor_data_extraction = SensorDataExtraction(self.data.sensordata, self.model.sensor_type,
                                                           self.model.sensor_adr)

        self.set_init_joint_qpos(None)

        joint_val_dict = {}
        joint_val = self.sensor_data_extraction.get_joint_pos()
        for index, name in enumerate(self.actuator_names):
            joint_val_dict[name] = joint_val[index]
        self.get_logger().info(f"Keeping initial joint positions, "
                               f"set desired positions to {joint_val_dict}")

>>>>>>> 10581a0d
        # This list of controllers contains all active controllers
        self.controller_mode = 0
        self.controller = []
        self.controller.append(
            PositionController(
<<<<<<< HEAD
                self, self.model, self.get_parameter("position.P").value, self.get_parameter("position.D").value
=======
                self,
                self.model,
                self.get_parameter("position.P").value,
                self.get_parameter("position.D").value,
                self.get_parameter("position.I").value,
                joint_desired=joint_val_dict,
>>>>>>> 10581a0d
            )
        )
        self.controller.append(
            TorqueController(
                self, self.model, self.get_parameter("torque.P").value, self.get_parameter("torque.D").value
            )
        )
        mujoco.set_mjcb_control(self.controller[self.controller_mode].low_level_update)

        # Create an instance of that data extractor.
        self.sensor_data_extraction = SensorDataExtraction(self.data.sensordata, self.model.sensor_type,
                                                           self.model.sensor_adr)

        # Create a queue to store all incoming messages for a correctly timed simulation
        self.msg_queue = Queue()

        # Create the visualizer and visualization timer
        sim_window_fps = 60
        self.visualizer = MujocoVisualizer(self.model, self.data)
        self.create_timer(1 / sim_window_fps, self.sim_visualizer_timer_callback)

        # Create time variables to check when the last trajectory point has been sent. We assume const DT
<<<<<<< HEAD
        self.TIME_STEP_TRAJECTORY = 0.0005
        self.trajectory_last_updated = self.get_clock().now()

=======
        self.TIME_STEP_TRAJECTORY = 0.008
        self.trajectory_last_updated = self.get_clock().now()

    def set_init_joint_qpos(self, qpos_init):
        """Set initial qpos to make eo not falling over in sim."""
        if qpos_init is None:
            return

        self.data.qpos[-8:] = qpos_init
        mujoco.mj_step(self.model, self.data)

>>>>>>> 10581a0d
    def check_for_new_reference_update(self, time_current):
        """This checks if the new trajectory command should be sent.

        The time step is assumed as a constant DT
        Args:
            time_current (Rclpy timee object): The current time
        """
        time_difference = (time_current - self.trajectory_last_updated).to_msg()
        if time_difference.nanosec / 1e9 + time_difference.sec > self.TIME_STEP_TRAJECTORY:
            self.update_trajectory()

    def update_trajectory(self):
        """Updates the trajectory if possible."""
        try:
            msg = self.msg_queue.get_nowait()
            joint_pos = msg
            for j in range(len(self.controller)):
                self.controller[j].joint_desired = joint_pos
            self.trajectory_last_updated = self.get_clock().now()
        except Empty:
            self.get_logger().debug("NO NEW TRAJECTORY FOUND")

    def writer_callback(self, msg):
        """Callback function for the writing service.

        This function enqueues all incoming messages in the message queue.
        With this queue, the sim_update_timer_callback can time the messages correctly in the simulation.
            msg (MujocoControl message): Contains the inputs to be changed
        """
        if msg.reset == 1:
            self.msg_queue = Queue()
        joint_pos_dict = {}
        for i, name in enumerate(msg.trajectory.joint_names):
            joint_pos_dict[name] = msg.trajectory.desired.positions[i]
        self.msg_queue.put(joint_pos_dict)

    def sim_step(self):
        """This function performs the simulation update.

        NOTE: As Mujoco is expected to run faster than ros 2's refresh
        rate limit, modify this so it will repeat multiple time steps
        per rosnode spin event. Also keep track of the time in Mujoco
        vs the time in ROS, so we can update the control inputs on time
        """
        time_current = self.get_clock().now()
        time_difference = (time_current - self.time_last_updated).to_msg()
        mj_time_current = self.data.time

        time_shifted = (time_current - self.ros_first_updated).to_msg()

        time_difference_withseconds = time_shifted.nanosec / 1e9 + time_shifted.sec

        while self.data.time <= time_difference_withseconds:
            mujoco.mj_step(self.model, self.data)

        self.time_last_updated = self.get_clock().now()

    def sim_update_timer_callback(self):
        """Callback function to perform the simulation step.

        This function is separated from the actual simstep function
        to ensure a nice divide between ROS systems and Mujoco functionality.
        """
        self.check_for_new_reference_update(self.get_clock().now())
        self.publish_sensor_msg()

        self.sim_step()

    def sim_visualizer_timer_callback(self):
        """Callback for the visualization of mujoco.

        :return: None
        """
        self.visualizer.update_window(self.model, self.data)

    def publish_sensor_msg(self):
        """This function creates and publishes the sensor message.

        The state message is published on mujoco_sensor_output.
        NOTE: Since it is still unsure what sensors will be used, this function does not retrieve sensor data yet.
        :return: None
        """
        sensor_msg = MujocoDataSensing()
        state_msg = JointState()
        state_msg.header.stamp = self.get_clock().now().to_msg()
        state_msg.header.frame_id = "joint_link"
        state_msg.name = self.actuator_names
        state_msg.position = self.sensor_data_extraction.get_joint_pos()
        state_msg.velocity = self.sensor_data_extraction.get_joint_vel()
        state_msg.effort = self.sensor_data_extraction.get_joint_acc()

        sensor_msg.pressure_soles = self.sensor_data_extraction.get_pressure_sole_data()

        backpack_imu, torso_imu = self.sensor_data_extraction.get_imu_data()
        sensor_msg.joint_state = state_msg
        sensor_msg.backpack_imu = backpack_imu
        sensor_msg.torso_imu = torso_imu

        publisher = self.create_publisher(MujocoDataSensing, "mujoco_sensor_output", 10)
        publisher.publish(sensor_msg)


def main(args=None):
    """Main function for life cycle of the node.

    :param args:
    :return:
    """
    rclpy.init(args=args)
    node = MujocoSimNode()
    rclpy.spin(node)
    node.sim_step()
    rclpy.shutdown()
    mujoco.glfw.glfw.terminate()


if __name__ == "__main__":
    main()
<|MERGE_RESOLUTION|>--- conflicted
+++ resolved
@@ -100,13 +100,12 @@
             namespace="",
             parameters=[
                 ("position.P", None),
+                ("position.I", None),
                 ("position.D", None),
                 ("torque.P", None),
                 ("torque.D", None),
             ],
         )
-<<<<<<< HEAD
-=======
 
         # Create an instance of that data extractor.
         self.sensor_data_extraction = SensorDataExtraction(self.data.sensordata, self.model.sensor_type,
@@ -121,22 +120,17 @@
         self.get_logger().info(f"Keeping initial joint positions, "
                                f"set desired positions to {joint_val_dict}")
 
->>>>>>> 10581a0d
         # This list of controllers contains all active controllers
         self.controller_mode = 0
         self.controller = []
         self.controller.append(
             PositionController(
-<<<<<<< HEAD
-                self, self.model, self.get_parameter("position.P").value, self.get_parameter("position.D").value
-=======
                 self,
                 self.model,
                 self.get_parameter("position.P").value,
                 self.get_parameter("position.D").value,
                 self.get_parameter("position.I").value,
                 joint_desired=joint_val_dict,
->>>>>>> 10581a0d
             )
         )
         self.controller.append(
@@ -159,11 +153,6 @@
         self.create_timer(1 / sim_window_fps, self.sim_visualizer_timer_callback)
 
         # Create time variables to check when the last trajectory point has been sent. We assume const DT
-<<<<<<< HEAD
-        self.TIME_STEP_TRAJECTORY = 0.0005
-        self.trajectory_last_updated = self.get_clock().now()
-
-=======
         self.TIME_STEP_TRAJECTORY = 0.008
         self.trajectory_last_updated = self.get_clock().now()
 
@@ -175,7 +164,6 @@
         self.data.qpos[-8:] = qpos_init
         mujoco.mj_step(self.model, self.data)
 
->>>>>>> 10581a0d
     def check_for_new_reference_update(self, time_current):
         """This checks if the new trajectory command should be sent.
 
