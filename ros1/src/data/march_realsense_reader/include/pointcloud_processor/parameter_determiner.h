--- conflicted
+++ resolved
@@ -246,11 +246,7 @@
     float min_ramp_search {};
     float max_slope {};
     float min_slope {};
-<<<<<<< HEAD
     float allowed_deviation_from_reachable_ramp {};
-=======
-    float ramp_min_search_area {};
->>>>>>> 27ff9b2e
     float min_sit_height {};
     float max_sit_height {};
     float allowed_deviation_from_reachable_bench {};
