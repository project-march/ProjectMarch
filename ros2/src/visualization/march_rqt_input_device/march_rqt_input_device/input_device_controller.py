--- conflicted
+++ resolved
@@ -2,12 +2,8 @@
 import getpass
 import socket
 
-<<<<<<< HEAD
 from march_shared_msgs.msg import GaitRequest, GaitResponse
 from rclpy import Future
-=======
-from march_shared_msgs.msg import GaitRequest
->>>>>>> 4e396c6b
 from std_msgs.msg import Header, String, Bool, Int32
 from rosgraph_msgs.msg import Clock
 from march_shared_msgs.msg import Alive, Error, GaitInstruction, GaitInstructionResponse
@@ -58,6 +54,12 @@
             topic="/march/step_and_hold/start_side",
             qos_profile=10,
         )
+        self._node.create_subscription(
+            msg_type=Bool,
+            topic="/march/eeg/on_off",
+            qos_profile=1,
+            callback=self._update_eeg_on_off,
+        )
         self._eeg_on_off_pub = self._node.create_publisher(
             msg_type=Bool,
             topic="/march/eeg/on_off",
@@ -99,6 +101,7 @@
         self.finished_cb = None
         self.rejected_cb = None
         self.current_gait_cb = None
+        self.eeg = False
         self._possible_gaits = []
 
         self._id = self.ID_FORMAT.format(machine=socket.gethostname(), user=getpass.getuser())
@@ -131,12 +134,11 @@
                 clock=self._node.get_clock(),
             )
         self.POSSIBLE_TRANSITIONS = self.POSSIBLE_GAIT_TRANSITIONS
+        if testing:
+            self.POSSIBLE_TRANSITIONS = self.POSSIBLE_TEST_TRANSITIONS
 
         self._id = self.ID_FORMAT.format(machine=socket.gethostname(), user=getpass.getuser())
-<<<<<<< HEAD
-=======
         self._current_gait = GaitRequest.FORCE_UNKNOWN
->>>>>>> 4e396c6b
 
         self.gait_future = None
         self.update_possible_gaits()
@@ -163,7 +165,7 @@
         self._current_gait = GaitRequest.FORCE_UNKNOWN
 
     def __del__(self):
-        """Deconstructer, that shuts down the publishers and resets the timers."""
+        """Deconstructer, that shutsdown the publishers and resets the timers."""
         self._node.destroy_publisher(self._instruction_gait_pub)
         self._node.destroy_publisher(self._error_pub)
         if self._ping:
@@ -209,6 +211,14 @@
             while not self._possible_gait_client.wait_for_service(timeout_sec=1):
                 self._node.get_logger().warn("Failed to contact possible gaits service")
 
+    def get_possible_gaits(self) -> Future:
+        """Returns the future for the names of possible gaits.
+
+        Returns:
+            Future. Future for the possible gaits.
+        """
+        return self.gait_future
+
     def get_node(self) -> Node:
         """Get function for the node.
 
@@ -342,7 +352,6 @@
                 gait_name="",
                 id=str(self._id),
             )
-<<<<<<< HEAD
         )
 
     def publish_eeg_on_off(self) -> None:
@@ -376,7 +385,4 @@
 
     def update_mpc_gaits(self):
         """Update the possible gait that can be selected by the IPD."""
-        return self.POSSIBLE_TRANSITIONS[self._current_gait]
-=======
-        )
->>>>>>> 4e396c6b
+        return self.POSSIBLE_TRANSITIONS[self._current_gait]