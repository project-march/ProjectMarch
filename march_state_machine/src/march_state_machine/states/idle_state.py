import threading

import rospy
import smach

from march_state_machine.control_flow import control_flow


class IdleState(smach.State):
    """State in which the exoskeleton is not moving.

    Listens to instructions from the input device and reacts if they are known transitions.
    """

    def __init__(self, outcomes):
        super(IdleState, self).__init__(outcomes)

        self._result_gait = None
        self._trigger_event = threading.Event()

    def execute(self, userdata):
        if self.preempt_requested():
            self.service_preempt()
            return 'preempted'

        self._trigger_event.clear()
        self._result_gait = None

        control_flow.reset_gait()
<<<<<<< HEAD
=======
        control_flow.reset_stop()
>>>>>>> ca4782fd

        control_flow.set_stopped_callback(self._stopped_cb)
        control_flow.set_gait_transition_callback(self._transition_cb)
        control_flow.set_gait_selected_callback(self._gait_cb)
        control_flow.set_state_machine_to_unknown(self._return_failed)

        self._trigger_event.wait()
        control_flow.clear_callbacks()

        if self.preempt_requested():
            self.service_preempt()
            return 'preempted'

        if self._result_gait:
            return self._result_gait

        return 'failed'

    @staticmethod
    def _stopped_cb():
        rospy.logwarn('Idle state does not respond to stop')
        control_flow.reset_stop()

    @staticmethod
    def _transition_cb():
        rospy.logwarn('Idle state does not respond to transition input')
        control_flow.reset_transition()

    def _gait_cb(self, gait):
        if gait in self.get_registered_outcomes():
            rospy.logdebug('Accepted {0}'.format(gait))
            self._result_gait = gait
            control_flow.gait_accepted()
            self._trigger_event.set()
        else:
            rospy.logwarn('The {0} is not a possible gait in the current state'.format(gait))
            control_flow.gait_rejected()

    def request_preempt(self):
        super(IdleState, self).request_preempt()
        self._trigger_event.set()

    def _return_failed(self):
        rospy.logwarn('Current state is set to unknown.')
        self._result_gait = None
        self._trigger_event.set()<|MERGE_RESOLUTION|>--- conflicted
+++ resolved
@@ -27,10 +27,8 @@
         self._result_gait = None
 
         control_flow.reset_gait()
-<<<<<<< HEAD
-=======
         control_flow.reset_stop()
->>>>>>> ca4782fd
+
 
         control_flow.set_stopped_callback(self._stopped_cb)
         control_flow.set_gait_transition_callback(self._transition_cb)
