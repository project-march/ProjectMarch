//
// Created by march on 8-3-23.
//

#include "swing_leg_trajectory_generator/swing_leg_trajectory_generator.hpp"
#include <math.h>

using Point = geometry_msgs::msg::Point;
using Pose = geometry_msgs::msg::Pose;

SwingLegTrajectoryGenerator::SwingLegTrajectoryGenerator()
{
    m_curve = BezierCurve();
    m_curve.point_amount = 75; // Based on the shooting nodes in the  ZMP_MPC, that fit in one step.
    m_step_length = 0.2;
<<<<<<< HEAD
=======

>>>>>>> df1049ec
    // Generate the trajectory for the first time
    generate_trajectory();
}

void SwingLegTrajectoryGenerator::generate_trajectory()
{
    geometry_msgs::msg::PoseArray trajectory;
    double step_size = 1.0 / m_curve.point_amount;
    for (double i = 0.0; i <= 1.0; i += step_size) {
        geometry_msgs::msg::Pose pose;
        auto points = m_curve.points;
        pose.position = get_point(points, i);
        trajectory.poses.push_back(pose);
    }
    m_curve.trajectory = trajectory;
}

Point SwingLegTrajectoryGenerator::get_point(std::vector<Point> points, double t)
{
    Point point;
    if (points.size() == 1) {
        return points.at(0);
    } else {
        auto point1 = get_point({ points.begin(), points.end() - 1 }, t);
        auto point2 = get_point({ points.begin() + 1, points.end() }, t);
        double nt = 1. - t;
        point.x = nt * point1.x + t * point2.x;
        point.y = nt * point1.y + t * point2.y;
        point.z = nt * point1.z + t * point2.z;
        return point;
    }
}

void SwingLegTrajectoryGenerator::update_points(std::vector<Point> points, double step_length)
{
    double scalar = step_length / points.back().x;
    for (auto& p : points) {
        p.x *= scalar;
        p.y *= scalar;
        p.z *= scalar;
    }
    m_curve.points = points;
    m_step_length = step_length;
    generate_trajectory();
}

BezierCurve SwingLegTrajectoryGenerator::get_curve()
{
    return m_curve;
}

double SwingLegTrajectoryGenerator::get_step_length()
{
    return m_step_length;
}

void SwingLegTrajectoryGenerator::set_points(std::vector<Point> points)
{
    for (auto& point : points) {
        std::swap(point.y, point.z);
    }
    update_points(points, m_step_length);
}

void SwingLegTrajectoryGenerator::set_step_length(double step_length)
{
    update_points(m_curve.points, step_length);
}<|MERGE_RESOLUTION|>--- conflicted
+++ resolved
@@ -13,10 +13,6 @@
     m_curve = BezierCurve();
     m_curve.point_amount = 75; // Based on the shooting nodes in the  ZMP_MPC, that fit in one step.
     m_step_length = 0.2;
-<<<<<<< HEAD
-=======
-
->>>>>>> df1049ec
     // Generate the trajectory for the first time
     generate_trajectory();
 }
