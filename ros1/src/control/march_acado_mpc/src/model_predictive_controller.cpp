--- conflicted
+++ resolved
@@ -35,11 +35,7 @@
 
   // Fill reference vector with sinus and or step signals
 //  sinRef(reference, 0.2, 0.785, ACADO_N, 0.001);
-<<<<<<< HEAD
   stepRef(reference, 0.261, ACADO_N);
-=======
-  stepRef(reference, 0.785, ACADO_N);
->>>>>>> d17ee22c
 
   // Set the reference
   setReference(reference);
@@ -72,7 +68,6 @@
     }
 }
 
-<<<<<<< HEAD
 void ModelPredictiveController::assignWeightingMatrix(std::vector<std::vector<float>> Q) {
 
     // Get size of weighting array
@@ -104,19 +99,13 @@
     }
 }
 
-=======
->>>>>>> d17ee22c
 void ModelPredictiveController::calculateControlInput() {
 
   // Set initial state
   setInitialState(x0);
 
   // Set reference
-  ModelPredictiveController::setReference(reference);
-<<<<<<< HEAD
-=======
-//  ModelPredictiveController::scrollReference(reference);
->>>>>>> d17ee22c
+  setReference(reference);
 
   // preparation step
   setReference(reference);
