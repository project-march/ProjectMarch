--- conflicted
+++ resolved
@@ -59,10 +59,6 @@
 
   Joint& getJoint(::std::string jointName);
 
-<<<<<<< HEAD
-  bool hasPowerDistributionboard() const;
-  std::shared_ptr<PowerDistributionBoard> getPowerDistributionBoard() const;
-=======
   Joint& getJoint(size_t index);
 
   size_t size() const;
@@ -70,9 +66,8 @@
   iterator begin();
   iterator end();
 
-  PowerDistributionBoard& getPowerDistributionBoard();
-  const PowerDistributionBoard& getPowerDistributionBoard() const;
->>>>>>> 1533355c
+  bool hasPowerDistributionboard() const;
+  std::shared_ptr<PowerDistributionBoard> getPowerDistributionBoard() const;
 
   const urdf::Model& getUrdf() const;
 
