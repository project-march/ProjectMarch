--- conflicted
+++ resolved
@@ -41,13 +41,8 @@
       - motion
       - stability
       motion:
-<<<<<<< HEAD
-        kp: [[10.0, 10.0, 25.0, 10.0, 10.0, 25.0]]
+        kp: [10.0, 10.0, 25.0, 10.0, 10.0, 25.0]
         kd: [0.1, 0.1, 0.25, 0.1, 0.1, 0.25]
-=======
-        kp: [1.0, 1.0, 1.0, 1.0, 1.0, 1.0]
-        kd: [0.01, 0.01, 0.01, 0.01, 0.01, 0.01]
->>>>>>> 0e5fb870
         ki: [0.0, 0.0, 0.0, 0.0, 0.0, 0.0]
         convergence_threshold: 1e-5   # m
         damp_coeff: 1e-3
@@ -56,21 +51,12 @@
         kp: [2.5, 2.5]
         kd: [0.0, 0.0]
         ki: [0.0, 0.0]
-<<<<<<< HEAD
         convergence_threshold: 1e-2
         damp_coeff: 1e-3
         weight: 1.0
       posture:
         kp: [4.0, 4.0]
         kd: [0.05, 0.05]
-=======
-        convergence_threshold: 1e-2   # m
-        damp_coeff: 1e-4
-        weight: 1.0
-      posture:
-        kp: [0.5, 0.5]
-        kd: [0.0, 0.0]
->>>>>>> 0e5fb870
         ki: [0.0, 0.0]
         convergence_threshold: 1e-3   # rad
         damp_coeff: 1e-3
