--- conflicted
+++ resolved
@@ -399,9 +399,6 @@
     }
     return success;
 }
-<<<<<<< HEAD
-bool HullParameterDeterminer::getGaitParametersFromFootLocationStairs()
-=======
 
 // Find the sit parameter from the sit height
 bool HullParameterDeterminer::getGaitParametersFromSitHeight()
@@ -423,8 +420,7 @@
     return true;
 }
 
-bool HullParameterDeterminer::getGaitParametersFromFootLocationStairsUp()
->>>>>>> 34a2f41a
+bool HullParameterDeterminer::getGaitParametersFromFootLocationStairs()
 {
     gait_parameters_->first_parameter = (optimal_foot_location.x - min_x_stairs)
         / (max_x_stairs - min_x_stairs);
