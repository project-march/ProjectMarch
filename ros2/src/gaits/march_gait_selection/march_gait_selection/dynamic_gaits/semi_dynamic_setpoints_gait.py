from copy import deepcopy
from typing import Optional

from march_gait_selection.state_machine.gait_update import GaitUpdate
from march_gait_selection.state_machine.setpoints_gait import SetpointsGait
from march_utility.gait.subgait import Subgait
from march_utility.gait.subgait_graph import SubgaitGraph
from march_utility.utilities.duration import Duration
from rclpy.time import Time

SHOULD_NOT_FREEZE_FIRST_SECS = Duration(seconds=0.3)
DEFAULT_SEDY_FREEZE_DURATION = Duration(seconds=3)


class SemiDynamicSetpointsGait(SetpointsGait):
    """A semi-dynamic version of the setpoints gait, implements a freeze functionality.

<<<<<<< HEAD
    Args:
        gait_name (str): Name of the gait
        subgaits (dict): Mapping of names to subgait instances
        graph (SubgaitGraph): Mapping of subgait names transitions

    Attributes:
        _should_freeze (bool): True if the gait should freeze
        _is_frozen (bool): True if the gait is currently frozen
        _freeze_duration (Duration): how long the gait should be frozen
        _freeze_position (Dict[str, float]): dict containing joint names and positions
    """

    _current_time: Time
    _current_subgait: Subgait

    def __init__(self, gait_name: str, subgaits: dict, graph: SubgaitGraph):
        super(SemiDynamicSetpointsGait, self).__init__(
            f"dynamic_{gait_name}", subgaits, graph
        )
=======
    def __init__(self, gait_name, subgaits, graph):
        super(SemiDynamicSetpointsGait, self).__init__(f"dynamic_{gait_name}", subgaits, graph)
>>>>>>> 7b85644b
        self._should_freeze = False
        self._is_frozen = False
        self._freeze_duration = Duration(0)
        self._freeze_position = None

    @property
    def can_freeze(self) -> bool:
        """Returns whether the gait has the ability to freeze. This is meant
        for noticing the step height and ending the subgait earlier. This is
        therefore not possible during the first second of the subgait, to
        prevent accidental freezing."""
        return not (self.elapsed_time < SHOULD_NOT_FREEZE_FIRST_SECS or self._should_freeze or self._is_frozen)

    @property
    def can_be_scheduled_early(self) -> bool:
        return False

    @property
    def elapsed_time(self) -> Duration:
        return Duration.from_ros_duration(self._current_time - self._start_time)

    def freeze(self, duration: Duration = DEFAULT_SEDY_FREEZE_DURATION):
        """
        If the subgait can freeze it will freeze for the given duration, this
        will later be changed to start the next subgait more dynamically
        after the short freeze

        Args:
            duration (Duration): How long to freeze in the current position
        """
        if self.can_freeze:
            self._should_freeze = True
            self._freeze_duration = duration

    def update(self, current_time: Time, *_) -> GaitUpdate:
        """Give an update on the progress of the gait.
        If the current subgait is still running, this does nothing.
        If the gait should be stopped, this will be done
        If the current subgait is done, it will start the next subgait

        Args:
            current_time (Time): Current time
        Returns:
            GaitUpdate: Returns a GaitUpdate that may contain a TrajectoryCommand, and any of the
                flags set to true, depending on the state of the Gait.
        """
        self._current_time = current_time
        if self._should_freeze:
            return self._execute_freeze()

        # If the current subgait is not finished, no new trajectory is necessary
        if current_time < self._end_time:
            return GaitUpdate.empty()

        # If the subgait is finished, and it was frozen, execute the subgait after freeze
        if self._is_frozen:
            self._current_subgait = self._subgait_after_freeze
            self._is_frozen = False
            self._update_time_stamps(self._current_subgait)
            return GaitUpdate.should_schedule(self._command_from_current_subgait())

        return self._update_next_subgait()

    def _execute_freeze(self) -> GaitUpdate:
        """
        Freezes the subgait, currently this means that there is a new subgait
        started of the given freeze duration which ends at the current position.
        If this happens in the middle of a subgait, it plans the rest of the
        original subgait after the freeze.

        Returns:
            GaitUpdate: Returns a GaitUpdate
        """
        self._freeze_position = self._position_after_time()
        self._previous_subgait = self._current_subgait.subgait_name
        self._subgait_after_freeze = self.subgait_after_freeze()
        self._current_subgait = self._freeze_subgait()
        self._should_freeze = False
        self._is_frozen = True
        self._update_time_stamps(self._current_subgait)
        return GaitUpdate.should_schedule(self._command_from_current_subgait())

    def subgait_after_freeze(self) -> Subgait:
        """
        Generates the subgait that should be executed after the freezing.

        Returns:
            Subgait: The subgait to execute after the freeze
        """
        if self._current_time < self._end_time:
            # The subgait after freeze is a copy of the current gait from
            # the current time point
            subgait_after_freeze = deepcopy(self._current_subgait)
            for joint in subgait_after_freeze:
                joint.from_begin_point(self.elapsed_time, self._freeze_position[joint.name])
            subgait_after_freeze.duration -= self.elapsed_time
            subgait_after_freeze.subgait_name = "freeze_subgait_after"
            # Add the subgait after the freeze to the subgait graph
            self.graph.graph[subgait_after_freeze.subgait_name] = {
                "to": self.graph[(self._previous_subgait, self.graph.TO)]
            }
            return subgait_after_freeze
        else:
            # If the current subgait was already done,
            # go to the next subgait after freeze
            return self.subgaits[self.graph[(self._previous_subgait, self.graph.TO)]]

    def _freeze_subgait(self) -> Subgait:
        """
        Generates a subgait of the freeze duration based on the current position.

        Returns:
            Subgait: A subgait to freeze in current position
        """
        new_dict = {
            "description": "A subgait that stays in the same position",
            "duration": self._freeze_duration.nanoseconds,
            "gait_type": self._current_subgait.gait_type,
            "joints": {
                joint.name: [
                    {
                        "position": self._freeze_position[joint.name],
                        "time_from_start": self._freeze_duration.nanoseconds,
                        "velocity": 0,
                    }
                ]
                for joint in self._current_subgait.joints
            },
        }

        # freeze subgait
        return Subgait.from_dict(
            robot=self._current_subgait.robot,
            subgait_dict=new_dict,
            gait_name=self.gait_name,
            subgait_name="freeze",
            version="Only version, generated from code",
        )

    def _position_after_time(self, elapsed_time: Optional[Duration] = None) -> dict:
        """
        The position that the exoskeleton should be in after the elapsed
        time.

        Args:
            elapsed_time (:obj: Time, optional): Time that has elapsed, if None uses the elapsed time of
                the current subgait
        Returns:
            dict: dict with joints and joint positions
        """
        if elapsed_time is None:
            elapsed_time = self.elapsed_time
        return {joint.name: joint.get_interpolated_setpoint(elapsed_time).position for joint in self._current_subgait}<|MERGE_RESOLUTION|>--- conflicted
+++ resolved
@@ -15,7 +15,6 @@
 class SemiDynamicSetpointsGait(SetpointsGait):
     """A semi-dynamic version of the setpoints gait, implements a freeze functionality.
 
-<<<<<<< HEAD
     Args:
         gait_name (str): Name of the gait
         subgaits (dict): Mapping of names to subgait instances
@@ -35,10 +34,6 @@
         super(SemiDynamicSetpointsGait, self).__init__(
             f"dynamic_{gait_name}", subgaits, graph
         )
-=======
-    def __init__(self, gait_name, subgaits, graph):
-        super(SemiDynamicSetpointsGait, self).__init__(f"dynamic_{gait_name}", subgaits, graph)
->>>>>>> 7b85644b
         self._should_freeze = False
         self._is_frozen = False
         self._freeze_duration = Duration(0)
