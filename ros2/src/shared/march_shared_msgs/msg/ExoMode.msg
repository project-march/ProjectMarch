--- conflicted
+++ resolved
@@ -9,10 +9,7 @@
 int8 BOOTUP = 3
 int8 ERROR = 4
 int8 SIDEWAYS = 5
-<<<<<<< HEAD
 int8 LARGEWALK = 6
 int8 SMALLWALK = 7
-=======
-int8 ASCEND = 6
-int8 DESCEND = 7
->>>>>>> ca4c96f5
+int8 ASCEND = 8
+int8 DESCEND = 9