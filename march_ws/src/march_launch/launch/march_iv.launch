<launch>

    <arg name="simulation" default="true" doc="Launch the simulation or the actual exoskeleton"/>

    <arg name="rqt" default="false" doc="Launch the rqt nodes"/>
    <arg name="rviz" default="true" doc="Launch rviz"/>
    <arg name="gazebo_ui" default="false" doc="Launch Gazebo with a ui"/>

    <!-- Launch the description package-->
    <!-- Load the URDF of the exoskeleton in the ROS parameter server.-->
    <include file="$(find march_description)/launch/load_description.launch"/>

<<<<<<< HEAD
    <!-- Launch the safety package.-->
    <include file="$(find march_safety)/launch/march_safety.launch"/>

    <!-- Launch the gazebo package.-->
    <!--<include file="$(find march_gazebo)/launch/march_world.launch">-->
        <!--<arg name="gui" value="$(arg gazebo_ui)"/>-->
    <!--</include>-->
=======
>>>>>>> ff7e05dc

    <!-- Launch the control package.-->
    <include file="$(find march_control)/launch/march_control.launch">
        <arg name="rviz" value="$(arg rviz)" />
    </include>

    <!-- Launch the state machine package.-->
    <include file="$(find march_state_machine)/launch/march_state_machine.launch"/>

    <!-- OPTIONAL: Launch the rqt plugins that allow for easy debugging.-->
    <group if="$(arg rqt)">
        <include file="$(find march_launch)/launch/rqt.launch"/>
    </group>

</launch><|MERGE_RESOLUTION|>--- conflicted
+++ resolved
@@ -10,16 +10,8 @@
     <!-- Load the URDF of the exoskeleton in the ROS parameter server.-->
     <include file="$(find march_description)/launch/load_description.launch"/>
 
-<<<<<<< HEAD
     <!-- Launch the safety package.-->
     <include file="$(find march_safety)/launch/march_safety.launch"/>
-
-    <!-- Launch the gazebo package.-->
-    <!--<include file="$(find march_gazebo)/launch/march_world.launch">-->
-        <!--<arg name="gui" value="$(arg gazebo_ui)"/>-->
-    <!--</include>-->
-=======
->>>>>>> ff7e05dc
 
     <!-- Launch the control package.-->
     <include file="$(find march_control)/launch/march_control.launch">
