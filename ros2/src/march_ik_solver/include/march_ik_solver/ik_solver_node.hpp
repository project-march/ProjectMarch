/*
 * Project MARCH IX, 2023-2024
 * Author: Alexander James Becoy @alexanderjamesbecoy
 */

#ifndef IK_SOLVER__IK_SOLVER_NODE_HPP_
#define IK_SOLVER__IK_SOLVER_NODE_HPP_

#include <functional>
#include <future>
#include <string>
#include <vector>

#include "geometry_msgs/msg/point.hpp"
#include "march_ik_solver/ik_solver.hpp"
#include "march_shared_msgs/msg/iks_command.hpp"
#include "march_shared_msgs/msg/iks_foot_positions.hpp"
#include "march_shared_msgs/msg/iks_status.hpp"
#include "march_shared_msgs/msg/state_estimation.hpp"
#include "rclcpp/rclcpp.hpp"
#include "sensor_msgs/msg/joint_state.hpp"
#include "trajectory_msgs/msg/joint_trajectory.hpp"
#include "std_msgs/msg/float64_multi_array.hpp"

class IKSolverNode : public rclcpp::Node {
public:
    IKSolverNode();
    ~IKSolverNode();

private:
    void iksCommandCallback(const march_shared_msgs::msg::IksCommand::SharedPtr msg);
    void iksFootPositionsCallback(const march_shared_msgs::msg::IksFootPositions::SharedPtr msg);
    void stateEstimationCallback(const march_shared_msgs::msg::StateEstimation::SharedPtr msg);
    void publishJointTrajectory();
    void publishDesiredJointPositions();

    void solveInverseKinematics(const rclcpp::Time& start_time);
    void updatePreviousJointTrajectoryPoint(const trajectory_msgs::msg::JointTrajectoryPoint& joint_trajectory_point);
    void alphabetizeJointTrajectory(const trajectory_msgs::msg::JointTrajectoryPoint::SharedPtr joint_trajectory_point);
    void configureIKSolverParameters();
    void configureTasksParameters();
    void configureIKSolutions();
    bool isWithinTimeWindow(const rclcpp::Time& time_stamp);
    bool isWithinMaxIterations(const unsigned int& iterations);
    std::vector<double> createZeroVector();

    std::unique_ptr<IKSolver> m_ik_solver;
    uint64_t m_joint_trajectory_controller_period;
    double m_state_estimator_time_offset;
    double m_convergence_threshold;
    unsigned int m_max_iterations;
<<<<<<< HEAD
    double m_x_stance_leg;
    double m_y_stance_leg;
    bool m_first_step; // Temporary
=======
>>>>>>> 16897131
    bool m_has_solution;

    std::vector<std::string> m_joint_names;
    std::vector<std::string> m_joint_names_alphabetical;
    std::vector<unsigned int> m_alphabetical_joint_indices;
    std::vector<double> m_actual_joint_positions;
    std::vector<double> m_actual_joint_velocities;
    Eigen::VectorXd m_desired_joint_positions;
    Eigen::VectorXd m_desired_joint_velocities;
    Eigen::Matrix3d m_current_world_to_base_orientation;
    trajectory_msgs::msg::JointTrajectoryPoint m_joint_trajectory_point_prev;

    // ROS2 communication
    rclcpp::Subscription<march_shared_msgs::msg::IksCommand>::SharedPtr m_ik_solver_command_sub;
    rclcpp::Subscription<march_shared_msgs::msg::IksFootPositions>::SharedPtr m_ik_solver_foot_positions_sub;
    rclcpp::Subscription<march_shared_msgs::msg::StateEstimation>::SharedPtr m_state_estimation_sub;
    rclcpp::Publisher<trajectory_msgs::msg::JointTrajectory>::SharedPtr m_joint_trajectory_pub;
    rclcpp::Publisher<march_shared_msgs::msg::IksStatus>::SharedPtr m_iks_status_pub;
    rclcpp::Publisher<std_msgs::msg::Float64MultiArray>::SharedPtr m_desired_joint_positions_pub;

    rclcpp::CallbackGroup::SharedPtr m_callback_group;
    rclcpp::SubscriptionOptions m_subscription_options;
};

#endif // IK_SOLVER__IK_SOLVER_NODE_HPP_<|MERGE_RESOLUTION|>--- conflicted
+++ resolved
@@ -49,12 +49,6 @@
     double m_state_estimator_time_offset;
     double m_convergence_threshold;
     unsigned int m_max_iterations;
-<<<<<<< HEAD
-    double m_x_stance_leg;
-    double m_y_stance_leg;
-    bool m_first_step; // Temporary
-=======
->>>>>>> 16897131
     bool m_has_solution;
 
     std::vector<std::string> m_joint_names;
