controller_manager:
  ros__parameters:
    update_rate: 125  # Hz

    joint_trajectory_controller:
      type: joint_trajectory_controller/JointTrajectoryController

    joint_state_broadcaster:
      type: joint_state_broadcaster/JointStateBroadcaster

<<<<<<< HEAD
=======
march_motor_controller_state_broadcaster:
  ros__parameters:
    # If the one of the following joint names is in the xacro than the pdb will broadcast its motor controller info.
    possible_joints:
      - linear_joint

>>>>>>> e70942fc
joint_trajectory_controller:
  ros__parameters:
    update_rate: 125
    joints:
      - linear_joint
<<<<<<< HEAD
    
    command_interfaces:
      - effort
=======
    command_interfaces:
      - position
      # - effort
>>>>>>> e70942fc
    state_interfaces:
      - position
      - velocity
      - effort
<<<<<<< HEAD

    gains:
      linear_joint: {p: 150.0, i: 0.0, d: 10.0, i_clamp: 100.0}
  #  constraints:
  #    linear_joint:
  #      margin_soft_limit_error: 0.5
  #      trajectory: 0.305
  #      goal: 0.305
=======
    gains:
      rotational_joint: { p: 60, i: 0, d: 5, i_clamp: 100}
  
>>>>>>> e70942fc
<|MERGE_RESOLUTION|>--- conflicted
+++ resolved
@@ -8,44 +8,24 @@
     joint_state_broadcaster:
       type: joint_state_broadcaster/JointStateBroadcaster
 
-<<<<<<< HEAD
-=======
 march_motor_controller_state_broadcaster:
   ros__parameters:
     # If the one of the following joint names is in the xacro than the pdb will broadcast its motor controller info.
     possible_joints:
       - linear_joint
 
->>>>>>> e70942fc
 joint_trajectory_controller:
   ros__parameters:
     update_rate: 125
     joints:
       - linear_joint
-<<<<<<< HEAD
-    
-    command_interfaces:
-      - effort
-=======
     command_interfaces:
       - position
       # - effort
->>>>>>> e70942fc
     state_interfaces:
       - position
       - velocity
       - effort
-<<<<<<< HEAD
-
-    gains:
-      linear_joint: {p: 150.0, i: 0.0, d: 10.0, i_clamp: 100.0}
-  #  constraints:
-  #    linear_joint:
-  #      margin_soft_limit_error: 0.5
-  #      trajectory: 0.305
-  #      goal: 0.305
-=======
     gains:
       rotational_joint: { p: 60, i: 0, d: 5, i_clamp: 100}
-  
->>>>>>> e70942fc
+  