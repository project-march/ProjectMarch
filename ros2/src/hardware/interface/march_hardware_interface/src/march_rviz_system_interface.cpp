// Copyright 2020 ros2_control Development Team
//
// Licensed under the Apache License, Version 2.0 (the "License");
// you may not use this file except in compliance with the License.
// You may obtain a copy of the License at
//
//     http://www.apache.org/licenses/LICENSE-2.0
//
// Unless required by applicable law or agreed to in writing, software
// distributed under the License is distributed on an "AS IS" BASIS,
// WITHOUT WARRANTIES OR CONDITIONS OF ANY KIND, either express or implied.
// See the License for the specific language governing permissions and
// limitations under the License.

#include "march_hardware_interface/march_rviz_system_interface.hpp"

#include <chrono>
#include <cmath>
#include <limits>
#include <memory>
#include <vector>

#include "hardware_interface/types/hardware_interface_type_values.hpp"
#include "march_hardware_interface/hwi_util.h"
#include "march_utility/logger_colors.hpp"
#include <csignal>

namespace march_hardware_interface {
<<<<<<< HEAD
//MarchRvizSystemInterface* instance;
//
//void teardown_state_cb(int signum){
//    instance->stop();
//    exit(signum);
//}

=======
>>>>>>> 3eaa1626
const std::string MarchRvizSystemInterface::COMMAND_AND_STATE_TYPE = hardware_interface::HW_IF_POSITION;

MarchRvizSystemInterface::MarchRvizSystemInterface()
    : logger_(std::make_shared<rclcpp::Logger>(rclcpp::get_logger("MarchRvizSystemInterface")))
{
<<<<<<< HEAD
//    instance = this;
//    signal(SIGINT, teardown_state_cb);  // For user interrupt.
//    signal(SIGTERM, teardown_state_cb);  // For termination request, sent to the program.
//    signal(SIGABRT, teardown_state_cb);  // For abnormal termination condition, (e.g. thrown exceptions).
=======
    march_hardware_interface_util::go_to_stop_state_on_crash(this);
}

/** \brief This should ensure that it goes to the stop state when the instance is being deleted.
 *  \note This doesn't work for thrown exceptions this is why we still call
 *  `march_hardware_interface_util::go_to_stop_state_on_crash(this);` in the constructor.
 */
MarchRvizSystemInterface::~MarchRvizSystemInterface()
{
    // NOLINT because this is intended. It needs to calls its own implementation, not that from its child class.
    stop(); // NOLINT(clang-analyzer-optin.cplusplus.VirtualCall)
>>>>>>> 3eaa1626
}

/** Configures the controller.
 * Checkout https://design.ros2.org/articles/node_lifecycle.html, for more information on the execution order.
 */
hardware_interface::return_type MarchRvizSystemInterface::configure(const hardware_interface::HardwareInfo& info)
{
    //    info.joints[0].parameters
    if (configure_default(info) != hardware_interface::return_type::OK) {
        return hardware_interface::return_type::ERROR;
    }
    //    logger_ = std::make_shared<rclcpp::Logger>(rclcpp::get_logger("MarchRvizSystemInterface"));
    hw_positions_.resize(info_.joints.size(), std::numeric_limits<double>::quiet_NaN());
    RCLCPP_INFO(rclcpp::get_logger("MarchRvizSystemInterface"), "%s-----Here!!---", LColor::BLUE);
    if (!march_hardware_interface_util::joints_have_interface_types(
            info.joints, { COMMAND_AND_STATE_TYPE }, { COMMAND_AND_STATE_TYPE }, (*logger_))) {
        return hardware_interface::return_type::ERROR;
    }
    throw runtime_error("Ethercat is not alive!");
    status_ = hardware_interface::status::CONFIGURED;
    return hardware_interface::return_type::OK;
}

/** Returns a vector of the StateInterfaces.
 *
 * This method is implemented so that the joint_state_broadcaster controller can publish joint positions.
 * It does this by getting a pointer to the vector containing the positions.
 *
 * In this case this is the same as the vector containing the position_command. Meaning that the broadcaster controller
 * will say that the joints are in the exact positions position controller wants them to be.
 */
std::vector<hardware_interface::StateInterface> MarchRvizSystemInterface::export_state_interfaces()
{
    std::vector<hardware_interface::StateInterface> state_interfaces;
    for (uint i = 0; i < info_.joints.size(); i++) {
        state_interfaces.emplace_back(
            hardware_interface::StateInterface(info_.joints[i].name, COMMAND_AND_STATE_TYPE, &hw_positions_[i]));
    }

    return state_interfaces;
}

/** Returns a vector of the CommandInterfaces.
 *
 * This method is implemented so that the position controller can set the calculated positions.
 * It does this by getting a pointer to the vector containing the positions_commands.
 *
 * In this case this is the same as the vector containing the position state. Meaning that the broadcaster controller
 * will say that the joints are in the exact positions position controller wants them to be.
 */
std::vector<hardware_interface::CommandInterface> MarchRvizSystemInterface::export_command_interfaces()
{
    std::vector<hardware_interface::CommandInterface> command_interfaces;
    for (uint i = 0; i < info_.joints.size(); i++) {
        command_interfaces.emplace_back(
            hardware_interface::CommandInterface(info_.joints[i].name, COMMAND_AND_STATE_TYPE, &hw_positions_[i]));
    }

    return command_interfaces;
}

hardware_interface::return_type MarchRvizSystemInterface::perform_command_mode_switch(
    const vector<std::string>& start_interfaces, const vector<std::string>& stop_interfaces)
{
    for (const auto& start : start_interfaces) {
        RCLCPP_INFO((*logger_), "Start interfaces: %s", start.c_str());
    }
    for (const auto& stop : stop_interfaces) {
        RCLCPP_INFO((*logger_), "Stop interfaces: %s", stop.c_str());
    }
    return hardware_interface::return_type::OK;
}

/// This method is ran when you start the controller, (configure is ran earlier).
hardware_interface::return_type MarchRvizSystemInterface::start()
{
    RCLCPP_INFO((*logger_), "HW Rviz System interface Starting ...please wait...");

    // set some default values Wwhen starting the first time
    for (uint i = 0; i < hw_positions_.size(); i++) {
        if (std::isnan(hw_positions_[i])) {
            hw_positions_[i] = 0;
        }
    }
    status_ = hardware_interface::status::STARTED;
    RCLCPP_INFO((*logger_), "HW Rviz System interface successfully started!, This should go wel");

    return hardware_interface::return_type::OK;
}

/// This method is ran when you stop the controller, (start is ran earlier).
hardware_interface::return_type MarchRvizSystemInterface::stop()
{
    status_ = hardware_interface::status::STOPPED;
    RCLCPP_INFO((*logger_), "HW Rviz System interface successfully stopped!");
    return hardware_interface::return_type::OK;
}

/** This is the update loop of the state interface.
 *
 *  This method is empty in this case as we directly set the state interface to read from the command controller.
 *  See: export_state_interfaces and export_command_interfaces().
 */
hardware_interface::return_type MarchRvizSystemInterface::read()
{
    return hardware_interface::return_type::OK;
}

/** This is the update loop of the command interface.
 *
 *  This method is empty in this case as we directly set the state interface to read from the command controller.
 *  See: export_state_interfaces and export_command_interfaces().
 */
hardware_interface::return_type MarchRvizSystemInterface::write()
{
    return hardware_interface::return_type::OK;
}

} // namespace march_hardware_interface

#include "pluginlib/class_list_macros.hpp"

PLUGINLIB_EXPORT_CLASS(march_hardware_interface::MarchRvizSystemInterface, hardware_interface::SystemInterface)<|MERGE_RESOLUTION|>--- conflicted
+++ resolved
@@ -26,7 +26,6 @@
 #include <csignal>
 
 namespace march_hardware_interface {
-<<<<<<< HEAD
 //MarchRvizSystemInterface* instance;
 //
 //void teardown_state_cb(int signum){
@@ -34,19 +33,15 @@
 //    exit(signum);
 //}
 
-=======
->>>>>>> 3eaa1626
 const std::string MarchRvizSystemInterface::COMMAND_AND_STATE_TYPE = hardware_interface::HW_IF_POSITION;
 
 MarchRvizSystemInterface::MarchRvizSystemInterface()
     : logger_(std::make_shared<rclcpp::Logger>(rclcpp::get_logger("MarchRvizSystemInterface")))
 {
-<<<<<<< HEAD
 //    instance = this;
 //    signal(SIGINT, teardown_state_cb);  // For user interrupt.
 //    signal(SIGTERM, teardown_state_cb);  // For termination request, sent to the program.
 //    signal(SIGABRT, teardown_state_cb);  // For abnormal termination condition, (e.g. thrown exceptions).
-=======
     march_hardware_interface_util::go_to_stop_state_on_crash(this);
 }
 
@@ -58,7 +53,6 @@
 {
     // NOLINT because this is intended. It needs to calls its own implementation, not that from its child class.
     stop(); // NOLINT(clang-analyzer-optin.cplusplus.VirtualCall)
->>>>>>> 3eaa1626
 }
 
 /** Configures the controller.
