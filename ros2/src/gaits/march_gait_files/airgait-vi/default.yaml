--- conflicted
+++ resolved
@@ -53,23 +53,15 @@
     right_open: MVI_stairsdownbackwardssinglestep_rightopen_cybathlon_v2
 
   walk:
-<<<<<<< HEAD
-    left_close: MVI_walk_leftclose_v3
-    left_swing: MVI_walk_leftswing_v3
-    right_close: MVI_walk_rightclose_v3
-    right_open: MVI_walk_rightopen_v3
-    right_swing: MVI_walk_rightswing_v3
-
-  walk_single_step:
-    right_open: MVI_walksinglestep_rightopen_v3
-    left_close: MVI_walksinglestep_leftclose_v3
-=======
     left_close: MVI_walk_leftclose_v6
     left_swing: MVI_walk_leftswing_v6
     right_close: MVI_walk_rightclose_v6
     right_open: MVI_walk_rightopen_v6
     right_swing: MVI_walk_rightswing_v6
->>>>>>> a8485c55
+
+  walk_single_step:
+    right_open: MVI_walksinglestep_rightopen_v3
+    left_close: MVI_walksinglestep_leftclose_v3
   
   walk_large:
     left_close: MVI_walklarge_leftclose_v3
