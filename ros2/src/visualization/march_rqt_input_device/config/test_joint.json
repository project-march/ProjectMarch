[
   [
      {
         "name": "home_setup",
<<<<<<< HEAD
         "control_type": "position"
      },
      {
         "name": "test_joint_gait",
         "control_type": "position"
=======
         "gait_type": 0
      },
      {
         "name": "test_joint_gait",
         "gait_type": 1
>>>>>>> ebb16ceb
      },
      {
         "name": "test_joint_gait",
         "control_type": "torque"
      },
      {
         "name": "direct-torque",
         "callback": "publish_direct_torque",
         "control_type": "torque"
      },
      {
         "name": "test_joint_gait_continuous",
         "control_type": "position"
      },
      {
         "name":"stop",
         "gait_type": 0
      },
      {
         "name":"error",
         "gait_type": 5,
         "always_enabled": true
      },
      {
         "name":"force unknown",
         "gait_type": 4,
         "always_enabled": true
      }
   ]
]<|MERGE_RESOLUTION|>--- conflicted
+++ resolved
@@ -2,23 +2,18 @@
    [
       {
          "name": "home_setup",
-<<<<<<< HEAD
-         "control_type": "position"
-      },
-      {
-         "name": "test_joint_gait",
-         "control_type": "position"
-=======
+         "control_type": "position",
          "gait_type": 0
       },
       {
          "name": "test_joint_gait",
+         "control_type": "position",
          "gait_type": 1
->>>>>>> ebb16ceb
       },
       {
          "name": "test_joint_gait",
-         "control_type": "torque"
+         "control_type": "torque",
+         "gait_type": 1
       },
       {
          "name": "direct-torque",
