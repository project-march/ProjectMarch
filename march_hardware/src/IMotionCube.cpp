--- conflicted
+++ resolved
@@ -10,7 +10,7 @@
 
 namespace march4cpp
 {
-IMotionCube::IMotionCube(int slaveIndex, Encoder* encoder) : Slave(slaveIndex)
+IMotionCube::IMotionCube(int slaveIndex, Encoder encoder) : Slave(slaveIndex)
 {
   this->encoder = encoder;
   this->encoder.setSlaveIndex(this->slaveIndex);
@@ -474,11 +474,7 @@
 
 bool IMotionCube::get_bit(uint16 value, int index)
 {
-<<<<<<< HEAD
   return static_cast<bool>(value & (1 << index));
-=======
-  return encoder->getAngleRad();
->>>>>>> 0feab5b5
 }
 
 }  // namespace march4cpp