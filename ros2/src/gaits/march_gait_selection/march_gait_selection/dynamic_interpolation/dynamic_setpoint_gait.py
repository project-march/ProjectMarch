"""Author: Marten Haitjema, MVII"""

from rclpy.time import Time
from rclpy.node import Node

from march_utility.gait.edge_position import EdgePosition, StaticEdgePosition
from march_utility.utilities.duration import Duration
from march_utility.utilities.utility_functions import (
    get_joint_names_from_urdf,
    get_limits_robot_from_urdf_for_inverse_kinematics,
)
from march_utility.gait.setpoint import Setpoint
from march_utility.utilities.utility_functions import get_position_from_yaml
from march_utility.utilities.node_utils import DEFAULT_HISTORY_DEPTH
from march_utility.utilities.logger import Logger

from march_gait_selection.state_machine.gait_update import GaitUpdate
from march_gait_selection.state_machine.gait_interface import GaitInterface
from march_gait_selection.state_machine.trajectory_scheduler import TrajectoryCommand
from march_gait_selection.dynamic_interpolation.dynamic_subgait import DynamicSubgait

from march_shared_msgs.msg import FootPosition

FOOT_LOCATION_TIME_OUT = Duration(0.5)


class DynamicSetpointGait(GaitInterface):
    """Gait built up from dynamic setpoints

    :param gait_selection_node: the gait selection node
    :type gait_selection_node: Node
    """

    def __init__(self, gait_selection_node: Node):
        super(DynamicSetpointGait, self).__init__()
        self.gait_selection = gait_selection_node
        self._reset()
        self.joint_names = get_joint_names_from_urdf()
        self._get_soft_limits()

        self.gait_name = "dynamic_walk"

        # Create subscribers and publishers for CoViD
        self.gait_selection.create_subscription(
            FootPosition,
            "/processed_foot_position/right",
            self._callback_right,
            DEFAULT_HISTORY_DEPTH,
        )
        self.gait_selection.create_subscription(
            FootPosition,
            "/processed_foot_position/left",
            self._callback_left,
            DEFAULT_HISTORY_DEPTH,
        )

        # Assign reconfigurable parameters
        self.update_parameters()

        self.logger = Logger(self.gait_selection, __class__.__name__)

    @property
    def name(self) -> str:
        return self.gait_name

    @property
    def subgait_name(self) -> str:
        # Should return left_swing/right_swing for simulation to work
        return self.subgait_id

    @property
    def version(self) -> str:
        return "v0"

    @property
    def duration(self) -> Duration:
        if self._next_command is not None:
            return self._next_command.duration
        else:
            return None

    @property
    def gait_type(self) -> str:
        # Return gait type based on height of desired foot location
        if self._next_command is not None:
            if (
                self.foot_location.point.y > self.minimum_stair_height
                or self.foot_location.point.y < -self.minimum_stair_height
            ):
                return "stairs_like"
            else:
                return "walk_like"
        else:
            return None

    @property
    def starting_position(self) -> EdgePosition:
        return StaticEdgePosition(
            self._setpoint_dict_to_joint_dict(self.start_position)
        )

    @property
    def final_position(self) -> EdgePosition:
        # Beunmethod to fix transitions, should be fixed
        if self._next_command is not None:
            return StaticEdgePosition(
                self._setpoint_dict_to_joint_dict(
                    self.dynamic_subgait.get_final_position()
                )
            )
        else:
            return StaticEdgePosition(
                self._setpoint_dict_to_joint_dict(self.end_position)
            )

    @property
    def subsequent_subgaits_can_be_scheduled_early(self) -> bool:
        return True

    @property
    def first_subgait_can_be_scheduled_early(self) -> bool:
        return True

    def _reset(self) -> None:
        """Reset all attributes of the gait"""
        self._should_stop = False
        self._end = False

        self._start_time = None
        self._end_time = None
        self._current_time = None

        self.subgait_id = "right_swing"
        self._next_command = None

        self._start_is_delayed = True
        self._scheduled_early = False

        self.start_position = self._joint_dict_to_setpoint_dict(
            get_position_from_yaml("stand")
        )
        self.end_position = self.start_position

    DEFAULT_FIRST_SUBGAIT_START_DELAY = Duration(0)

    def start(
        self,
        current_time: Time,
        first_subgait_delay: Duration = DEFAULT_FIRST_SUBGAIT_START_DELAY,
    ) -> GaitUpdate:
        """Starts the gait. The subgait will be scheduled with the delay given
        by first_subgait_delay.

        :param current_time: Time at which the subgait will start
        :type current_time: Time
        :param first_subgait_delay: Delay of first subgait schedule
        :type first_subgait_delay: Duration

        :return: A GaitUpdate containing a TrajectoryCommand
        :rtype: GaitUpdate
        """
        self._reset()
        self.update_parameters()
        self._current_time = current_time
        self._start_time = self._current_time + first_subgait_delay
        self._next_command = self._get_trajectory_command(start=True)
        return GaitUpdate.should_schedule_early(self._next_command)

    DEFAULT_EARLY_SCHEDULE_UPDATE_DURATION = Duration(0)

    def update(
        self,
        current_time: Time,
        early_schedule_duration: Duration = DEFAULT_EARLY_SCHEDULE_UPDATE_DURATION,
    ) -> GaitUpdate:
        """Give an update on the progress of the gait. This function is called
        every cycle of the gait_state_machine.

        Schedules the first subgait when the delay has passed. Starts scheduling
        subsequent subgaits when the previous subgait is within early scheduling
        duration and updates the state machine when the next subgait is started.

        :param current_time: Current time.
        :type current_time: Time
        :param early_schedule_duration: Duration that determines how long ahead the next subgait is planned
        :type early_schedule_duration: Duration

        :return: GaitUpdate containing TrajectoryCommand when finished, else empty GaitUpdate
        :rtype: GaitUpdate
        """
        self._current_time = current_time

        if self._start_is_delayed:
            if self._current_time >= self._start_time:
                return self._update_start_subgait()
            else:
                return GaitUpdate.empty()

        if (
            self._current_time >= self._end_time - early_schedule_duration
            and not self._scheduled_early
        ):
            return self._update_next_subgait_early()

        if self._current_time >= self._end_time:
            return self._update_state_machine()

        return GaitUpdate.empty()

    def stop(self) -> bool:
        """Called when the current gait should be stopped"""
        self._should_stop = True
        return True

    def end(self) -> None:
        """Called when the gait is finished"""
        self._next_command = None

    def _update_start_subgait(self) -> GaitUpdate:
        """Update the state machine that the start gait has
        begun. Also updates the start position and the time
        stamps for the next subgait.

        :returns: a GaitUpdate for the state machine
        :rtype: GaitUpdate"""
        self._start_is_delayed = False
        self._update_start_pos()
        self._update_time_stamps(self._next_command.duration)

        return GaitUpdate.subgait_updated()

    def _update_next_subgait_early(self) -> GaitUpdate:
        """Already schedule the next subgait with the end time
        of the current subgait as the start time.

        :returns: a GaitUpdate that is empty or contains a trajectory command
        :rtype: GaitUpdate
        """
        self._scheduled_early = True
        self._next_command = self._get_next_command()

        if self._next_command is None:
            return GaitUpdate.empty()

        return GaitUpdate.should_schedule_early(self._next_command)

    def _update_state_machine(self) -> GaitUpdate:
        """Update the state machine that the new subgait has begun.
        Also updates the starting position and time stamps for the
        next subgait.

        :returns: a GaitUpdate for the state machine
        :rtype: GaitUpdate
        """
        if self._next_command is None:
            return GaitUpdate.finished()

        self._update_start_pos()
        self._update_time_stamps(self._next_command.duration)
        self._scheduled_early = False

        return GaitUpdate.subgait_updated()

    def _get_next_command(self) -> TrajectoryCommand:
        """Create the next command, based on what the current subgait is.
        Also checks if the gait has to be stopped. If true, it returns
        a close gait.

        :returns: A TrajectoryCommand for the next subgait
        :rtype: TrajectoryCommand
        """

        if self.subgait_id == "right_swing":
            self.subgait_id = "left_swing"
        elif self.subgait_id == "left_swing":
            self.subgait_id = "right_swing"

        if self._end:
            # If the gait has ended, the next command should be None
            return None
        elif self._should_stop:
            return self._get_trajectory_command(stop=True)
        else:
            return self._get_trajectory_command()

    def _update_start_pos(self) -> None:
        """Update the start position of the next subgait to be
        the last position of the previous subgait."""
        self.start_position = self.dynamic_subgait.get_final_position()

    def _callback_right(self, foot_location: FootPosition) -> None:
        """Update the right foot position with the latest point published
        on the CoViD-topic.

        :param foot_location: a Point containing the x, y and z location
        :type foot_location: FootPosition
        """
        self.foot_location_right = foot_location

    def _callback_left(self, foot_location: FootPosition) -> None:
        """Update the left foot position with the latest point published
        on the CoViD-topic.

        :param foot_location: a Point containing the x, y and z location
        :type foot_location: FootPosition
        """
        self.foot_location_left = foot_location

    def _get_foot_location(self, subgait_id: str) -> FootPosition:
        """Returns the right or left foot position based upon the subgait_id

        :param subgait_id: either right_swing or left_swing
        :type subgait_id: str
        :return: either the left or right foot position or none
        :rtype: FootPosition
        """
        if subgait_id == "left_swing":
            return self.foot_location_left
        elif subgait_id == "right_swing":
            return self.foot_location_right
        else:
            return None

    def _get_trajectory_command(self, start=False, stop=False) -> TrajectoryCommand:
        """Return a TrajectoryCommand based on current subgait_id

        :param start: whether it is a start gait or not
        :type start: bool
        :param stop: whether it is a stop gait or not
        :type stop: bool

        :return: TrajectoryCommand with the current subgait and start time.
        :rtype: TrajectoryCommand
        """
        if self._start_is_delayed:
            self._end_time = self._start_time

        if stop:
            self._end = True
            self.logger.info("Stopping dynamic gait.")
        else:
            self.foot_location = self._get_foot_location(self.subgait_id)
            stop = self._check_msg_time(self.foot_location)
<<<<<<< HEAD
            self.logger.debug(
                f"Stepping to location ({self.foot_location.point.x}, {self.foot_location.point.y})"
=======
            self.logger.info(
                f"Stepping to location ({self.foot_location.point.x}, {self.foot_location.point.y}, {self.foot_location.point.z})"
>>>>>>> 90f4cbaa
            )

        duration = Duration(self.foot_location.duration)
        self.dynamic_subgait = DynamicSubgait(
            self.gait_selection,
            self.start_position,
            self.subgait_id,
            self.joint_names,
            self.foot_location,
            self.joint_soft_limits,
            start,
            stop,
        )

        trajectory = self.dynamic_subgait.get_joint_trajectory_msg()

        return TrajectoryCommand(
            trajectory,
            duration,
            self.subgait_id,
            self._end_time,
        )

    def _update_time_stamps(self, next_command_duration: Duration) -> None:
        """Update the starting and end time

        :param next_command_duration: Duration of the next command to be scheduled.
        :type next_command_duration: Duration
        """
        self._start_time = self._end_time
        self._end_time = self._start_time + next_command_duration

    def update_parameters(self) -> None:
        """Callback for gait_selection_node when the parameters have been updated."""
        self.minimum_stair_height = self.gait_selection.minimum_stair_height

    # UTILITY FUNCTIONS
    @staticmethod
    def _setpoint_dict_to_joint_dict(setpoint_dict: dict) -> dict:
        """Creates a joint_dict from a setpoint_dict.

        :param setpoint_dict: A dictionary containing joint names and setpoints.
        :type: dict

        :returns: A dictionary containing joint names and positions.
        :rtype: dict
        """
        joint_dict = {}
        for name, setpoint in setpoint_dict.items():
            joint_dict[name] = setpoint.position

        return joint_dict

    @staticmethod
    def _joint_dict_to_setpoint_dict(joint_dict: dict) -> dict:
        """Creates a setpoint_dict from a joint_dict.

        :param joint_dict: A dictionary containing joint names and positions.
        :type: dict

        :returns: A dictionary containing joint names and setpoints.
        :rtype: dict
        """
        setpoint_dict = {}
        for name, position in joint_dict.items():
            setpoint_dict[name] = Setpoint(Duration(0), position, 0)
        return setpoint_dict

    def _get_soft_limits(self):
        """Get the limits of all joints in the urdf"""
        self.joint_soft_limits = []
        for joint_name in self.joint_names:
            self.joint_soft_limits.append(
                get_limits_robot_from_urdf_for_inverse_kinematics(joint_name)
            )

    # SAFETY
    def _check_msg_time(self, foot_location: FootPosition) -> bool:
        """Checks if the foot_location given by CoViD is not older than
        FOOT_LOCATION_TIME_OUT."""
        msg_time = Time(
            seconds=foot_location.header.stamp.sec,
            nanoseconds=foot_location.header.stamp.nanosec,
        )
        current_time = Time(
            seconds=self.gait_selection.get_clock().now().seconds_nanoseconds()[0],
            nanoseconds=self.gait_selection.get_clock().now().seconds_nanoseconds()[1],
        )
        time_difference = current_time - msg_time
        self.logger.debug(
            "Time difference between CoViD foot location and current time: "
            f"{time_difference}.",
        )

        if time_difference > FOOT_LOCATION_TIME_OUT:
            self.logger.info(
                "Foot location is more than 0.5 seconds old, time difference is "
                f"{time_difference}. Stopping gait.",
            )
            self._end = True
            return True

        return False<|MERGE_RESOLUTION|>--- conflicted
+++ resolved
@@ -341,13 +341,8 @@
         else:
             self.foot_location = self._get_foot_location(self.subgait_id)
             stop = self._check_msg_time(self.foot_location)
-<<<<<<< HEAD
             self.logger.debug(
-                f"Stepping to location ({self.foot_location.point.x}, {self.foot_location.point.y})"
-=======
-            self.logger.info(
                 f"Stepping to location ({self.foot_location.point.x}, {self.foot_location.point.y}, {self.foot_location.point.z})"
->>>>>>> 90f4cbaa
             )
 
         duration = Duration(self.foot_location.duration)
