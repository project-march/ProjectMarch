#ifndef MARCH_PARAMETER_DETERMINER_H
#define MARCH_PARAMETER_DETERMINER_H
#include <string>
#include <pcl/point_types.h>
#include <pcl_ros/point_cloud.h>
#include <ros/package.h>
#include "yaml-cpp/yaml.h"
#include "utilities/realsense_gait_utilities.h"
#include "march_shared_msgs/GetGaitParameters.h"

using PointCloud2D = pcl::PointCloud<pcl::PointXY>;
using PointNormalCloud = pcl::PointCloud<pcl::PointNormal>;
using PointCloud = pcl::PointCloud<pcl::PointXYZ>;
using Normals = pcl::PointCloud<pcl::Normal>;
using Region = pcl::PointIndices;
using PlaneCoefficients = pcl::ModelCoefficients;
using Hull = pcl::PointCloud<pcl::PointXYZ>;
using Polygon = std::vector<pcl::Vertices>;
using RegionVector = std::vector<Region>;
using PlaneCoefficientsVector = std::vector<PlaneCoefficients::Ptr>;
using HullVector = std::vector<Hull::Ptr>;
using PolygonVector = std::vector<Polygon>;
using GaitParameters = march_shared_msgs::GaitParameters;

class ParameterDeterminer
{
public:
  ParameterDeterminer(YAML::Node config_tree, bool debugging);
  /** This function is required to be implemented by any plane finder **/
  virtual bool determineParameters(
      boost::shared_ptr<PlaneCoefficientsVector> const plane_coefficients_vector,
      boost::shared_ptr<HullVector> const hull_vector,
      boost::shared_ptr<PolygonVector> const polygon_vector,
      SelectedGait const selected_obstacle,
<<<<<<< HEAD
      bool const for_right_foot,
=======
>>>>>>> d75d0f71
      boost::shared_ptr<GaitParameters> gait_parameters)=0;

  virtual ~ParameterDeterminer() {};

protected:
  boost::shared_ptr<PlaneCoefficientsVector> plane_coefficients_vector_;
  boost::shared_ptr<HullVector> hull_vector_;
  boost::shared_ptr<PolygonVector> polygon_vector_;
  SelectedGait selected_obstacle_;
  boost::shared_ptr<GaitParameters> gait_parameters_;
  YAML::Node config_tree_;
  bool debugging_;
};

/** The hull parameter determiner
 *
 */
class HullParameterDeterminer : ParameterDeterminer
{
public:
  /** Basic constructor for ParameterDeterminer preprocessor, but this will also read the yaml **/
  HullParameterDeterminer(YAML::Node config_tree, bool debugging);

  /** This function should take in a pointcloud with matching normals and
  * hulls, and turn this into a location where the foot can be placed,
  * from this location, gaits parameters should be made. **/
  bool determineParameters(
      boost::shared_ptr<PlaneCoefficientsVector> const plane_coefficients_vector,
      boost::shared_ptr<HullVector> const hull_vector,
      boost::shared_ptr<PolygonVector> const polygon_vector,
      SelectedGait const selected_obstacle,
<<<<<<< HEAD
      bool const for_right_foot,
=======
>>>>>>> d75d0f71
      boost::shared_ptr<GaitParameters> gait_parameters) override;

  pcl::PointNormal optimal_foot_location;
  PointNormalCloud::Ptr possible_foot_locations;
  PointCloud2D::Ptr foot_locations_to_try;


protected:
  // Get the optimal foot location by finding which possible foot location is closest
  // to the most desirable foot location
  bool getOptimalFootLocation();

  // From the possible foot locations, find which one is closes to the most desirable location
  bool getPossibleMostDesirableLocation(PointNormalCloud::Ptr possible_foot_locations);

  // Compute the optimal foot location as if one were not limited by anything.
  bool getGeneralMostDesirableLocation();

  // Create a point cloud with points on the ground where the points represent
  // where it should be checked if there is a valid foot location
  bool getOptionalFootLocations(PointCloud2D::Ptr foot_locations_to_try);

  /** Takes a 2D point cloud of potential foot locations and returns
   * the valid foot locations with associated height and normal vector.
   * Result indicates whether every original point ends up being valid.**/
  bool cropCloudToHullVector(PointCloud2D::Ptr const input_cloud,
                             PointNormalCloud::Ptr output_cloud);

  // Elevate the 2D points so they have z coordinate as if they lie on the plane of the hull
  bool addZCoordinateToCloudFromPlaneCoefficients(PointCloud2D::Ptr input_cloud,
                                                  PlaneCoefficients::Ptr plane_coefficients,
                                                  PointCloud::Ptr elevated_cloud);

  // Remove all points from a cloud which do not fall in the hull
  bool cropCloudToHull(PointCloud::Ptr elevated_cloud, Hull::Ptr hull, Polygon polygon);

  // Add normals to the elevated cloud which correspond to the normal vector of the plane
  bool addNormalToCloudFromPlaneCoefficients(PointCloud::Ptr elevated_cloud,
                                             PlaneCoefficients::Ptr plane_coefficients,
                                             PointNormalCloud::Ptr elevated_cloud_with_normals);

  // Find the parameters from the foot location by finding at what percentage of the end points it is
  bool getGaitParametersFromFootLocation();

  // Verify that a possible foot location is valid for the requested gait
  bool isValidLocation(pcl::PointNormal possible_foot_location);

  // Read all relevant parameters from the parameter yaml file
  void readYaml();
  int number_of_optional_foot_locations;
  double min_x_stairs;
  double max_x_stairs;
  double min_z_stairs;
  double max_z_stairs;
  double y_location;
  bool general_most_desirable_location_is_mid;
  bool general_most_desirable_location_is_small;

  SelectedGait selected_obstacle_;
<<<<<<< HEAD
  bool for_right_foot_;
=======
>>>>>>> d75d0f71
  pcl::PointXYZ most_desirable_foot_location_;
};

/** The simple parameter determiner
 *
 */
class SimpleParameterDeterminer : ParameterDeterminer
{
public:
  /** Use the constructors defined in the super class **/
  using ParameterDeterminer::ParameterDeterminer;
  /** A Simple implementation which return parameters of 0.5 **/
  bool determineParameters(
          boost::shared_ptr<PlaneCoefficientsVector> const plane_coefficients_vector,
          boost::shared_ptr<HullVector> const hull_vector,
          boost::shared_ptr<PolygonVector> const polygon_vector,
          SelectedGait const selected_obstacle,
<<<<<<< HEAD
          bool const for_right_foot,
=======
>>>>>>> d75d0f71
          boost::shared_ptr<GaitParameters> gait_parameters) override;
};

#endif //MARCH_PARAMETER_DETERMINER_H<|MERGE_RESOLUTION|>--- conflicted
+++ resolved
@@ -32,10 +32,6 @@
       boost::shared_ptr<HullVector> const hull_vector,
       boost::shared_ptr<PolygonVector> const polygon_vector,
       SelectedGait const selected_obstacle,
-<<<<<<< HEAD
-      bool const for_right_foot,
-=======
->>>>>>> d75d0f71
       boost::shared_ptr<GaitParameters> gait_parameters)=0;
 
   virtual ~ParameterDeterminer() {};
@@ -67,10 +63,6 @@
       boost::shared_ptr<HullVector> const hull_vector,
       boost::shared_ptr<PolygonVector> const polygon_vector,
       SelectedGait const selected_obstacle,
-<<<<<<< HEAD
-      bool const for_right_foot,
-=======
->>>>>>> d75d0f71
       boost::shared_ptr<GaitParameters> gait_parameters) override;
 
   pcl::PointNormal optimal_foot_location;
@@ -130,10 +122,6 @@
   bool general_most_desirable_location_is_small;
 
   SelectedGait selected_obstacle_;
-<<<<<<< HEAD
-  bool for_right_foot_;
-=======
->>>>>>> d75d0f71
   pcl::PointXYZ most_desirable_foot_location_;
 };
 
@@ -151,10 +139,6 @@
           boost::shared_ptr<HullVector> const hull_vector,
           boost::shared_ptr<PolygonVector> const polygon_vector,
           SelectedGait const selected_obstacle,
-<<<<<<< HEAD
-          bool const for_right_foot,
-=======
->>>>>>> d75d0f71
           boost::shared_ptr<GaitParameters> gait_parameters) override;
 };
 
