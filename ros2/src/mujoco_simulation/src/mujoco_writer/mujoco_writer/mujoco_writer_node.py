--- conflicted
+++ resolved
@@ -2,13 +2,9 @@
 
 import rclpy
 from rclpy.node import Node
-<<<<<<< HEAD
 from rclpy.action import ActionServer, GoalResponse, CancelResponse
 from control_msgs.msg import JointTrajectoryControllerState
 from control_msgs.action import FollowJointTrajectory
-=======
-from control_msgs.msg import JointTrajectoryControllerState
->>>>>>> 10581a0d
 from std_msgs.msg import Bool
 
 from mujoco_interfaces.msg import MujocoInput
@@ -30,50 +26,26 @@
         """
         super().__init__("mujoco_writer")
         self.publisher = self.create_publisher(MujocoInput, "mujoco_input", 10)
-<<<<<<< HEAD
-        # self.subscription = self.create_subscription(
-        #     JointTrajectoryControllerState, "joint_trajectory_controller/state", self.listener_callback, 10
-        # )
-=======
         self.subscription = self.create_subscription(
             JointTrajectoryControllerState, "joint_trajectory_controller/state", self.listener_callback, 10
         )
->>>>>>> 10581a0d
 
         # A subscriber that notifies if the queue with trajectory points has to  be reset.
         self.reset_subscription = self.create_subscription(
             Bool, "/mujoco_reset_trajectory", self.reset_callback, 10
         )
         self.reset = False
-<<<<<<< HEAD
-
-    def execute_callback(self, goal_handle):
-        self.get_logger().info('Executing goal...')
-        trajectory = goal_handle.request.trajectory.points
-        msg_to_send = MujocoInput()
-        msg_to_send.points = trajectory
-        self.publisher.publish(msg_to_send)
-        goal_handle.succeed()
-        result = FollowJointTrajectory.Result()
-        return result
-=======
         # self.subscription  # prevent unused variable warning
->>>>>>> 10581a0d
 
     def listener_callback(self, msg):
         """This listener callback publishes all the messages from the MARCH code to the topic Mujoco sim subscribes to.
 
         This callback is just a simple passthrough to keep the flow clear.
         """
-<<<<<<< HEAD
-        msg_tosend = MujocoInput()
-        skip = False
-=======
         msg_to_send = MujocoInput()
         skip = False
         if len(msg.desired.positions) == 0:
             skip = True
->>>>>>> 10581a0d
         for i, x in enumerate(msg.desired.positions):
             if x != x:
                 skip = True
@@ -81,19 +53,11 @@
             else:
                 msg.desired.positions[i] *= 1
         if not skip:
-<<<<<<< HEAD
-            msg_tosend.trajectory = msg
-            if self.reset:
-                msg_tosend.reset = 1
-                self.reset = False
-            self.publisher.publish(msg_tosend)
-=======
             msg_to_send.trajectory = msg
             if self.reset:
                 msg_to_send.reset = 1
                 self.reset = False
             self.publisher.publish(msg_to_send)
->>>>>>> 10581a0d
 
     def reset_callback(self, msg):
         """Set the reset flag when a message is received with data True."""
