--- conflicted
+++ resolved
@@ -494,7 +494,6 @@
     # endregion
 
     # region Get functions
-<<<<<<< HEAD
     def get_unique_timestamps(
         self, sorted_timestamps: bool = True
     ) -> Collection[Duration]:
@@ -505,10 +504,6 @@
         Returns:
             Collection[Duration]: the unique timestamps of the subgaits
         """
-=======
-    def get_unique_timestamps(self, sorted_timestamps: bool = True) -> Collection[Duration]:
-        """Get the timestamps that are unique to a setpoint."""
->>>>>>> 7b85644b
         timestamps = []
         for joint in self.joints:
             for setpoint in joint.setpoints:
@@ -660,7 +655,7 @@
 
     @staticmethod
     def unpack_parametric_version(version: str) -> Tuple[str, str, float]:
-<<<<<<< HEAD
+
         """Unpack a version to base version, other version and parameter.
 
         Args:
@@ -668,13 +663,7 @@
         Returns:
             Tuple[str, str, float]: the base version, other version and the parameter
         """
-        parameter_search = re.search(
-            r"^{0}(\d+\.\d+)_".format(PARAMETRIC_GAITS_PREFIX), version
-        )
-=======
-        """Unpack a version to base version, other version and parameter."""
         parameter_search = re.search(r"^{0}(\d+\.\d+)_".format(PARAMETRIC_GAITS_PREFIX), version)
->>>>>>> 7b85644b
         if parameter_search is None:
             raise SubgaitInterpolationError(
                 f"Parametric version string was stored in wrong format. "
@@ -715,20 +704,13 @@
         return version_list, parameter_list
 
     @staticmethod
-<<<<<<< HEAD
-    def check_foot_position_interpolation_is_safe(
-        base_subgait: Subgait, other_subgait: Subgait
-    ) -> None:
+    def check_foot_position_interpolation_is_safe(base_subgait: Subgait, other_subgait: Subgait) -> None:
         """Check whether two subgaits are safe to be interpolated on foot location.
 
         Args:
             base_subgait (Subgait): the base subgait that will be used for interpolation
             other_subgait (Subgait): the other subgait that will be used for interpolation
         """
-=======
-    def check_foot_position_interpolation_is_safe(base_subgait: Subgait, other_subgait: Subgait) -> None:
-        """Check whether two subgaits are safe to be interpolated on foot location."""
->>>>>>> 7b85644b
         for base_joint, other_joint in zip(
             sorted(base_subgait.joints, key=lambda joint: joint.name),
             sorted(other_subgait.joints, key=lambda joint: joint.name),
@@ -831,10 +813,7 @@
         return base_setpoints_to_interpolate, other_setpoints_to_interpolate
 
     @staticmethod
-<<<<<<< HEAD
-    def prepare_subgait_for_inverse_kinematics(
-        subgait: Subgait, time_stamps: List[Duration]
-    ) -> List[dict]:
+    def prepare_subgait_for_inverse_kinematics(subgait: Subgait, time_stamps: List[Duration]) -> List[dict]:
         """Create a list of setpoints from a subgait with timestamps given by time_stamps.
 
         Args:
@@ -843,10 +822,7 @@
         Returns:
             List[dict]: list of setpoints with timestamps given by time_stamps
         """
-=======
-    def prepare_subgait_for_inverse_kinematics(subgait: Subgait, time_stamps: List[Duration]) -> List[dict]:
-        """Create a list of setpoints from a subgait with timestamps given by time_stamps."""
->>>>>>> 7b85644b
+
         setpoints_to_interpolate: List[dict] = [{} for _ in time_stamps]
 
         for setpoint_index, time_stamp in enumerate(time_stamps):
