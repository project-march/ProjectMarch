--- conflicted
+++ resolved
@@ -12,11 +12,7 @@
 
     def __init__(self, gait):
         self._gait = gait
-<<<<<<< HEAD
-        self._logger = Logger(self._gait.node, __class__.__name__)
-=======
-        self._logger = gait.gait_selection.get_logger().get_child(__class__.__name__)
->>>>>>> 6d7874b7
+        self._logger = gait.node.get_logger().get_child(__class__.__name__)
         super().__init__(gait)
 
     def _create_subscribers(self) -> None:
