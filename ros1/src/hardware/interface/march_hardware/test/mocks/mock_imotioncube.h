#pragma once
#include "mock_absolute_encoder.h"
#include "mock_incremental_encoder.h"
#include "mock_slave.h"

<<<<<<< HEAD
#include "march_hardware/motor_controller/imotioncube/imotioncube.h"
#include "march_hardware/motor_controller/imotioncube/imotioncube_state.h"
=======
>>>>>>> 0f8fe76f
#include "march_hardware/ethercat/sdo_interface.h"
#include "march_hardware/imotioncube/imotioncube.h"

#include <memory>

#include <gmock/gmock.h>

class MockIMotionCube : public march::IMotionCube {
public:
    MockIMotionCube()
        : IMotionCube(MockSlave(), std::make_unique<MockAbsoluteEncoder>(),
            std::make_unique<MockIncrementalEncoder>(),
            march::ActuationMode::unknown)
    {
    }

<<<<<<< HEAD
  MOCK_METHOD0(getState, std::unique_ptr<march::MotorControllerState>());

  MOCK_METHOD0(prepareActuation, void());

  MOCK_METHOD0(isIncrementalEncoderMorePrecise, bool());

  MOCK_METHOD0(getIncrementalPositionUnchecked, float());
  MOCK_METHOD0(getAbsolutePositionUnchecked, float());
  MOCK_METHOD0(getIncrementalVelocityUnchecked, float());
  MOCK_METHOD0(getAbsoluteVelocityUnchecked, float());

  MOCK_METHOD0(getMotorControllerVoltage, float());
  MOCK_METHOD0(getMotorVoltage, float());
  MOCK_METHOD0(getMotorCurrent, float());

  MOCK_METHOD1(actuateRadians, void(float));
  MOCK_METHOD1(actuateTorque, void(float));
=======
    MOCK_METHOD0(goToOperationEnabled, void());

    MOCK_METHOD0(getAngleRadIncremental, double());
    MOCK_METHOD0(getAngleRadAbsolute, double());

    MOCK_METHOD0(getVelocityRadIncremental, double());
    MOCK_METHOD0(getVelocityRadAbsolute, double());

    MOCK_METHOD0(getIMCVoltage, float());
    MOCK_METHOD0(getMotorVoltage, float());
    MOCK_METHOD0(getMotorCurrent, float());

    MOCK_METHOD1(actuateRad, void(double));
    MOCK_METHOD1(actuateTorque, void(int16_t));
>>>>>>> 0f8fe76f

    MOCK_METHOD2(initSdo, bool(march::SdoSlaveInterface& sdo, int cycle_time));
    MOCK_METHOD1(reset, void(march::SdoSlaveInterface&));
};<|MERGE_RESOLUTION|>--- conflicted
+++ resolved
@@ -3,13 +3,9 @@
 #include "mock_incremental_encoder.h"
 #include "mock_slave.h"
 
-<<<<<<< HEAD
 #include "march_hardware/motor_controller/imotioncube/imotioncube.h"
 #include "march_hardware/motor_controller/imotioncube/imotioncube_state.h"
-=======
->>>>>>> 0f8fe76f
 #include "march_hardware/ethercat/sdo_interface.h"
-#include "march_hardware/imotioncube/imotioncube.h"
 
 #include <memory>
 
@@ -24,7 +20,6 @@
     {
     }
 
-<<<<<<< HEAD
   MOCK_METHOD0(getState, std::unique_ptr<march::MotorControllerState>());
 
   MOCK_METHOD0(prepareActuation, void());
@@ -42,22 +37,7 @@
 
   MOCK_METHOD1(actuateRadians, void(float));
   MOCK_METHOD1(actuateTorque, void(float));
-=======
-    MOCK_METHOD0(goToOperationEnabled, void());
 
-    MOCK_METHOD0(getAngleRadIncremental, double());
-    MOCK_METHOD0(getAngleRadAbsolute, double());
-
-    MOCK_METHOD0(getVelocityRadIncremental, double());
-    MOCK_METHOD0(getVelocityRadAbsolute, double());
-
-    MOCK_METHOD0(getIMCVoltage, float());
-    MOCK_METHOD0(getMotorVoltage, float());
-    MOCK_METHOD0(getMotorCurrent, float());
-
-    MOCK_METHOD1(actuateRad, void(double));
-    MOCK_METHOD1(actuateTorque, void(int16_t));
->>>>>>> 0f8fe76f
 
     MOCK_METHOD2(initSdo, bool(march::SdoSlaveInterface& sdo, int cycle_time));
     MOCK_METHOD1(reset, void(march::SdoSlaveInterface&));
