"""Author: Marten Haitjema, MVII."""

import signal
import sys
import rclpy

from typing import List
from rclpy.parameter import Parameter
from .gait_preprocessor import GaitPreprocessor
from rcl_interfaces.msg import SetParametersResult
from contextlib import suppress


def sys_exit(*_):
    """To shut down the node without an error."""
    rclpy.shutdown()
    sys.exit(0)


def main():
    """To start up the Node."""
    rclpy.init()
    gait_preprocessor = GaitPreprocessor()

    gait_preprocessor.add_on_set_parameters_callback(lambda params: parameter_callback(gait_preprocessor, params))

    signal.signal(signal.SIGTERM, sys_exit)

    with suppress(KeyboardInterrupt):
        rclpy.spin(gait_preprocessor)

    rclpy.shutdown()


def parameter_callback(gait_preprocessor: GaitPreprocessor, parameters: List[Parameter]) -> SetParametersResult:
    """Update parameter of gait_preprocessor and return if this is done successfully.

    Args:
        gait_preprocessor (GaitPreprocessor): gait_preprocessor class.
        parameters (list[Parameter]): List containing the changed parameters.

    Returns:
        SetParametersResult: Whether the parameters were set successfully.
    """
    for param in parameters:
        if param.name == "location_x":
            gait_preprocessor._location_x = param.get_parameter_value().double_value
        elif param.name == "location_y":
            gait_preprocessor._location_y = param.get_parameter_value().double_value
        elif param.name == "location_z":
            gait_preprocessor._location_z = param.get_parameter_value().double_value
        elif param.name == "offset_x":
            gait_preprocessor._offset_x = param.get_parameter_value().double_value
        elif param.name == "offset_y":
            gait_preprocessor._offset_y = param.get_parameter_value().double_value
        elif param.name == "offset_z":
            gait_preprocessor._offset_z = param.get_parameter_value().double_value
        elif param.name == "duration":
            gait_preprocessor._duration = param.get_parameter_value().double_value
        elif param.name == "simulated_deviation":
            gait_preprocessor._simulated_deviation = param.get_parameter_value().double_value
        elif param.name == "deviation_coefficient":
            gait_preprocessor._deviation_coefficient = param.get_parameter_value().double_value
        elif param.name == "max_deviation":
            gait_preprocessor._max_deviation = param.get_parameter_value().double_value
<<<<<<< HEAD
        elif param.name == "new_midpoint_method":
            gait_preprocessor._new_midpoint_method = param.get_parameter_value().bool_value
=======
        elif param.name == "use_simulated_deviation":
            gait_preprocessor._use_simulated_deviation = param.get_parameter_value().bool_value
>>>>>>> 23fe7b1d

        gait_preprocessor._logger.info(f"{param.name} set to {param.value}")

    return SetParametersResult(successful=True)<|MERGE_RESOLUTION|>--- conflicted
+++ resolved
@@ -63,13 +63,8 @@
             gait_preprocessor._deviation_coefficient = param.get_parameter_value().double_value
         elif param.name == "max_deviation":
             gait_preprocessor._max_deviation = param.get_parameter_value().double_value
-<<<<<<< HEAD
-        elif param.name == "new_midpoint_method":
-            gait_preprocessor._new_midpoint_method = param.get_parameter_value().bool_value
-=======
         elif param.name == "use_simulated_deviation":
             gait_preprocessor._use_simulated_deviation = param.get_parameter_value().bool_value
->>>>>>> 23fe7b1d
 
         gait_preprocessor._logger.info(f"{param.name} set to {param.value}")
 
