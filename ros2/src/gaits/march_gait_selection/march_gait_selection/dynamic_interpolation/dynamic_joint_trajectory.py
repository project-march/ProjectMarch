--- conflicted
+++ resolved
@@ -50,7 +50,6 @@
         position and velocity. Uses a different interpolation method for the swing leg ankle. This is
         because this joint will otherwise be in the soft limits too often."""
         duration, position, velocity = self._get_setpoints_unzipped()
-<<<<<<< HEAD
         time = [d.nanoseconds / NANOSECONDS_TO_SECONDS for d in duration]
 
         if self.ankle:
@@ -65,15 +64,7 @@
             self.interpolated_position = CubicSpline(
                 time, position, bc_type=boundary_condition
             )
-=======
-        boundary_condition = (
-            (CLAMPED_BOUNDARY_CONDITION, velocity[0]),
-            (CLAMPED_BOUNDARY_CONDITION, velocity[-1]),
-        )
-        time = list(map(lambda x: x.nanoseconds / NANOSECONDS_TO_SECONDS, duration))
 
-        self.interpolated_position = CubicSpline(time, position, bc_type=boundary_condition)
->>>>>>> 7b85644b
         self.interpolated_velocity = self.interpolated_position.derivative()
 
     def get_interpolated_setpoint(self, time: float) -> Setpoint:
