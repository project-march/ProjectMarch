"""

Project MARCH IX, 2023-2024
Author: Alexander James Becoy @alexanderjamesbecoy

"""

import os
from ament_index_python.packages import get_package_share_directory
from launch import LaunchDescription
from launch.actions import IncludeLaunchDescription
from launch.launch_description_sources import PythonLaunchDescriptionSource
from launch_ros.actions import Node
from launch.substitutions import LaunchConfiguration

def generate_launch_description():
    simulation = LaunchConfiguration("simulation", default="false")
<<<<<<< HEAD
    timestep_in_ms = LaunchConfiguration("timestep_in_ms", default="50")
=======
    clock_period = LaunchConfiguration("clock_period", default="0.05")
>>>>>>> 0e5fb870
    
    robot_description = 'robot_definition-izzy.yaml'
    urdf_file = os.path.join(
        get_package_share_directory('march_description'),
        'urdf',
        'march9',
        'march9.urdf'
    )
    force_stance_threshold = 65.0

    sensor_fusion_noise_parameters_config = os.path.join(
        get_package_share_directory('march_state_estimator'),
        'config',
        'sensor_fusion_noise_parameters.yaml'
    )

    return LaunchDescription([
        Node(
            package='march_state_estimator',
            executable='state_estimator_node',
            name='state_estimator',
            output='screen',
            parameters=[
                {"robot_definition": robot_description},
                {"urdf_file_path": urdf_file},
                {"clock_period": clock_period},
                {"left_stance_threshold": force_stance_threshold},
                {"right_stance_threshold": force_stance_threshold},
                {"simulation": simulation},
                sensor_fusion_noise_parameters_config,
            ],
        ),
        Node(
            package='march_state_estimator',
            executable='torque_converter_node',
            name='torque_converter',
            output='screen',
            parameters=[
                {"robot_definition": robot_description},
                {"urdf_file_path": urdf_file},
            ],
        ),
        Node(
            package='march_state_estimator',
            executable='robot_description_node',
            name='robot_description',
            output='screen',
            parameters=[
                {"robot_definition": robot_description},
            ],
        ),
        Node(
            package='march_state_estimator',
            executable='filters_node',
            name='filters',
            output='screen',
            parameters=[
                {"urdf_file_path": urdf_file},
            ],
        ),
    ])<|MERGE_RESOLUTION|>--- conflicted
+++ resolved
@@ -15,11 +15,7 @@
 
 def generate_launch_description():
     simulation = LaunchConfiguration("simulation", default="false")
-<<<<<<< HEAD
-    timestep_in_ms = LaunchConfiguration("timestep_in_ms", default="50")
-=======
     clock_period = LaunchConfiguration("clock_period", default="0.05")
->>>>>>> 0e5fb870
     
     robot_description = 'robot_definition-izzy.yaml'
     urdf_file = os.path.join(
