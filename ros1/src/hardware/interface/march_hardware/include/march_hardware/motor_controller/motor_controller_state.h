--- conflicted
+++ resolved
@@ -26,16 +26,11 @@
 
     friend bool operator==(const MotorControllerState& lhs, const MotorControllerState& rhs)
     {
-<<<<<<< HEAD
         return lhs.motor_current_ == rhs.motor_current_
             && lhs.motor_voltage_ == rhs.motor_voltage_
             && lhs.motor_controller_voltage_ == rhs.motor_controller_voltage_
             && lhs.fet_temperature_ == rhs.fet_temperature_
             && lhs.motor_temperature_ == rhs.motor_temperature_
-=======
-        return lhs.motor_current_ == rhs.motor_current_ && lhs.motor_voltage_ == rhs.motor_voltage_
-            && lhs.motor_controller_voltage_ == rhs.motor_controller_voltage_ && lhs.temperature_ == rhs.temperature_
->>>>>>> f4aa3fec
             && lhs.absolute_position_iu_ == rhs.absolute_position_iu_
             && lhs.incremental_position_iu_ == rhs.incremental_position_iu_
             && lhs.absolute_velocity_iu_ == rhs.absolute_velocity_iu_
