#include "march_state_estimator/sensor_fusion_node.hpp"
#include "march_state_estimator/robot_description_node.hpp"
#include "march_state_estimator/robot_description.hpp"

#include <rclcpp/rclcpp.hpp>
#include <ament_index_cpp/get_package_share_directory.hpp>

#include <string>
#include <vector>
#include <memory>

<<<<<<< HEAD
using std::placeholders::_1;
using std::placeholders::_2;

StateEstimatorNode::StateEstimatorNode()
: Node("state_estimator")
{
    // Declare the parameters
    this->declare_parameter<int64_t>("dt", 50);

    // Get the parameters
    int64_t dt = this->get_parameter("dt").as_int();
    m_dt = static_cast<double>(dt) / 1000.0;

    // Initialize the node
    m_joint_state_callback_group = this->create_callback_group(rclcpp::CallbackGroupType::MutuallyExclusive);
    m_imu_callback_group = this->create_callback_group(rclcpp::CallbackGroupType::MutuallyExclusive);
    m_timer_callback_group = this->create_callback_group(rclcpp::CallbackGroupType::MutuallyExclusive);
    m_node_position_callback_group = this->create_callback_group(rclcpp::CallbackGroupType::MutuallyExclusive);
    m_joint_state_subscription_options.callback_group = m_joint_state_callback_group;
    m_imu_subscription_options.callback_group = m_imu_callback_group;

    m_timer = this->create_wall_timer(std::chrono::milliseconds(dt), std::bind(&StateEstimatorNode::timerCallback, this), m_timer_callback_group);
    m_joint_state_sub = this->create_subscription<sensor_msgs::msg::JointState>(
        "joint_states", rclcpp::SensorDataQoS(), std::bind(&StateEstimatorNode::jointStateCallback, this, std::placeholders::_1), m_joint_state_subscription_options);
    m_imu_sub = this->create_subscription<sensor_msgs::msg::Imu>(
        "imu", rclcpp::SensorDataQoS(), std::bind(&StateEstimatorNode::imuCallback, this, std::placeholders::_1), m_imu_subscription_options);
    m_state_estimation_pub = this->create_publisher<march_shared_msgs::msg::StateEstimation>("state_estimation/state", 1);
    m_get_node_position_client = this->create_client<march_shared_msgs::srv::GetNodePosition>("state_estimation/get_node_position", 
        rmw_qos_profile_services_default, m_node_position_callback_group);

    // Set the initial joint state message to zero data
    sensor_msgs::msg::JointState init_jointstate_msg;
    init_jointstate_msg.header.stamp = this->now();
    init_jointstate_msg.header.frame_id = "backpack";
    init_jointstate_msg.name = {};
    init_jointstate_msg.position = {};
    init_jointstate_msg.velocity = {};
    init_jointstate_msg.effort = {};

    m_joint_state = std::make_shared<sensor_msgs::msg::JointState>(init_jointstate_msg);

    sensor_msgs::msg::Imu init_imu_msg;
    // Set the initial imu message to zero data
    init_imu_msg.header.stamp = this->now();
    init_imu_msg.header.frame_id = "backpack";
    init_imu_msg.orientation.x = 0.0;
    init_imu_msg.orientation.y = 0.0;
    init_imu_msg.orientation.z = 0.0;
    init_imu_msg.orientation.w = 1.0;
    init_imu_msg.angular_velocity.x = 0.0;
    init_imu_msg.angular_velocity.y = 0.0;
    init_imu_msg.angular_velocity.z = 0.0;
    init_imu_msg.linear_acceleration.x = 0.0;
    init_imu_msg.linear_acceleration.y = 0.0;
    init_imu_msg.linear_acceleration.z = 0.0;

    m_imu = std::make_shared<sensor_msgs::msg::Imu>(init_imu_msg);

    m_node_feet_names = {"L_foot", "R_foot"};

    RCLCPP_INFO(this->get_logger(), "State Estimator Node initialized");
}

void StateEstimatorNode::timerCallback()
{
    // Publish the state estimation
    publishStateEstimation();
}

void StateEstimatorNode::jointStateCallback(const sensor_msgs::msg::JointState::SharedPtr msg)
{
    // Store the joint state message
    m_joint_state = msg;

    // Request the node positions
    // requestNodePositions(msg);
}

void StateEstimatorNode::imuCallback(const sensor_msgs::msg::Imu::SharedPtr msg)
{
    // Store the imu message
    m_imu = msg;
}

void StateEstimatorNode::nodePositionCallback(
    const rclcpp::Client<march_shared_msgs::srv::GetNodePosition>::SharedFuture future)
{
    RCLCPP_DEBUG(this->get_logger(), "Received node positions");

    // Get the response
    march_shared_msgs::srv::GetNodePosition::Response::SharedPtr response_msg = future.get();

    // Store the node positions
    m_foot_positions = response_msg->node_positions;

    // Print the node positions
    for (auto node_position : m_foot_positions)
    {
        RCLCPP_DEBUG(this->get_logger(), "Node position: %f, %f, %f", node_position.x, node_position.y, node_position.z);
    }
}

void StateEstimatorNode::requestNodePositions(const sensor_msgs::msg::JointState::SharedPtr msg)
{
    // Create a request message
    march_shared_msgs::srv::GetNodePosition::Request::SharedPtr request =
        std::make_shared<march_shared_msgs::srv::GetNodePosition::Request>();

    // Fill the request message with data
    request->node_names = m_node_feet_names;
    request->joint_names = msg->name;
    request->joint_positions = msg->position;

    // Send the request
    m_get_node_position_future = m_get_node_position_client->async_send_request(request,
        std::bind(&StateEstimatorNode::nodePositionCallback, this, std::placeholders::_1));

    // // Wait for the response
    // if (rclcpp::spin_until_future_complete(this->get_node_base_interface(), m_get_node_position_future) !=
    //     rclcpp::FutureReturnCode::SUCCESS)
    // {
    //     RCLCPP_ERROR(this->get_logger(), "Failed to get node positions");
    //     return;
    // }
}

void StateEstimatorNode::publishStateEstimation()
{
    // Create a state estimation message
    march_shared_msgs::msg::StateEstimation state_estimation_msg;

    // // Convert the node positions to poses
    // std::vector<geometry_msgs::msg::Pose> foot_poses;
    // uint8_t stance_leg = 0;
    // for (long unsigned int i = 0; i < m_foot_positions.size(); i++)
    // {
    //     RCLCPP_DEBUG(this->get_logger(), "Foot position: %f, %f, %f", m_foot_positions[i].x, m_foot_positions[i].y, m_foot_positions[i].z);
    //     geometry_msgs::msg::Pose foot_pose;
    //     foot_pose.position = m_foot_positions[i];
    //     foot_pose.orientation.x = 0.0;
    //     foot_pose.orientation.y = 0.0;
    //     foot_pose.orientation.z = 0.0;
    //     foot_pose.orientation.w = 1.0;
    //     foot_poses.push_back(foot_pose);

    //     // Check if the foot is on the ground. TODO: This should be done in a better way *cough* contact detection *cough*
    //     // TODO: Fix this when stance leg is in front of the robot
    //     if (m_foot_positions[i].x < 0.265)
    //     {
    //         RCLCPP_DEBUG(this->get_logger(), "%s is on the ground", m_node_feet_names[i].c_str());
    //         stance_leg = stance_leg | (0b1 << i);
    //     }
    //     RCLCPP_DEBUG(this->get_logger(), "Stance leg: %hu", stance_leg);
    // }

    // Fill the message with data
    state_estimation_msg.header.stamp = this->now();
    state_estimation_msg.header.frame_id = "backpack";
    state_estimation_msg.step_time = m_dt;
    state_estimation_msg.joint_state = *m_joint_state;
    state_estimation_msg.imu = *m_imu;
    // state_estimation_msg.foot_pose = foot_poses;
    // state_estimation_msg.stance_leg = stance_leg;
=======
int main(int argc, char ** argv)
{
    rclcpp::init(argc, argv);
>>>>>>> 2e521536

    // declare_parameter<std::string>("urdf_path", ament_index_cpp::get_package_share_directory("march_description") + "/urdf/march8/hennie_with_koen.urdf");
    // std::string urdf_path = get_parameter("urdf_path").as_string();
    std::string urdf_path = ament_index_cpp::get_package_share_directory("march_description") + "/urdf/march8/hennie_with_koen.urdf";

    std::shared_ptr<RobotDescription> robot_description = std::make_shared<RobotDescription>();
    robot_description->parseURDF(urdf_path);
    robot_description->configureRobotNodes();

    auto sensor_fusion_node = std::make_shared<SensorFusionNode>(robot_description);
    auto robot_description_node = std::make_shared<RobotDescriptionNode>(robot_description); 

    // Multi-threaded executor
    rclcpp::executors::MultiThreadedExecutor executor;
    executor.add_node(sensor_fusion_node);
    executor.add_node(robot_description_node);
    executor.spin();

    rclcpp::shutdown();

    return 0;
}<|MERGE_RESOLUTION|>--- conflicted
+++ resolved
@@ -9,175 +9,9 @@
 #include <vector>
 #include <memory>
 
-<<<<<<< HEAD
-using std::placeholders::_1;
-using std::placeholders::_2;
-
-StateEstimatorNode::StateEstimatorNode()
-: Node("state_estimator")
-{
-    // Declare the parameters
-    this->declare_parameter<int64_t>("dt", 50);
-
-    // Get the parameters
-    int64_t dt = this->get_parameter("dt").as_int();
-    m_dt = static_cast<double>(dt) / 1000.0;
-
-    // Initialize the node
-    m_joint_state_callback_group = this->create_callback_group(rclcpp::CallbackGroupType::MutuallyExclusive);
-    m_imu_callback_group = this->create_callback_group(rclcpp::CallbackGroupType::MutuallyExclusive);
-    m_timer_callback_group = this->create_callback_group(rclcpp::CallbackGroupType::MutuallyExclusive);
-    m_node_position_callback_group = this->create_callback_group(rclcpp::CallbackGroupType::MutuallyExclusive);
-    m_joint_state_subscription_options.callback_group = m_joint_state_callback_group;
-    m_imu_subscription_options.callback_group = m_imu_callback_group;
-
-    m_timer = this->create_wall_timer(std::chrono::milliseconds(dt), std::bind(&StateEstimatorNode::timerCallback, this), m_timer_callback_group);
-    m_joint_state_sub = this->create_subscription<sensor_msgs::msg::JointState>(
-        "joint_states", rclcpp::SensorDataQoS(), std::bind(&StateEstimatorNode::jointStateCallback, this, std::placeholders::_1), m_joint_state_subscription_options);
-    m_imu_sub = this->create_subscription<sensor_msgs::msg::Imu>(
-        "imu", rclcpp::SensorDataQoS(), std::bind(&StateEstimatorNode::imuCallback, this, std::placeholders::_1), m_imu_subscription_options);
-    m_state_estimation_pub = this->create_publisher<march_shared_msgs::msg::StateEstimation>("state_estimation/state", 1);
-    m_get_node_position_client = this->create_client<march_shared_msgs::srv::GetNodePosition>("state_estimation/get_node_position", 
-        rmw_qos_profile_services_default, m_node_position_callback_group);
-
-    // Set the initial joint state message to zero data
-    sensor_msgs::msg::JointState init_jointstate_msg;
-    init_jointstate_msg.header.stamp = this->now();
-    init_jointstate_msg.header.frame_id = "backpack";
-    init_jointstate_msg.name = {};
-    init_jointstate_msg.position = {};
-    init_jointstate_msg.velocity = {};
-    init_jointstate_msg.effort = {};
-
-    m_joint_state = std::make_shared<sensor_msgs::msg::JointState>(init_jointstate_msg);
-
-    sensor_msgs::msg::Imu init_imu_msg;
-    // Set the initial imu message to zero data
-    init_imu_msg.header.stamp = this->now();
-    init_imu_msg.header.frame_id = "backpack";
-    init_imu_msg.orientation.x = 0.0;
-    init_imu_msg.orientation.y = 0.0;
-    init_imu_msg.orientation.z = 0.0;
-    init_imu_msg.orientation.w = 1.0;
-    init_imu_msg.angular_velocity.x = 0.0;
-    init_imu_msg.angular_velocity.y = 0.0;
-    init_imu_msg.angular_velocity.z = 0.0;
-    init_imu_msg.linear_acceleration.x = 0.0;
-    init_imu_msg.linear_acceleration.y = 0.0;
-    init_imu_msg.linear_acceleration.z = 0.0;
-
-    m_imu = std::make_shared<sensor_msgs::msg::Imu>(init_imu_msg);
-
-    m_node_feet_names = {"L_foot", "R_foot"};
-
-    RCLCPP_INFO(this->get_logger(), "State Estimator Node initialized");
-}
-
-void StateEstimatorNode::timerCallback()
-{
-    // Publish the state estimation
-    publishStateEstimation();
-}
-
-void StateEstimatorNode::jointStateCallback(const sensor_msgs::msg::JointState::SharedPtr msg)
-{
-    // Store the joint state message
-    m_joint_state = msg;
-
-    // Request the node positions
-    // requestNodePositions(msg);
-}
-
-void StateEstimatorNode::imuCallback(const sensor_msgs::msg::Imu::SharedPtr msg)
-{
-    // Store the imu message
-    m_imu = msg;
-}
-
-void StateEstimatorNode::nodePositionCallback(
-    const rclcpp::Client<march_shared_msgs::srv::GetNodePosition>::SharedFuture future)
-{
-    RCLCPP_DEBUG(this->get_logger(), "Received node positions");
-
-    // Get the response
-    march_shared_msgs::srv::GetNodePosition::Response::SharedPtr response_msg = future.get();
-
-    // Store the node positions
-    m_foot_positions = response_msg->node_positions;
-
-    // Print the node positions
-    for (auto node_position : m_foot_positions)
-    {
-        RCLCPP_DEBUG(this->get_logger(), "Node position: %f, %f, %f", node_position.x, node_position.y, node_position.z);
-    }
-}
-
-void StateEstimatorNode::requestNodePositions(const sensor_msgs::msg::JointState::SharedPtr msg)
-{
-    // Create a request message
-    march_shared_msgs::srv::GetNodePosition::Request::SharedPtr request =
-        std::make_shared<march_shared_msgs::srv::GetNodePosition::Request>();
-
-    // Fill the request message with data
-    request->node_names = m_node_feet_names;
-    request->joint_names = msg->name;
-    request->joint_positions = msg->position;
-
-    // Send the request
-    m_get_node_position_future = m_get_node_position_client->async_send_request(request,
-        std::bind(&StateEstimatorNode::nodePositionCallback, this, std::placeholders::_1));
-
-    // // Wait for the response
-    // if (rclcpp::spin_until_future_complete(this->get_node_base_interface(), m_get_node_position_future) !=
-    //     rclcpp::FutureReturnCode::SUCCESS)
-    // {
-    //     RCLCPP_ERROR(this->get_logger(), "Failed to get node positions");
-    //     return;
-    // }
-}
-
-void StateEstimatorNode::publishStateEstimation()
-{
-    // Create a state estimation message
-    march_shared_msgs::msg::StateEstimation state_estimation_msg;
-
-    // // Convert the node positions to poses
-    // std::vector<geometry_msgs::msg::Pose> foot_poses;
-    // uint8_t stance_leg = 0;
-    // for (long unsigned int i = 0; i < m_foot_positions.size(); i++)
-    // {
-    //     RCLCPP_DEBUG(this->get_logger(), "Foot position: %f, %f, %f", m_foot_positions[i].x, m_foot_positions[i].y, m_foot_positions[i].z);
-    //     geometry_msgs::msg::Pose foot_pose;
-    //     foot_pose.position = m_foot_positions[i];
-    //     foot_pose.orientation.x = 0.0;
-    //     foot_pose.orientation.y = 0.0;
-    //     foot_pose.orientation.z = 0.0;
-    //     foot_pose.orientation.w = 1.0;
-    //     foot_poses.push_back(foot_pose);
-
-    //     // Check if the foot is on the ground. TODO: This should be done in a better way *cough* contact detection *cough*
-    //     // TODO: Fix this when stance leg is in front of the robot
-    //     if (m_foot_positions[i].x < 0.265)
-    //     {
-    //         RCLCPP_DEBUG(this->get_logger(), "%s is on the ground", m_node_feet_names[i].c_str());
-    //         stance_leg = stance_leg | (0b1 << i);
-    //     }
-    //     RCLCPP_DEBUG(this->get_logger(), "Stance leg: %hu", stance_leg);
-    // }
-
-    // Fill the message with data
-    state_estimation_msg.header.stamp = this->now();
-    state_estimation_msg.header.frame_id = "backpack";
-    state_estimation_msg.step_time = m_dt;
-    state_estimation_msg.joint_state = *m_joint_state;
-    state_estimation_msg.imu = *m_imu;
-    // state_estimation_msg.foot_pose = foot_poses;
-    // state_estimation_msg.stance_leg = stance_leg;
-=======
 int main(int argc, char ** argv)
 {
     rclcpp::init(argc, argv);
->>>>>>> 2e521536
 
     // declare_parameter<std::string>("urdf_path", ament_index_cpp::get_package_share_directory("march_description") + "/urdf/march8/hennie_with_koen.urdf");
     // std::string urdf_path = get_parameter("urdf_path").as_string();
