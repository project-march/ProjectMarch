"""Author: Marten Haitjema, MVII"""

from typing import Optional
from math import floor
from rclpy.time import Time
from rclpy.node import Node

from march_utility.gait.edge_position import EdgePosition, StaticEdgePosition
from march_utility.utilities.duration import Duration
from march_utility.utilities.utility_functions import (
    get_joint_names_from_urdf,
    get_limits_robot_from_urdf_for_inverse_kinematics,
)
from march_utility.gait.setpoint import Setpoint
from march_utility.utilities.utility_functions import get_position_from_yaml
from march_utility.utilities.node_utils import DEFAULT_HISTORY_DEPTH
from march_utility.utilities.logger import Logger
from march_utility.exceptions.gait_exceptions import (
    PositionSoftLimitError,
    VelocitySoftLimitError,
    ShouldStartFromHomestandError,
)

from march_gait_selection.state_machine.gait_update import GaitUpdate
from march_gait_selection.state_machine.gait_interface import GaitInterface
from march_gait_selection.state_machine.trajectory_scheduler import TrajectoryCommand
from march_gait_selection.dynamic_interpolation.dynamic_subgait import DynamicSubgait

from march_shared_msgs.msg import FootPosition, GaitInstruction

FOOT_LOCATION_TIME_OUT = Duration(0.5)
DURATION_INCREASE_FACTOR = 1.5
DURATION_INCREASE_SIZE = 0.25


class DynamicSetpointGait(GaitInterface):
    """Gait built up from dynamic setpoints

    :param gait_selection_node: the gait selection node
    :type gait_selection_node: Node
    """

    def __init__(self, gait_selection_node: Node):
        super(DynamicSetpointGait, self).__init__()
        self.gait_selection = gait_selection_node
        self.home_stand_position = self.joint_dict_to_setpoint_dict(get_position_from_yaml("stand"))
        self.start_position = self.home_stand_position
        self.end_position = self.home_stand_position
        self._trajectory_failed = False
        self._reset()
        self.joint_names = get_joint_names_from_urdf()
        self._get_soft_limits()

        self.gait_name = "dynamic_walk"

        # Create subscribers and publishers for CoViD
        self.gait_selection.create_subscription(
            FootPosition,
            "/processed_foot_position/right",
            self._callback_right,
            DEFAULT_HISTORY_DEPTH,
        )
        self.gait_selection.create_subscription(
            FootPosition,
            "/processed_foot_position/left",
            self._callback_left,
            DEFAULT_HISTORY_DEPTH,
        )
        self.gait_selection.create_subscription(
            GaitInstruction,
            "/march/input_device/instruction",
            self._callback_force_unknown,
            DEFAULT_HISTORY_DEPTH,
        )

        # Assign reconfigurable parameters
        self.update_parameters()

        self.logger = Logger(self.gait_selection, __class__.__name__)

    @property
    def name(self) -> str:
        return self.gait_name

    @property
    def subgait_name(self) -> str:
        # Should return left_swing/right_swing for simulation to work
        return self.subgait_id

    @property
    def version(self) -> str:
        return "v0"

    @property
    def duration(self) -> Optional[Duration]:
        if self._next_command is not None:
            return self._next_command.duration
        else:
            return None

    @property
    def gait_type(self) -> Optional[str]:
        if self._next_command is not None:
            if (
                self.foot_location.processed_point.y > self.minimum_stair_height
                or self.foot_location.processed_point.y < -self.minimum_stair_height
            ):
                return "stairs_like"
            else:
                return "walk_like"
        else:
            return None

    @property
    def starting_position(self) -> EdgePosition:
        return StaticEdgePosition(self.setpoint_dict_to_joint_dict(self.start_position))

    @property
    def final_position(self) -> EdgePosition:
        try:
            return StaticEdgePosition(self.setpoint_dict_to_joint_dict(self.dynamic_subgait.get_final_position()))
        except AttributeError:
            return StaticEdgePosition(self.setpoint_dict_to_joint_dict(self.end_position))

    @property
    def subsequent_subgaits_can_be_scheduled_early(self) -> bool:
        return True

    @property
    def first_subgait_can_be_scheduled_early(self) -> bool:
        return True

    def _reset(self) -> None:
        """Reset all attributes of the gait"""
        if self.start_position != self.home_stand_position:
            raise ShouldStartFromHomestandError(self.start_position)

        self._should_stop = False
        self._end = False

        self._start_time_next_command = None
        self._next_command = None
        self.subgait_id = "right_swing"

        self._start_is_delayed = True
        self._scheduled_early = False

        self._trajectory_failed = False

        self.start_position = self.joint_dict_to_setpoint_dict(get_position_from_yaml("stand"))
        self.end_position = self.start_position

    DEFAULT_FIRST_SUBGAIT_START_DELAY = Duration(0)

    def start(
        self,
        current_time: Time,
        first_subgait_delay: Duration = DEFAULT_FIRST_SUBGAIT_START_DELAY,
    ) -> Optional[GaitUpdate]:
        """Starts the gait. The subgait will be scheduled with the delay given
        by first_subgait_delay.

        :param current_time: Time at which the subgait will start
        :type current_time: Time
        :param first_subgait_delay: Delay of first subgait schedule
        :type first_subgait_delay: Duration

        :return: A GaitUpdate containing a TrajectoryCommand
        :rtype: GaitUpdate
        """
        try:
            self._reset()
        except ShouldStartFromHomestandError as e:
            self.logger.error(e.msg)
            return None
        self.update_parameters()
        self._start_time_next_command = current_time + first_subgait_delay
        self._next_command = self._get_trajectory_command(start=True)
        return GaitUpdate.should_schedule_early(self._next_command)

    DEFAULT_EARLY_SCHEDULE_UPDATE_DURATION = Duration(0)

    def update(
        self,
        current_time: Time,
        early_schedule_duration: Duration = DEFAULT_EARLY_SCHEDULE_UPDATE_DURATION,
    ) -> GaitUpdate:
        """Give an update on the progress of the gait. This function is called
        every cycle of the gait_state_machine.

        Schedules the first subgait when the delay has passed. Starts scheduling
        subsequent subgaits when the previous subgait is within early scheduling
        duration and updates the state machine when the next subgait is started.

        :param current_time: Current time.
        :type current_time: Time
        :param early_schedule_duration: Duration that determines how long ahead the next subgait is planned
        :type early_schedule_duration: Duration

        :return: GaitUpdate containing TrajectoryCommand when finished, else empty GaitUpdate
        :rtype: GaitUpdate
        """
        if self._start_is_delayed:
            if current_time >= self._start_time_next_command:
                return self._update_start_subgait()
            else:
                return GaitUpdate.empty()

<<<<<<< HEAD
        if (
            current_time >= self._start_time_next_command - early_schedule_duration
            and not self._scheduled_early
        ):
=======
        if self._current_time >= self._end_time - early_schedule_duration and not self._scheduled_early:
>>>>>>> 0c7c8cb0
            return self._update_next_subgait_early()

        if current_time >= self._start_time_next_command:
            return self._update_state_machine()

        return GaitUpdate.empty()

    def stop(self) -> bool:
        """Called when the current gait should be stopped"""
        self._should_stop = True
        return True

    def end(self) -> None:
        """Called when the gait is finished"""
        self._next_command = None

    def _update_start_subgait(self) -> GaitUpdate:
        """Update the state machine that the start gait has
        begun. Updates the time stamps for the next subgait.

        :returns: a GaitUpdate for the state machine
        :rtype: GaitUpdate"""
        self._start_is_delayed = False
        self._update_time_stamps(self._next_command.duration)

        return GaitUpdate.subgait_updated()

    def _update_next_subgait_early(self) -> GaitUpdate:
        """Already schedule the next subgait with the end time
        of the current subgait as the start time.

        :returns: a GaitUpdate that is empty or contains a trajectory command
        :rtype: GaitUpdate
        """
        self._scheduled_early = True
        self._next_command = self._set_and_get_get_next_command()

        if self._next_command is None:
            return GaitUpdate.empty()

        return GaitUpdate.should_schedule_early(self._next_command)

    def _update_state_machine(self) -> GaitUpdate:
        """Update the state machine that the new subgait has begun.
        Also updates time stamps for the next subgait.

        :returns: a GaitUpdate for the state machine
        :rtype: GaitUpdate
        """
        if self._next_command is None:
            return GaitUpdate.finished()

        self._update_time_stamps(self._next_command.duration)
        self._scheduled_early = False

        return GaitUpdate.subgait_updated()

    def _set_and_get_get_next_command(self) -> Optional[TrajectoryCommand]:
        """Create the next command, based on what the current subgait is.
        Also checks if the gait has to be stopped. If true, it returns
        a close gait.

        :returns: A TrajectoryCommand for the next subgait
        :rtype: TrajectoryCommand
        """
        if not self._trajectory_failed:
            if self.subgait_id == "right_swing":
                self.subgait_id = "left_swing"
            elif self.subgait_id == "left_swing":
                self.subgait_id = "right_swing"

        if self._end:
            # If the gait has ended, the next command should be None
            return None
        elif self._should_stop:
            return self._get_trajectory_command(stop=True)
        else:
            return self._get_trajectory_command()

    def _update_start_pos(self) -> None:
        """Update the start position of the next subgait to be
        the last position of the previous subgait."""
        self.start_position = self.dynamic_subgait.get_final_position()

    def _callback_right(self, foot_location: FootPosition) -> None:
        """Update the right foot position with the latest point published
        on the CoViD-topic.

        :param foot_location: a Point containing the x, y and z location
        :type foot_location: FootPosition
        """
        self.foot_location_right = foot_location

    def _callback_left(self, foot_location: FootPosition) -> None:
        """Update the left foot position with the latest point published
        on the CoViD-topic.

        :param foot_location: a Point containing the x, y and z location
        :type foot_location: FootPosition
        """
        self.foot_location_left = foot_location

    def _get_foot_location(self, subgait_id: str) -> Optional[FootPosition]:
        """Returns the right or left foot position based upon the subgait_id

        :param subgait_id: either right_swing or left_swing
        :type subgait_id: str
        :return: either the left or right foot position or none
        :rtype: FootPosition
        """
        if subgait_id == "left_swing":
            return self.foot_location_left
        elif subgait_id == "right_swing":
            return self.foot_location_right
        else:
            return None

    def _get_trajectory_command(self, start=False, stop=False) -> Optional[TrajectoryCommand]:
        """Return a TrajectoryCommand based on current subgait_id.

        :param start: whether it is a start gait or not
        :type start: bool
        :param stop: whether it is a stop gait or not
        :type stop: bool

        :return: TrajectoryCommand with the current subgait and start time.
        :rtype: TrajectoryCommand
        """
        if stop:
            self._end = True
            self.logger.info("Stopping dynamic gait.")
        else:
            self.foot_location = self._get_foot_location(self.subgait_id)
            stop = self._check_msg_time(self.foot_location)
            self.logger.debug(
                f"Stepping to location ({self.foot_location.point.x}, {self.foot_location.point.y}, "
                f"{self.foot_location.point.z})"
            )

        return self._get_first_feasible_trajectory(start, stop)

    def _get_first_feasible_trajectory(self, start: bool, stop: bool) -> Optional[TrajectoryCommand]:
        """If a subgait is not feasible, it will first try to increase the duration. If it is
        still not feasible, execution of the gait will be stopped.

        :param start: whether it is a start gait or not
        :type start: bool
        :param stop: whether it is a stop gait or not
        :type stop: bool

        :return: TrajectoryCommand with the current subgait and start time.
        :rtype: TrajectoryCommand
        """
        original_duration = self.foot_location.duration
        second_step = False
        trajectory_command = None

        while not self._is_duration_bigger_than_max_duration(original_duration):
            trajectory_command = self._try_to_get_trajectory_command(start, stop, original_duration)
            # Return command if current and next step can be made at same duration
            second_step = self._try_to_get_second_step()
            if trajectory_command is not None and second_step:
                self._trajectory_failed = False
                self._update_start_pos()
                return trajectory_command
            else:
                self._trajectory_failed = True
                self.foot_location.duration += DURATION_INCREASE_SIZE

        msg = ""
        if trajectory_command is None:
            msg = "Not possible to perform first step, trying to close the gait."
        elif trajectory_command is None and not second_step:
            msg = "Not possible to perform first and second step, trying to close the gait."
        elif second_step is False:
            if start:
                msg = "Not possible to perform second step, gait will not be executed."
            else:
                msg = "Not possible to perform second step, trying to close the gait."
        self.logger.warn(msg)

        # If no feasible subgait can be found, try to execute close gait
        if not start:
            try:
                return self._get_stop_gait()
            except (PositionSoftLimitError, VelocitySoftLimitError):
                # If close gait is not feasible, stop gait completely
                self.logger.warn("Not possible to perform close gait.")

        self._end = True
        return None

    def _try_to_get_trajectory_command(
        self,
        start: bool,
        stop: bool,
        original_duration: float,
    ) -> Optional[TrajectoryCommand]:
        """Try to get a joint_trajectory_msg from the dynamic subgait instance.

        :param start: whether it is a start gait or not
        :type start: bool
        :param stop: whether it is a stop gait or not
        :type stop: bool

        :return: TrajectoryCommand if successful, otherwise None
        :rtype: TrajectoryCommand
        """
        iteration = floor((self.foot_location.duration - original_duration) / DURATION_INCREASE_SIZE)
        try:
            self.dynamic_subgait = self._create_subgait_instance(self.start_position, self.subgait_id, start, stop)
            trajectory = self.dynamic_subgait.get_joint_trajectory_msg()
            self.logger.debug(
                f"Found trajectory after {iteration} iterations at duration of {self.foot_location.duration}. "
                f"Original duration was {original_duration}."
            )
            return TrajectoryCommand(
                trajectory,
                Duration(self.foot_location.duration),
                self.subgait_id,
                self._start_time_next_command,
            )
        except (PositionSoftLimitError, VelocitySoftLimitError) as e:
            if self._is_duration_bigger_than_max_duration(original_duration):
                self.logger.warn(
                    f"Can not get trajectory after {iteration} iterations. {e.msg} Gait will not be executed."
                )
            return None

    def _try_to_get_second_step(self) -> bool:
        """Tries to create the subgait that is one step ahead. If this is not possible,
        the first subgait should not be executed.

        :returns: If the second step can be made
        :rtype: bool
        """
        start_position = self.dynamic_subgait.get_final_position()
        subgait_id = "right_swing" if self.subgait_id == "left_swing" else "left_swing"
        subgait = self._create_subgait_instance(
            start_position,
            subgait_id,
            start=False,
            stop=False,
        )
        try:
            subgait.get_joint_trajectory_msg()
        except (PositionSoftLimitError, VelocitySoftLimitError):
            return False
        return True

    def _get_stop_gait(self) -> Optional[TrajectoryCommand]:
        self._end = True
        subgait = self._create_subgait_instance(
            self.start_position,
            self.subgait_id,
            start=False,
            stop=True,
        )
        trajectory = subgait.get_joint_trajectory_msg()
        return TrajectoryCommand(
            trajectory,
            Duration(self.foot_location.duration),
            self.subgait_id,
            self._start_time_next_command,
        )

    def _is_duration_bigger_than_max_duration(self, original_duration: float) -> bool:
        """Returns true if duration is bigger than maximum duration, else false.

        :param original_duration: duration before iterations
        :type original_duration: float
        """
        return self.foot_location.duration >= original_duration * DURATION_INCREASE_FACTOR

    def _create_subgait_instance(
        self,
        start_position: dict,
        subgait_id: str,
        start: bool,
        stop: bool,
    ) -> DynamicSubgait:
        """Create a DynamicSubgait instance

        :param start: whether it is a start gait or not
        :type start: bool
        :param stop: whether it is a stop gait or not
        :type stop: bool
        """
        return DynamicSubgait(
            self.gait_selection,
            start_position,
            subgait_id,
            self.joint_names,
            self.foot_location,
            self.joint_soft_limits,
            start,
            stop,
        )

    def _update_time_stamps(self, next_command_duration: Duration) -> None:
        """Update the starting and end time

        :param next_command_duration: Duration of the next command to be scheduled.
        :type next_command_duration: Duration
        """
        start_time_previous_command = self._start_time_next_command
        self._start_time_next_command = (
            start_time_previous_command + next_command_duration
        )

    def update_parameters(self) -> None:
        """Callback for gait_selection_node when the parameters have been updated."""
        self.minimum_stair_height = self.gait_selection.minimum_stair_height

    def _callback_force_unknown(self, msg: GaitInstruction) -> None:
        if msg.type == GaitInstruction.UNKNOWN:
            self.start_position = self.joint_dict_to_setpoint_dict(get_position_from_yaml("stand"))
            self.subgait_id = "right_swing"
            self._trajectory_failed = False

    # UTILITY FUNCTIONS
    @staticmethod
    def setpoint_dict_to_joint_dict(setpoint_dict: dict) -> dict:
        """Creates a joint_dict from a setpoint_dict.

        :param setpoint_dict: A dictionary containing joint names and setpoints.
        :type: dict

        :returns: A dictionary containing joint names and positions.
        :rtype: dict
        """
        joint_dict = {}
        for name, setpoint in setpoint_dict.items():
            joint_dict[name] = setpoint.position

        return joint_dict

    @staticmethod
    def joint_dict_to_setpoint_dict(joint_dict: dict) -> dict:
        """Creates a setpoint_dict from a joint_dict.

        :param joint_dict: A dictionary containing joint names and positions.
        :type: dict

        :returns: A dictionary containing joint names and setpoints.
        :rtype: dict
        """
        setpoint_dict = {}
        for name, position in joint_dict.items():
            setpoint_dict[name] = Setpoint(Duration(0), position, 0)
        return setpoint_dict

    def _get_soft_limits(self):
        """Get the limits of all joints in the urdf"""
        self.joint_soft_limits = []
        for joint_name in self.joint_names:
            self.joint_soft_limits.append(get_limits_robot_from_urdf_for_inverse_kinematics(joint_name))

    # SAFETY
    def _check_msg_time(self, foot_location: FootPosition) -> bool:
        """Checks if the foot_location given by CoViD is not older than
        FOOT_LOCATION_TIME_OUT."""
        msg_time = Time(
            seconds=foot_location.header.stamp.sec,
            nanoseconds=foot_location.header.stamp.nanosec,
        )
        current_time = Time(
            seconds=self.gait_selection.get_clock().now().seconds_nanoseconds()[0],
            nanoseconds=self.gait_selection.get_clock().now().seconds_nanoseconds()[1],
        )
        time_difference = current_time - msg_time
        self.logger.debug(
            f"Time difference between CoViD foot location and current time: {time_difference}.",
        )

        if time_difference > FOOT_LOCATION_TIME_OUT:
            self.logger.warn(
                f"Foot location is more than 0.5 seconds old, time difference is {time_difference}. Stopping gait."
            )
            self._end = True
            return True

        return False<|MERGE_RESOLUTION|>--- conflicted
+++ resolved
@@ -206,14 +206,10 @@
             else:
                 return GaitUpdate.empty()
 
-<<<<<<< HEAD
         if (
             current_time >= self._start_time_next_command - early_schedule_duration
             and not self._scheduled_early
         ):
-=======
-        if self._current_time >= self._end_time - early_schedule_duration and not self._scheduled_early:
->>>>>>> 0c7c8cb0
             return self._update_next_subgait_early()
 
         if current_time >= self._start_time_next_command:
@@ -349,8 +345,8 @@
             self.foot_location = self._get_foot_location(self.subgait_id)
             stop = self._check_msg_time(self.foot_location)
             self.logger.debug(
-                f"Stepping to location ({self.foot_location.point.x}, {self.foot_location.point.y}, "
-                f"{self.foot_location.point.z})"
+                f"Stepping to location ({self.foot_location.processed_point.x}, "
+                f"{self.foot_location.processed_point.y}, {self.foot_location.processed_point.z})"
             )
 
         return self._get_first_feasible_trajectory(start, stop)
