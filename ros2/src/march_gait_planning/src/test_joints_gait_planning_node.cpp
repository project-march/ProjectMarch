--- conflicted
+++ resolved
@@ -97,11 +97,7 @@
             break;
         }
 
-<<<<<<< HEAD
-        default :
-=======
         default : 
->>>>>>> 51ba493e
             break; 
 
     }
