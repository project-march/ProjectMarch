--- conflicted
+++ resolved
@@ -11,25 +11,17 @@
 
 double IncrementalEncoder::getRadiansPerBit() const
 {
-<<<<<<< HEAD
   return PI_2 / (getTotalPositions() * this->transmission_);
-=======
-    return iu * this->getRadPerBit();
->>>>>>> 0f8fe76f
 }
 
 double IncrementalEncoder::toIU(double radians, bool /*use_zero_position*/) const
 {
-<<<<<<< HEAD
   return radians / getRadiansPerBit();
 }
 
 double IncrementalEncoder::toRadians(double iu, bool /*use_zero_position*/) const
 {
   return iu * getRadiansPerBit();
-=======
-    return PI_2 / (this->getTotalPositions() * this->transmission_);
->>>>>>> 0f8fe76f
 }
 
 double IncrementalEncoder::getTransmission() const
