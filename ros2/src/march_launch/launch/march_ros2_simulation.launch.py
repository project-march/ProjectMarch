--- conflicted
+++ resolved
@@ -97,15 +97,11 @@
                               ('use_sim_time', use_sim_time),
                               ('gait_package', gait_package)],
             condition=IfCondition(gait_selection)),
-<<<<<<< HEAD
 
-=======
->>>>>>> aae5a36a
         # Safety
         IncludeLaunchDescription(PythonLaunchDescriptionSource(
             os.path.join(get_package_share_directory('march_safety'), 'launch', 'march_safety.launch.py')),
             launch_arguments=[('use_sim_time', use_sim_time)]
-<<<<<<< HEAD
         ),
 
         # Fake sensor data
@@ -127,7 +123,5 @@
                               ('maximum_fake_temperature', maximum_fake_temperature)],
             condition=IfCondition(fake_sensor_data))
 
-=======
         )
->>>>>>> aae5a36a
     ])