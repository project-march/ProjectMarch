cmake_minimum_required(VERSION 3.5)
project(march_shared_msgs)

# Default to C99
if(NOT CMAKE_C_STANDARD)
  set(CMAKE_C_STANDARD 99)
endif()

# Default to C++14
if(NOT CMAKE_CXX_STANDARD)
  set(CMAKE_CXX_STANDARD 14)
endif()

if(CMAKE_COMPILER_IS_GNUCXX OR CMAKE_CXX_COMPILER_ID MATCHES "Clang")
  add_compile_options(-Wall -Wextra -Wpedantic)
endif()

# find dependencies
find_package(ament_cmake REQUIRED)
# uncomment the following section in order to fill in
# further dependencies manually.
find_package(rosidl_default_generators REQUIRED)
find_package(std_msgs REQUIRED)
find_package(builtin_interfaces REQUIRED)
find_package(geometry_msgs REQUIRED)
find_package(rosgraph_msgs REQUIRED)
find_package(trajectory_msgs REQUIRED)
find_package(geometry_msgs REQUIRED)
find_package(control_msgs REQUIRED)
find_package(actionlib_msgs REQUIRED)
find_package(sensor_msgs REQUIRED)


rosidl_generate_interfaces(${PROJECT_NAME}
  "msg/AfterLimitJointCommand.msg"
  "msg/Alive.msg"
  "msg/BatteryState.msg"
  "msg/CurrentGait.msg"
  "msg/CurrentIPDState.msg"
  "msg/CurrentState.msg"
  "msg/Error.msg"
  "msg/FollowJointTrajectoryGoal.msg"
  "msg/FollowJointTrajectoryActionGoal.msg"
  "msg/FollowJointTrajectoryResult.msg"
  "msg/FollowJointTrajectoryActionResult.msg"
  "msg/FollowJointTrajectoryFeedback.msg"
  "msg/FollowJointTrajectoryActionFeedback.msg"
  "msg/FootPosition.msg"
  "msg/GaitInstruction.msg"
  "msg/GaitInstructionResponse.msg"
  "msg/GaitParameters.msg"
  "msg/HighVoltageState.msg"
  "msg/IpdInput.msg"
  "msg/JointMotorControllerState.msg"
  "msg/MotorControllerState.msg"
  "msg/MotorControllerStates.msg"
  "msg/LowVoltageState.msg"
  "msg/PowerDistributionBoardData.msg"
  "msg/PressureSole.msg"
  "msg/PressureSoleData.msg"
  "msg/PressureSolesData.msg"
  "msg/MpcArray.msg"
  "msg/MpcDiagnostics.msg"
  "msg/MpcStateVectors.msg"
  "msg/MpcTuning.msg"
  "msg/MpcJoint.msg"
  "msg/MpcMsg.msg"
  "msg/RobotState.msg"
<<<<<<< HEAD
  "msg/GaitRequest.msg"
  "msg/GaitResponse.msg"
=======
  "msg/GaitType.msg"
  "msg/PointStampedList.msg"
>>>>>>> 046a6385
  "srv/CapturePointPose.srv"
  "srv/ContainsGait.srv"
  "srv/PublishTestDataset.srv"
  "srv/PossibleGaits.srv"
  "srv/SetGaitVersion.srv"
  "srv/SetObstacleSizeRampLike.srv"
  "srv/SetObstacleSizeBlockLike.srv"
  "srv/GetGaitParameters.srv"
  "srv/GetMoveItTrajectory.srv"
  "srv/GetJointNames.srv"
  "srv/SetObstacleSize.srv"
  "srv/GaitCommand.srv"
  "srv/RequestFootsteps.srv"
  DEPENDENCIES std_msgs builtin_interfaces geometry_msgs rosgraph_msgs
        trajectory_msgs control_msgs actionlib_msgs sensor_msgs
 )

install(
  FILES mapping_rules.yaml
  DESTINATION share/${PROJECT_NAME})

ament_package()<|MERGE_RESOLUTION|>--- conflicted
+++ resolved
@@ -66,13 +66,10 @@
   "msg/MpcJoint.msg"
   "msg/MpcMsg.msg"
   "msg/RobotState.msg"
-<<<<<<< HEAD
   "msg/GaitRequest.msg"
   "msg/GaitResponse.msg"
-=======
   "msg/GaitType.msg"
   "msg/PointStampedList.msg"
->>>>>>> 046a6385
   "srv/CapturePointPose.srv"
   "srv/ContainsGait.srv"
   "srv/PublishTestDataset.srv"
