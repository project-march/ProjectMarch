"""Author: MARCH."""
import os
from ament_index_python import get_package_share_directory
from launch import LaunchDescription
from launch.actions import DeclareLaunchArgument, IncludeLaunchDescription
from launch.conditions import IfCondition
from launch.launch_description_sources import PythonLaunchDescriptionSource
from launch.substitutions import LaunchConfiguration
from march_utility.utilities.utility_functions import (
    get_lengths_robot_from_urdf_for_inverse_kinematics,
)

# Get lengths from urdf:
LENGTH_HIP_AA, LENGTH_HIP_BASE = get_lengths_robot_from_urdf_for_inverse_kinematics(
    length_names=["hip_aa_front", "hip_base"]
)
DEFAULT_FEET_DISTANCE = LENGTH_HIP_AA * 2 + LENGTH_HIP_BASE


def generate_launch_description() -> LaunchDescription:
    """Generates the default launch file for the exo.

    Todo:
        - Fill in the settable ros parameters.

    Implemented launch files:
        - "[march_rqt_input_device]/launch/input_device.launch.py"
        - "[march_description]/launch/march_description.launch.py"
        - "[march_gait_selection]/launch/gait_selection.launch.py"
        - "[march_fake_covid]/launch/march_fake_covid.launch.py"
        - "[march_safety]/launch/march_safety.launch.py"
        - "[march_robot_information]/launch/robot_information.launch.py"
        - "[march_fake_sensor_data]/launch/march_fake_sensor_data.launch.py"
        - "[march_smartglasses_bridge]/launch/smartglasses_bridge.launch.py"

    The settable ros parameters are:
        use_sim_time (bool): Whether the node should use the simulation time as published on the /clock topic.
            Default is True.
        wireless_ipd (bool): Whether the wireless IPD connection manager node should be started.
            Default is False.
    """
    # General arguments
    use_sim_time = LaunchConfiguration("use_sim_time")
    robot = LaunchConfiguration("robot")

    # Input device arguments
    rqt_input = LaunchConfiguration("rqt_input")
    wireless_ipd = LaunchConfiguration("wireless_ipd")
    ping_safety_node = LaunchConfiguration("ping_safety_node")
    layout = LaunchConfiguration("layout")

    # Robot state publisher arguments
    robot_state_publisher = LaunchConfiguration("robot_state_publisher")
    robot_description = LaunchConfiguration("robot_description")
    use_imu_data = LaunchConfiguration("use_imu_data")
    imu_topic = LaunchConfiguration("imu_topic")
    simulation = LaunchConfiguration("simulation")
    jointless = LaunchConfiguration("jointless")

    # HUD arguments
    use_hud = LaunchConfiguration("use_hud")

    # RealSense/simulation arguments
    ground_gait = LaunchConfiguration("ground_gait")
    realsense_simulation = LaunchConfiguration("realsense_simulation")
    to_world_transform = LaunchConfiguration("to_world_transform")
    point_finder = LaunchConfiguration("point_finder")

    # Gait selection arguments
    gait_package = LaunchConfiguration("gait_package")
    gait_directory = LaunchConfiguration("gait_directory")
    balance = LaunchConfiguration("balance")
    dynamic_gait = LaunchConfiguration("dynamic_gait")
    middle_point_fraction = LaunchConfiguration("middle_point_fraction")
    middle_point_height = LaunchConfiguration("middle_point_height")
    minimum_stair_height = LaunchConfiguration("minimum_stair_height")
    push_off_fraction = LaunchConfiguration("push_off_fraction")
    push_off_position = LaunchConfiguration("push_off_position")
    add_push_off = LaunchConfiguration("add_push_off")
    use_position_queue = LaunchConfiguration("use_position_queue")
    add_cybathlon_gaits = LaunchConfiguration("add_cybathlon_gaits")
    amount_of_steps = LaunchConfiguration("amount_of_steps")
    first_subgait_delay = LaunchConfiguration("first_subgait_delay")
    early_schedule_duration = LaunchConfiguration("early_schedule_duration")
    timer_period = LaunchConfiguration("timer_period")
<<<<<<< HEAD
=======
    ankle_buffer = LaunchConfiguration("ankle_buffer")
    hip_buffer = LaunchConfiguration("hip_buffer")
    default_knee_bend = LaunchConfiguration("default_knee_bend")
    hip_x_fraction = LaunchConfiguration("hip_x_fraction")
    upper_body_front_rotation = LaunchConfiguration("upper_body_front_rotation")
    dorsiflexion_at_end_position = LaunchConfiguration("dorsiflexion_at_end_position")
    hip_swing = LaunchConfiguration("hip_swing")
>>>>>>> c298a930

    # Fake sensor data
    fake_sensor_data = LaunchConfiguration("fake_sensor_data")
    minimum_fake_temperature = LaunchConfiguration("minimum_fake_temperature")
    maximum_fake_temperature = LaunchConfiguration("maximum_fake_temperature")

    # Gait Preprocessor
    location_x = LaunchConfiguration("location_x")
    location_y = LaunchConfiguration("location_y")
    duration = LaunchConfiguration("duration")
    location_z = LaunchConfiguration("location_z")

    return LaunchDescription(
        [
            # GENERAL ARGUMENTS
            DeclareLaunchArgument(
                name="use_sim_time",
                default_value="False",
                description="Whether to use simulation time as published on the "
                "/clock topic by gazebo instead of system time.",
            ),
            DeclareLaunchArgument(name="robot", default_value="march7", description="Robot to use."),
            # RQT INPUT DEVICE ARGUMENTS
            DeclareLaunchArgument(
                name="rqt_input",
                default_value="True",
                description="If this argument is false, the rqt input device will not be launched.",
            ),
            DeclareLaunchArgument(
                name="wireless_ipd",
                default_value="False",
                description="If this argument is false, the wireless input device will not be launched.",
            ),
            DeclareLaunchArgument(
                name="layout",
                default_value="training",
                description="Input device layout .json file to use.",
            ),
            DeclareLaunchArgument(
                name="ping_safety_node",
                default_value="True",
                description="Whether the input device should ping the safety node"
                "with an alive message every 0.2 seconds",
            ),
            # COMPUTER VISION ARGUMENTS
            DeclareLaunchArgument(
                name="realsense_simulation",
                default_value="False",
                description="Whether the simulation camera or the physical camera should be used",
            ),
            DeclareLaunchArgument(
                name="point_finder",
                default_value="False",
                description="Whether to run the point finding algorithm",
            ),
            DeclareLaunchArgument(
                name="use_imu_data",
                default_value="False",
                description="Whether to use the camera imu to know the real orientation of the exoskeleton",
            ),
            DeclareLaunchArgument(
                name="imu_to_use",
                default_value="back",
                description="Which imu to use for knowing the exoskeleton orientation",
            ),
            DeclareLaunchArgument(
                name="ground_gait",
                default_value=use_imu_data,
                description="Whether the simulation should be simulating ground_gaiting instead of airgaiting.",
            ),
            DeclareLaunchArgument(
                name="to_world_transform",
                default_value=ground_gait,
                description="Whether a transform from the world to base_link is "
                "necessary, this is the case when you are "
                "groundgaiting.",
            ),
            # ROBOT STATE PUBLISHER ARGUMENTS
            DeclareLaunchArgument(
                name="robot_state_publisher",
                default_value="True",
                description="Whether or not to launch the robot state publisher,"
                "this allows nodes to get the urdf and to subscribe to"
                "potential urdf updates. This is necesary for gait selection"
                "to be able to launch",
            ),
            DeclareLaunchArgument(
                name="robot_description",
                default_value=robot,
                description="Which <robot_description>.xacro file to use. "
                "This file must be available in the march_desrciption/urdf/ folder",
            ),
            DeclareLaunchArgument(
                name="use_hud",
                default_value="False",
                description="Whether to enable the head-up display for the pilot, such as an AR headset or smartglasses",
            ),
            DeclareLaunchArgument(
                "jointless",
                default_value="False",
                description="If true, no joints will be actuated",
            ),
            DeclareLaunchArgument(
                name="imu_topic",
                default_value="/camera_back/imu/data",
                description="The topic that should be used to determine the orientation",
            ),
            DeclareLaunchArgument(
                name="simulation",
                default_value="False",
                description="Whether the exoskeleton is ran physically or in simulation.",
            ),
            # GAIT SELECTION ARGUMENTS
            DeclareLaunchArgument(
                name="gait_package",
                default_value="march_gait_files",
                description="The package where the gait files are located.",
            ),
            DeclareLaunchArgument(
                name="gait_directory",
                default_value="airgait_vi",
                description="The directory in which the gait files to use are located, "
                "relative to the gait_package.",
            ),
            DeclareLaunchArgument(
                name="balance",
                default_value="False",
                description="Whether balance is being used.",
            ),
            DeclareLaunchArgument(
                name="dynamic_gait",
                default_value="True",
                description="Whether dynamic_setpoint_gait is enabled",
            ),
            DeclareLaunchArgument(
                name="middle_point_fraction",
                default_value="0.45",
                description="Fraction of the step at which the middle point of the dynamic gait will take place.",
            ),
            DeclareLaunchArgument(
                name="middle_point_height",
                default_value="0.15",
                description="Height of the middle setpoint of dynamic gait "
                "relative to the desired position, given in meters.",
            ),
            DeclareLaunchArgument(
                name="minimum_stair_height",
                default_value="0.15",
                description="A step lower or higher than the minimum_stair_height"
                "will change the gait type to stairs_like instead of walk_like.",
            ),
            DeclareLaunchArgument(
                name="push_off_fraction",
                default_value="0.15",
                description="Fraction of the step at which the push off will take place.",
            ),
            DeclareLaunchArgument(
                name="push_off_position",
                default_value="-0.15",
                description="Maximum joint position of the ankle during push off.",
            ),
            DeclareLaunchArgument(
                name="add_push_off",
                default_value="False",
                description="Whether to add a push off setpoint for the ankle.",
            ),
            DeclareLaunchArgument(
                name="amount_of_steps",
                default_value="0",
                description="Amount of steps the dynamic gait should make before stopping. 0 or -1 is infinite.",
            ),
            DeclareLaunchArgument(
                name="use_position_queue",
                default_value="False",
                description="Uses the values in position_queue.yaml for the half step if True, otherwise uses "
                "points given by (simulated) covid.",
            ),
            DeclareLaunchArgument(
                name="add_cybathlon_gaits",
                default_value="False",
                description="Will add gaits created specifically for cybathlon obstacles to gait selection.",
            ),
            DeclareLaunchArgument(
                name="first_subgait_delay",
                default_value="0.2",
                description="Duration to wait before starting first subgait."
                "If 0 then the first subgait is started immediately,"
                "dropping the first setpoint in the process.",
            ),
            DeclareLaunchArgument(
                name="early_schedule_duration",
                default_value="0.3",
                description="Duration to schedule next subgait early. If 0 then the"
                "next subgait is never scheduled early.",
            ),
            DeclareLaunchArgument(name="timer_period", default_value="0.004", description=""),
<<<<<<< HEAD
=======
            # IK solver parameters
            DeclareLaunchArgument(
                name="ankle_buffer",
                default_value=str(IKSolverParameters.ankle_buffer),
                description="buffer between dorsiflexion soft limit and allowed dorsiflexion in the ik solver, in deg",
            ),
            DeclareLaunchArgument(
                name="hip_buffer",
                default_value=str(IKSolverParameters.hip_buffer),
                description="buffer between retroflexion soft limit and allowed retroflexion in the ik solver, in deg",
            ),
            DeclareLaunchArgument(
                name="default_knee_bend",
                default_value=str(IKSolverParameters.default_knee_bend),
                description="efault knee flexion angle, in deg",
            ),
            DeclareLaunchArgument(
                name="hip_x_fraction",
                default_value=str(IKSolverParameters.hip_x_fraction),
                description="fraction of step at which hip is located",
            ),
            DeclareLaunchArgument(
                name="upper_body_front_rotation",
                default_value=str(IKSolverParameters.upper_body_front_rotation),
                description="forward tilt of the backpack, in deg",
            ),
            DeclareLaunchArgument(
                name="dorsiflexion_at_end_position",
                default_value=str(IKSolverParameters.dorsiflexion_at_end_position),
                description="Amount of dorsiflexion of swing leg ankle at end position. Takes regular ik solution "
                "if it is set to zero.",
            ),
            DeclareLaunchArgument(
                name="hip_swing",
                default_value=str(IKSolverParameters.hip_swing),
                choices=["true", "false"],
                description="Whether hip swing is enabled during walking.",
            ),
>>>>>>> c298a930
            # FAKE SENSOR DATA ARGUMENTS
            DeclareLaunchArgument(
                name="fake_sensor_data",
                default_value="False",
                description="Whether to launch the fake sensor data node.",
            ),
            DeclareLaunchArgument(
                "minimum_fake_temperature",
                default_value="10",
                description="Lower bound to generate fake temperatures from",
            ),
            DeclareLaunchArgument(
                "maximum_fake_temperature",
                default_value="30",
                description="Upper bound to generate fake temperatures from",
            ),
            # GAIT PREPROCESSOR ARGUMENTS
            DeclareLaunchArgument(
                name="location_x",
                default_value="0.5",
                description="x-location for fake covid topic, takes double or 'random'",
            ),
            DeclareLaunchArgument(
                name="location_y",
                default_value="0.03",
                description="y-location for fake covid topic, takes double or 'random'",
            ),
            DeclareLaunchArgument(
                name="location_z",
                default_value=str(DEFAULT_FEET_DISTANCE),
                description="z-location for fake covid topic, takes double or 'random'",
            ),
            DeclareLaunchArgument(
                name="duration",
                default_value="1.5",
                description="Base duration of dynamic gait, may be scaled depending on step height",
            ),
            # Launch rqt input device if not rqt_input:=false
            IncludeLaunchDescription(
                PythonLaunchDescriptionSource(
                    os.path.join(
                        get_package_share_directory("march_rqt_input_device"),
                        "launch",
                        "input_device.launch.py",
                    )
                ),
                launch_arguments=[
                    ("ping_safety_node", ping_safety_node),
                    ("use_sim_time", use_sim_time),
                    ("layout", layout),
                ],
                condition=IfCondition(rqt_input),
            ),
            # Launch computer vision algorithms
            IncludeLaunchDescription(
                PythonLaunchDescriptionSource(
                    os.path.join(
                        get_package_share_directory("march_foot_position_finder"),
                        "launch",
                        "march_foot_position_finder.launch.py",
                    )
                ),
                launch_arguments=[
                    ("realsense_simulation", realsense_simulation),
                ],
                condition=IfCondition(point_finder),
            ),
            IncludeLaunchDescription(
                PythonLaunchDescriptionSource(
                    os.path.join(
                        get_package_share_directory("march_launch"),
                        "launch",
                        "back_realsense.launch.py",
                    )
                ),
                condition=IfCondition(use_imu_data),
            ),
            # Launch wireless input device if not wireless_ipd:=false
            IncludeLaunchDescription(
                PythonLaunchDescriptionSource(
                    os.path.join(
                        get_package_share_directory("march_wireless_ipd"),
                        "launch",
                        "wireless_ipd.launch.py",
                    )
                ),
                condition=IfCondition(wireless_ipd),
            ),
            # Launch robot state publisher (from march_description) if not robot_state_publisher:=false
            IncludeLaunchDescription(
                PythonLaunchDescriptionSource(
                    os.path.join(
                        get_package_share_directory("march_description"),
                        "launch",
                        "march_description.launch.py",
                    )
                ),
                launch_arguments=[
                    ("robot_description", robot_description),
                    ("use_sim_time", use_sim_time),
                    ("realsense_simulation", realsense_simulation),
                    ("ground_gait", ground_gait),
                    ("to_world_transform", to_world_transform),
                    ("balance", balance),
                    ("use_imu_data", use_imu_data),
                    ("imu_topic", imu_topic),
                    ("simulation", simulation),
                    ("jointless", jointless),
                ],
                condition=IfCondition(robot_state_publisher),
            ),
            # March gait selection
            IncludeLaunchDescription(
                PythonLaunchDescriptionSource(
                    os.path.join(
                        get_package_share_directory("march_gait_selection"),
                        "launch",
                        "gait_selection.launch.py",
                    )
                ),
                launch_arguments=[
                    ("gait_directory", gait_directory),
                    ("use_sim_time", use_sim_time),
                    ("gait_package", gait_package),
                    ("balance", balance),
                    ("dynamic_gait", dynamic_gait),
                    ("middle_point_fraction", middle_point_fraction),
                    ("middle_point_height", middle_point_height),
                    ("minimum_stair_height", minimum_stair_height),
                    ("push_off_fraction", push_off_fraction),
                    ("push_off_position", push_off_position),
                    ("add_push_off", add_push_off),
                    ("amount_of_steps", amount_of_steps),
                    ("use_position_queue", use_position_queue),
                    ("add_cybathlon_gaits", add_cybathlon_gaits),
                    ("early_schedule_duration", early_schedule_duration),
                    ("first_subgait_delay", first_subgait_delay),
                    ("timer_period", timer_period),
<<<<<<< HEAD
=======
                    ("ankle_buffer", ankle_buffer),
                    ("hip_buffer", hip_buffer),
                    ("default_knee_bend", default_knee_bend),
                    ("hip_x_fraction", hip_x_fraction),
                    ("upper_body_front_rotation", upper_body_front_rotation),
                    ("dorsiflexion_at_end_position", dorsiflexion_at_end_position),
                    ("hip_swing", hip_swing),
>>>>>>> c298a930
                ],
            ),
            # Gait preprocessor
            IncludeLaunchDescription(
                PythonLaunchDescriptionSource(
                    os.path.join(
                        get_package_share_directory("march_gait_preprocessor"),
                        "launch",
                        "march_gait_preprocessor.launch.py",
                    )
                ),
                launch_arguments=[
                    ("use_sim_time", use_sim_time),
                    ("location_x", location_x),
                    ("location_y", location_y),
                    ("location_z", location_z),
                    ("duration", duration),
                ],
            ),
            # Safety
            IncludeLaunchDescription(
                PythonLaunchDescriptionSource(
                    os.path.join(
                        get_package_share_directory("march_safety"),
                        "launch",
                        "march_safety.launch.py",
                    )
                ),
                launch_arguments=[("use_sim_time", use_sim_time), ("simulation", simulation)],
            ),
            # March robot information
            IncludeLaunchDescription(
                PythonLaunchDescriptionSource(
                    os.path.join(
                        get_package_share_directory("march_aligned_frame_publisher"),
                        "launch",
                        "march_aligned_frame_publisher.launch.py",
                    )
                ),
            ),
            IncludeLaunchDescription(
                PythonLaunchDescriptionSource(
                    os.path.join(
                        get_package_share_directory("march_robot_information"),
                        "launch",
                        "robot_information.launch.py",
                    )
                )
            ),
            IncludeLaunchDescription(
                PythonLaunchDescriptionSource(
                    os.path.join(
                        get_package_share_directory("march_fake_sensor_data"),
                        "launch",
                        "march_fake_sensor_data.launch.py",
                    )
                ),
                launch_arguments=[
                    ("minimum_fake_temperature", minimum_fake_temperature),
                    ("maximum_fake_temperature", maximum_fake_temperature),
                ],
                condition=IfCondition(fake_sensor_data),
            ),
            IncludeLaunchDescription(
                PythonLaunchDescriptionSource(
                    os.path.join(
                        get_package_share_directory("march_smartglasses_bridge"),
                        "launch",
                        "smartglasses_bridge.launch.py",
                    )
                ),
                condition=IfCondition(use_hud),
            ),
        ]
    )<|MERGE_RESOLUTION|>--- conflicted
+++ resolved
@@ -83,16 +83,6 @@
     first_subgait_delay = LaunchConfiguration("first_subgait_delay")
     early_schedule_duration = LaunchConfiguration("early_schedule_duration")
     timer_period = LaunchConfiguration("timer_period")
-<<<<<<< HEAD
-=======
-    ankle_buffer = LaunchConfiguration("ankle_buffer")
-    hip_buffer = LaunchConfiguration("hip_buffer")
-    default_knee_bend = LaunchConfiguration("default_knee_bend")
-    hip_x_fraction = LaunchConfiguration("hip_x_fraction")
-    upper_body_front_rotation = LaunchConfiguration("upper_body_front_rotation")
-    dorsiflexion_at_end_position = LaunchConfiguration("dorsiflexion_at_end_position")
-    hip_swing = LaunchConfiguration("hip_swing")
->>>>>>> c298a930
 
     # Fake sensor data
     fake_sensor_data = LaunchConfiguration("fake_sensor_data")
@@ -289,47 +279,6 @@
                 "next subgait is never scheduled early.",
             ),
             DeclareLaunchArgument(name="timer_period", default_value="0.004", description=""),
-<<<<<<< HEAD
-=======
-            # IK solver parameters
-            DeclareLaunchArgument(
-                name="ankle_buffer",
-                default_value=str(IKSolverParameters.ankle_buffer),
-                description="buffer between dorsiflexion soft limit and allowed dorsiflexion in the ik solver, in deg",
-            ),
-            DeclareLaunchArgument(
-                name="hip_buffer",
-                default_value=str(IKSolverParameters.hip_buffer),
-                description="buffer between retroflexion soft limit and allowed retroflexion in the ik solver, in deg",
-            ),
-            DeclareLaunchArgument(
-                name="default_knee_bend",
-                default_value=str(IKSolverParameters.default_knee_bend),
-                description="efault knee flexion angle, in deg",
-            ),
-            DeclareLaunchArgument(
-                name="hip_x_fraction",
-                default_value=str(IKSolverParameters.hip_x_fraction),
-                description="fraction of step at which hip is located",
-            ),
-            DeclareLaunchArgument(
-                name="upper_body_front_rotation",
-                default_value=str(IKSolverParameters.upper_body_front_rotation),
-                description="forward tilt of the backpack, in deg",
-            ),
-            DeclareLaunchArgument(
-                name="dorsiflexion_at_end_position",
-                default_value=str(IKSolverParameters.dorsiflexion_at_end_position),
-                description="Amount of dorsiflexion of swing leg ankle at end position. Takes regular ik solution "
-                "if it is set to zero.",
-            ),
-            DeclareLaunchArgument(
-                name="hip_swing",
-                default_value=str(IKSolverParameters.hip_swing),
-                choices=["true", "false"],
-                description="Whether hip swing is enabled during walking.",
-            ),
->>>>>>> c298a930
             # FAKE SENSOR DATA ARGUMENTS
             DeclareLaunchArgument(
                 name="fake_sensor_data",
@@ -468,16 +417,6 @@
                     ("early_schedule_duration", early_schedule_duration),
                     ("first_subgait_delay", first_subgait_delay),
                     ("timer_period", timer_period),
-<<<<<<< HEAD
-=======
-                    ("ankle_buffer", ankle_buffer),
-                    ("hip_buffer", hip_buffer),
-                    ("default_knee_bend", default_knee_bend),
-                    ("hip_x_fraction", hip_x_fraction),
-                    ("upper_body_front_rotation", upper_body_front_rotation),
-                    ("dorsiflexion_at_end_position", dorsiflexion_at_end_position),
-                    ("hip_swing", hip_swing),
->>>>>>> c298a930
                 ],
             ),
             # Gait preprocessor
