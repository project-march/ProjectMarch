// Copyright 2020 ros2_control Development Team
//
// Licensed under the Apache License, Version 2.0 (the "License");
// you may not use this file except in compliance with the License.
// You may obtain a copy of the License at
//
//     http://www.apache.org/licenses/LICENSE-2.0
//
// Unless required by applicable law or agreed to in writing, software
// distributed under the License is distributed on an "AS IS" BASIS,
// WITHOUT WARRANTIES OR CONDITIONS OF ANY KIND, either express or implied.
// See the License for the specific language governing permissions and
// limitations under the License.

#include "march_hardware_interface/march_exo_system_interface.hpp"

#include <chrono>
#include <cmath>
#include <limits>
#include <memory>
#include <vector>

#include "hardware_interface/types/hardware_interface_type_values.hpp"
#include "march_hardware_builder/hardware_builder.h"
#include "march_hardware_interface/hwi_util.h"
#include "march_logger_cpp/ros_logger.hpp"
#include "march_utility/logger_colors.hpp"
#include <ament_index_cpp/get_package_share_directory.hpp>
#include <csignal>

using namespace march_hardware_interface_util;

namespace march_hardware_interface {

/** \brief This is done because the ros2 code doesn't yet correctly go to the teardown state.
  * \note This only works if there is one instance alive of this object.
  */
MarchExoSystemInterface *instance;
void teardown_state_cb(int signum) {
    instance->stop();
    exit(signum);
}

MarchExoSystemInterface::MarchExoSystemInterface()
    : logger_(std::make_shared<rclcpp::Logger>(rclcpp::get_logger("MarchExoSystemInterface")))
    , clock_(rclcpp::Clock())
{
<<<<<<< HEAD
    instance = this;
    signal(SIGINT, teardown_state_cb);  // For user interrupt.
    signal(SIGTERM, teardown_state_cb);  // For termination request, sent to the program.
    signal(SIGABRT, teardown_state_cb);  // For abnormal termination condition, (e.g. thrown exceptions).

=======
    go_to_stop_state_on_crash(this); // Note this doesn't work if the ethercat connection is lost.
}

/** \brief This should ensure that it goes to the stop state when the instance is being deleted.
 *  \note This doesn't work for thrown exceptions this is why we still call
 *  `march_hardware_interface_util::go_to_stop_state_on_crash(this);` in the constructor.
 */
MarchExoSystemInterface::~MarchExoSystemInterface()
{
    // NOLINT because this is intended. It needs to calls its own implementation, not that from its child class.
    stop(); // NOLINT(clang-analyzer-optin.cplusplus.VirtualCall)
>>>>>>> 3eaa1626
}

/** Configures the controller.
 * Checkout https://design.ros2.org/articles/node_lifecycle.html, for more information on the execution order.
 * After On_Configure all state interfaces and "non-movement" command interfaces should be available to controllers
 */
hardware_interface::return_type MarchExoSystemInterface::configure(const hardware_interface::HardwareInfo& info)
{
    RCLCPP_INFO((*logger_), "Configuring Hardware Interface...");

    // Default Check needs to be done for every hardware interface.
    if (configure_default(info) != hardware_interface::return_type::OK) {
        RCLCPP_FATAL((*logger_), "Configure default of Hardware Interface failed.");
        return hardware_interface::return_type::ERROR;
    }

    // Checks if the joints have the correct command and state interfaces (if not check you controller.yaml).
    if (!joints_have_interface_types(
            /*joints=*/info.joints,
            /*required_command_interfaces=*/ { hardware_interface::HW_IF_EFFORT },
            /*required_state_interfaces=*/
            { hardware_interface::HW_IF_POSITION, hardware_interface::HW_IF_VELOCITY,
                hardware_interface::HW_IF_EFFORT },
            /*logger=*/(*logger_))) {
        return hardware_interface::return_type::ERROR;
    }

    // Makes the virtual hardware objects to handle the ethercat communication with the hardware.
    try {
        march_robot_ = load_march_hardware(info);
        RCLCPP_INFO((*logger_), "Finished creating march hardware. With %i joints. ", march_robot_->size());
    } catch (const std::exception& e) {
        RCLCPP_FATAL((*logger_), "Something went wrong in the making of march hardware see: \n\t%s", e.what());
        return hardware_interface::return_type::ERROR;
    }

    joints_info_.reserve(info_.joints.size());
    for (const auto& joint : info.joints) {
        JointInfo jointInfo = build_joint_info(joint);
        if (!has_correct_actuation_mode(jointInfo.joint)) {
            return hardware_interface::return_type::ERROR;
        }
        joints_info_.push_back(jointInfo);
        RCLCPP_INFO((*logger_), "Joint: %s, has '%g' max effort difference.", joint.name.c_str(),
            jointInfo.limit.max_effort_differance);
    }

    status_ = hardware_interface::status::CONFIGURED;
    return hardware_interface::return_type::OK;
}

/** \brief Builds a JointInfo object uses parameters for some value.
 * \note Most of the defaults param values are set in the ros2_control xacro in package `march_control`.
 */
JointInfo MarchExoSystemInterface::build_joint_info(const hardware_interface::ComponentInfo& joint)
{

    string stop_hardl_param = get_parameter(joint, "stop_when_outside_hard_limits", "true");
    bool stop_when_outside_hard_limits
        = !(stop_hardl_param == "false" or stop_hardl_param == "0" or stop_hardl_param == "False");
    if (stop_when_outside_hard_limits
        and !(stop_hardl_param == "true" or stop_hardl_param == "1" or stop_hardl_param == "True")) {
        RCLCPP_WARN((*logger_),
            "Joint: %s, got param '%s' for `stop_when_outside_hard_limits` but expected "
            "['true', 'false', '0', '1', 'True', 'False']. Defaulting to True.",
            joint.name.c_str(), stop_hardl_param.c_str());
    }
    return { /*name=*/joint.name.c_str(),
        /*joint=*/march_robot_->getJoint(joint.name.c_str()),
        /*position=*/std::numeric_limits<double>::quiet_NaN(),
        /*velocity=*/std::numeric_limits<double>::quiet_NaN(),
        /*effort_actual=*/std::numeric_limits<double>::quiet_NaN(),
        /*effort_command=*/std::numeric_limits<double>::quiet_NaN(),
        /*effort_command_converted=*/std::numeric_limits<double>::quiet_NaN(),
        /*limit=*/
        JointLimit {
            /*soft_limit_warning_throttle_msec=*/stoi(get_parameter(joint, "soft_limit_warning_throttle_msec", "1500")),
            /*last_time_not_in_soft_error_limit=*/std::chrono::steady_clock::now(),
            /*msec_until_error_when_in_error_soft_limits=*/
            std::chrono::milliseconds {
                stoi(get_parameter(joint, "msec_until_error_when_in_error_soft_limits", "1000")) },
            /*soft_error_limit_warning_throttle_msec=*/
            stoi(get_parameter(joint, "soft_error_limit_warning_throttle_msec", "300")),
            /*max_effort_differance=*/stod(get_parameter(joint, "max_effort_differance", "10")),
            /*stop_when_outside_hard_limits=*/stop_when_outside_hard_limits } };
}

/** Returns a vector of the StateInterfaces.
 *
 * This method is implemented so that the joint_state_broadcaster controller can publish joint positions.
 * It does this by getting a pointer to the variable that stores the positions in this class.
 *
 * In this case this is the same as the vector containing the position_command. Meaning that the broadcaster controller
 * will say that the joints are in the exact positions position controller wants them to be.
 */
std::vector<hardware_interface::StateInterface> MarchExoSystemInterface::export_state_interfaces()
{
    RCLCPP_INFO((*logger_), "Creating export state interface.");
    std::vector<hardware_interface::StateInterface> state_interfaces;
    for (JointInfo& jointInfo : joints_info_) {
        // Position: Couples the state controller to the value jointInfo.position through a pointer.
        state_interfaces.emplace_back(hardware_interface::StateInterface(
            jointInfo.name, hardware_interface::HW_IF_POSITION, &jointInfo.position));
        // Velocity: Couples the state controller to the value jointInfo.velocity through a pointer.
        state_interfaces.emplace_back(hardware_interface::StateInterface(
            jointInfo.name, hardware_interface::HW_IF_VELOCITY, &jointInfo.velocity));
        // Effort: Couples the state controller to the value jointInfo.velocity through a pointer.
        state_interfaces.emplace_back(hardware_interface::StateInterface(
<<<<<<< HEAD
                jointInfo.name, hardware_interface::HW_IF_EFFORT, &jointInfo.effort_actual));
=======
            jointInfo.name, hardware_interface::HW_IF_EFFORT, &jointInfo.effort_actual));
>>>>>>> 3eaa1626
    }
    return state_interfaces;
}

/** Returns a vector of the CommandInterfaces.
 *
 * This method is implemented so that the position controller can set the calculated positions.
 * It does this by getting a pointer to the variable that stores the effort_commands in this class.
 *
 * In this case this is the same as the vector containing the position state. Meaning that the broadcaster controller
 * will say that the joints are in the exact positions position controller wants them to be.
 */
std::vector<hardware_interface::CommandInterface> MarchExoSystemInterface::export_command_interfaces()
{
    RCLCPP_INFO((*logger_), "Creating export command interface.");
    std::vector<hardware_interface::CommandInterface> command_interfaces;
    for (JointInfo& jointInfo : joints_info_) {
        // Effort: Couples the command controller to the value jointInfo.effort through a pointer.
        command_interfaces.emplace_back(hardware_interface::CommandInterface(
            jointInfo.name, hardware_interface::HW_IF_EFFORT, &jointInfo.effort_command));
    }

    return command_interfaces;
}

/// This method is ran when you start the controller (especially command controller), (configure is ran earlier).
hardware_interface::return_type MarchExoSystemInterface::start()
{
    try {
        // Start ethercat cycle in the hardware
        RCLCPP_INFO((*logger_), "Starting EthercatCycle...");
        march_robot_->startEtherCAT(/*reset_motor_controllers=*/false);
        auto jointPtrs = march_robot_->getJoints();
        RCLCPP_INFO((*logger_), "Waiting for Joints to sent ethercat data...");
        repeat_function_on_joints_until_timeout(
            /*function_goal=*/"Waiting on ethercat data.",
            /*function=*/
            [](march::Joint& joint) {
                return joint.getMotorController()->getState()->dataIsValid();
            },
            /*logger=*/(*logger_), /*joints=*/jointPtrs,
            /*function_when_timeout=*/
            [this](march::Joint& joint) {
                RCLCPP_ERROR((*logger_), "Joints %s is not receiving data", joint.getName().c_str());
            });
        RCLCPP_INFO((*logger_), "All slaves are sending EtherCAT data.");

        // Read the first encoder values for each joint
        for (JointInfo& jointInfo : joints_info_) {
            jointInfo.joint.readFirstEncoderValues(/*operational_check/=*/false);

            // Set the first target as the current position
            jointInfo.position = jointInfo.joint.getPosition();
            jointInfo.velocity = 0;
            jointInfo.effort_actual = 0;
            jointInfo.effort_command = 0;
        }
    } catch (const std::exception& e) {
        RCLCPP_FATAL((*logger_), e.what());
        throw;
    }

    RCLCPP_INFO((*logger_), "%sAll joints are ready for reading!", LColor::BLUE);
    status_ = hardware_interface::status::STARTED;

    return hardware_interface::return_type::OK;
}

/** \brief This method is used to switch command modes, but we use it to activate the command options on the hardware.
 *
 * By handling making the hardware actuation ready in this step we can make sure to,
 * read values of the joints (while they are not even actuation ready).
 *
 * @param start_interfaces The new starting interfaces.
 * @param stop_interfaces  The interfaces that are stopping.
 * @return hardware_interface::return_type::OK if everything is correct,
 *          hardware_interface::return_type::ERROR otherwise.
 */
hardware_interface::return_type MarchExoSystemInterface::perform_command_mode_switch(
    const std::vector<std::string>& start_interfaces, const std::vector<std::string>& stop_interfaces)
{
        RCLCPP_INFO((*logger_), "%sStart writing on!", LColor::BLUE);
    for (const auto& start : start_interfaces) {
        RCLCPP_INFO((*logger_), "Starting interfaces: %s", start.c_str());
    }
    for (const auto& stop : stop_interfaces) {
        RCLCPP_INFO((*logger_), "Stopping interfaces: %s", stop.c_str());
    }
    try {
        if (!start_interfaces.empty()) {
            make_joints_operational(march_robot_->getNotOperationalJoints());
            joints_ready_for_actuation_ = true;
            RCLCPP_INFO((*logger_), "%sAll joints ready for writing.", LColor::GREEN);
            for (JointInfo& jointInfo : joints_info_) {
                jointInfo.limit.last_time_not_in_soft_error_limit = std::chrono::steady_clock::now();
            }
        }
    } catch (const std::exception& e) {
        RCLCPP_FATAL((*logger_), e.what());
        stop();
        throw;
    }

    return hardware_interface::return_type::OK;
}

void MarchExoSystemInterface::make_joints_operational(std::vector<march::Joint*> joints)
{
    if (joints.empty()) {
        return;
    }

    // Tell every MotorController to clear its errors.
    call_function_and_wait_on_joints(
        /*function_goal=*/"Clearing errors of joints.",
        /*function=*/
        [](march::Joint& joint) {
            return joint.getMotorController()->reset();
        },
        /*logger=*/(*logger_), /*joints=*/joints);

    // Prepare every joint for actuation.
    call_function_and_wait_on_joints(
        /*function_goal=*/"Preparing joints for actuation.",
        /*function=*/
        [](march::Joint& joint) {
            return joint.prepareActuation();
        },
        /*logger=*/(*logger_), /*joints=*/joints);

    // Tell every joint to enable actuation.
    // TODO: Check if this needs be done for every joint or the non operational once.
    RCLCPP_INFO((*logger_), "Enabling every joint for actuation");
    for (auto joint : joints) {
        joint->enableActuation();
    }

    repeat_function_on_joints_until_timeout(
        /*function_goal=*/"Check if joints are in operational state.",
        /*function=*/
        [](march::Joint& joint) {
            return joint.getMotorController()->getState()->isOperational();
        },
        /*logger=*/(*logger_), /*joints=*/joints,
        /*function_when_timeout=*/
        [this](march::Joint& joint) {
            RCLCPP_ERROR((*logger_),
                "Joint %s is not an operational state."
                "\n\t\tExpected state '%s' but got state '%s'",
                joint.getName().c_str(),
                march::ODriveAxisState::toString(march::ODriveAxisState::CLOSED_LOOP_CONTROL).c_str(),
                joint.getMotorController()->getState()->getOperationalState().c_str());
        });
}

/// This method is ran when you stop the controller, (start is ran earlier).
hardware_interface::return_type MarchExoSystemInterface::stop()
{
    // Stopping ethercat cycle in the hardware
    RCLCPP_INFO((*logger_), "Stopping EthercatCycle...");
    for (JointInfo& jointInfo : joints_info_) {
        jointInfo.joint.actuate(/*target=*/0);
    }
    joints_ready_for_actuation_ = false;
    march_robot_->stopEtherCAT();
    RCLCPP_INFO((*logger_), "EthercatCycle successfully stopped.");
    status_ = hardware_interface::status::STOPPED;
    return hardware_interface::return_type::OK;
}

/** This is the update loop of the state interface.
 *
 *  This method is empty in this case as we directly set the state interface to read from the command controller.
 *  See: export_state_interfaces and export_command_interfaces().
 */
hardware_interface::return_type MarchExoSystemInterface::read()
{
    if (!is_ethercat_alive(this->march_robot_->getLastEthercatException(), (*logger_))) {
        // This is necessary as in ros foxy return::type error does not yet bring it to a stop (which it should).
        stop();
        throw runtime_error("Ethercat is not alive!");
        return hardware_interface::return_type::ERROR;
    }
    // Wait for the ethercat train to be back.
    this->march_robot_->waitForPdo();
    // Battery
    //  auto pdb_current = march_robot_->getPowerDistributionBoard().read().pdb_current.f;
    //  if (pdb_current < 43) {
    //      RCLCPP_ERROR_THROTTLE((*logger_), clock_, 500, "Current is less then 43, it is: %g.", pdb_current);
    //  } else if (pdb_current < 45) {
    //      RCLCPP_WARN_THROTTLE((*logger_), clock_, 500, "Current is less then 45, it is: %g.", pdb_current);
    //  }
    //  RCLCPP_INFO_THROTTLE((*logger_), clock_, 7000, "Current is %g.", pdb_current);

    // Battery, TODO: Change this to a broadcaster.
    auto battery_voltage = march_robot_->getPowerDistributionBoard().read().battery_voltage.f;
    if (battery_voltage != 0) {
        if (battery_voltage < 43) {
            RCLCPP_ERROR_THROTTLE(
                (*logger_), clock_, 500, "Battery voltage is less then 43V, it is: %gV.", battery_voltage);
        } else if (battery_voltage < 45) {
            RCLCPP_WARN_THROTTLE(
                (*logger_), clock_, 500, "Battery voltage is less then 45V, it is: %gV.", battery_voltage);
        }
        RCLCPP_INFO_THROTTLE((*logger_), clock_, 7000, "Battery voltage is %gV.", battery_voltage);
    }

    for (JointInfo& jointInfo : joints_info_) {
        jointInfo.joint.readEncoders();
        jointInfo.position = jointInfo.joint.getPosition();
        jointInfo.velocity = jointInfo.joint.getVelocity();
        jointInfo.effort_actual = jointInfo.joint.getMotorController()->getActualEffort();
    }
    return hardware_interface::return_type::OK;
}

/** This is the update loop of the command interface.
 *
 *  This method is empty in this case as we directly set the state interface to read from the command controller.
 *  See: export_state_interfaces and export_command_interfaces().
 */
hardware_interface::return_type MarchExoSystemInterface::write()
{
    // When the joints are not yet ready don't write anything to them.
    if (!joints_ready_for_actuation_) {
        return hardware_interface::return_type::OK;
    }
    for (JointInfo& jointInfo : joints_info_) {
        //        RCLCPP_INFO((*logger_), "The sending effort is %g. (state: %g)", jointInfo.effort_command,
        //        jointInfo.position);
        if (!is_joint_in_valid_state(jointInfo)) {
            stop();
            // This is necessary as in ros foxy return::type error does not yet bring it to a stop (which it should).
            throw runtime_error("Joint not in valid state!");
            return hardware_interface::return_type::ERROR;
        }

        auto converted_effort
            = jointInfo.joint.getMotorController()->getMotorControllerSpecificEffort(jointInfo.effort_command);
        auto effort_diff_with_previous = converted_effort - jointInfo.effort_command_converted;
        if (abs(effort_diff_with_previous) > jointInfo.limit.max_effort_differance) {
            // TODO: Change to better sign value.
            converted_effort = jointInfo.effort_command_converted
                + std::clamp(effort_diff_with_previous, -jointInfo.limit.max_effort_differance,
                    jointInfo.limit.max_effort_differance);
            RCLCPP_WARN((*logger_),
                "Effort is increased with %g effort for %s, "
                "which is more than %g effort in one iteration. "
                "Clamped the effort difference. New total effort will be %g.",
                effort_diff_with_previous, jointInfo.name.c_str(), jointInfo.limit.max_effort_differance,
                converted_effort);
        }
        jointInfo.effort_command_converted = converted_effort;

        if (jointInfo.name == "left_ankle") {
            
            // RCLCPP_INFO_THROTTLE((*logger_), clock_, jointInfo.limit.soft_limit_warning_throttle_msec, "The effort of the left ankle is: %g", jointInfo.effort_command_converted);
        }

        jointInfo.joint.actuate((float)jointInfo.effort_command_converted);
    }

    return hardware_interface::return_type::OK;
}

bool MarchExoSystemInterface::is_joint_in_valid_state(JointInfo& jointInfo)
{
    if (jointInfo.position == 0) {
        RCLCPP_WARN((*logger_), "The joint %s has position 0, the absolute encoder probably isn't working correctly.",
            jointInfo.name.c_str());
    }
    return is_motor_controller_in_a_valid_state(jointInfo.joint, (*logger_)) && !is_joint_in_limit(jointInfo);
}

bool MarchExoSystemInterface::is_joint_in_limit(JointInfo& jointInfo)
{
    // SOFT Limit check.
    if (jointInfo.joint.isWithinSoftLimits()) {
        jointInfo.limit.last_time_not_in_soft_error_limit = std::chrono::steady_clock::now();
        return false;
    }
    const auto& abs_encoder = jointInfo.joint.getMotorController()->getAbsoluteEncoder();
    const double joint_pos_rad = jointInfo.joint.getPosition();
    const int joint_pos_iu = abs_encoder->positionRadiansToIU(joint_pos_rad);

    RCLCPP_WARN_THROTTLE((*logger_), clock_, jointInfo.limit.soft_limit_warning_throttle_msec,
        "Joint %s outside its soft limits [%i, %i] at (%g rad; %i IU)", jointInfo.name.c_str(),
        abs_encoder->getLowerSoftLimitIU(), abs_encoder->getUpperSoftLimitIU(), joint_pos_rad, joint_pos_iu);

    // ERROR Soft Limit Check
    if (jointInfo.joint.isWithinSoftErrorLimits()) {
        jointInfo.limit.last_time_not_in_soft_error_limit = std::chrono::steady_clock::now();
        return false;
    }
    auto time_in_error_limits = (std::chrono::steady_clock::now() - jointInfo.limit.last_time_not_in_soft_error_limit);
    if (jointInfo.limit.msec_until_error_when_in_error_soft_limits > 0s
        && time_in_error_limits > jointInfo.limit.msec_until_error_when_in_error_soft_limits) {
        RCLCPP_FATAL((*logger_),
            "Joint %s (%g rad; %i IU) is outside its soft ERROR limits [%i, %i], for %d "
            "milliseconds. REACHED its max allowed time of %i milliseconds, STOPPING ROS...",
            jointInfo.name.c_str(), joint_pos_rad, joint_pos_iu, abs_encoder->getLowerErrorSoftLimitIU(),
            abs_encoder->getUpperErrorSoftLimitIU(), time_in_error_limits.count(),
            jointInfo.limit.msec_until_error_when_in_error_soft_limits.count());
        return true;
    }
    RCLCPP_WARN_THROTTLE((*logger_), clock_, jointInfo.limit.soft_error_limit_warning_throttle_msec,
        "Joint %s (%g rad; %i IU) is outside its soft ERROR limits [%i, %i], for %d milliseconds",
        jointInfo.name.c_str(), joint_pos_rad, joint_pos_iu, abs_encoder->getLowerErrorSoftLimitIU(),
        abs_encoder->getUpperErrorSoftLimitIU(), time_in_error_limits.count());

    // HARD limit check.
    if (jointInfo.limit.stop_when_outside_hard_limits && !jointInfo.joint.isWithinHardLimits()) {
        RCLCPP_FATAL((*logger_),
            "Joint %s IS OUTSIDE ITS HARD LIMIT STOPPING. "
            "\n\tposition: %g rad; %i IU."
            "\n\thard limit: [%i, %i]"
            "\n\thard limit rad: [%g, %g]",
            jointInfo.name.c_str(), joint_pos_rad, joint_pos_iu, abs_encoder->getLowerHardLimitIU(),
            abs_encoder->getUpperHardLimitIU(), abs_encoder->positionIUToRadians(abs_encoder->getLowerHardLimitIU()),
            abs_encoder->positionIUToRadians(abs_encoder->getUpperHardLimitIU()));
        return true;
    }
    return false;
}

std::unique_ptr<march::MarchRobot> MarchExoSystemInterface::load_march_hardware(
    const hardware_interface::HardwareInfo& info) const
{
    auto pos_iterator = info.hardware_parameters.find("robot");
    if (pos_iterator == info.hardware_parameters.end()) {
        throw std::invalid_argument("Hardware Parameter 'robot' not specified. Check under your "
                                    "'<hardware>' tag in the 'control/xacro/ros2_control.xacro' file.");
    }
    string robot_config_file_path = ament_index_cpp::get_package_share_directory("march_hardware_builder")
        + PATH_SEPARATOR + "robots" + PATH_SEPARATOR + pos_iterator->second + ".yaml";

    RCLCPP_INFO((*logger_), "Robot config file path: %s", robot_config_file_path.c_str());

    HardwareBuilder hw_builder { /*yaml_path=*/robot_config_file_path,
        /*logger=*/shared_ptr<march_logger::RosLogger>(new march_logger::RosLogger(logger_)) };

    std::vector<std::string> joint_names;
    joint_names.reserve(info.joints.size());
    for (const auto& joint : info.joints) {
        joint_names.emplace_back(joint.name.c_str());
    }

    return hw_builder.createMarchRobot(/*active_joint_names=*/joint_names);
}

bool MarchExoSystemInterface::has_correct_actuation_mode(march::Joint& joint) const
{
    const auto& actuation_mode = joint.getMotorController()->getActuationMode();
    if (actuation_mode != march::ActuationMode::torque) {
        RCLCPP_FATAL((*logger_),
            "Actuation mode for joint %s is not torque, but is %s.\n "
            "Check your `march_hardware_builder/robots/... .yaml`.",
            joint.getName().c_str(), actuation_mode.toString().c_str());
        return false;
    }
    return true;
}

} // namespace march_hardware_interface

#include "pluginlib/class_list_macros.hpp"

PLUGINLIB_EXPORT_CLASS(march_hardware_interface::MarchExoSystemInterface, hardware_interface::SystemInterface)<|MERGE_RESOLUTION|>--- conflicted
+++ resolved
@@ -45,13 +45,11 @@
     : logger_(std::make_shared<rclcpp::Logger>(rclcpp::get_logger("MarchExoSystemInterface")))
     , clock_(rclcpp::Clock())
 {
-<<<<<<< HEAD
     instance = this;
     signal(SIGINT, teardown_state_cb);  // For user interrupt.
     signal(SIGTERM, teardown_state_cb);  // For termination request, sent to the program.
     signal(SIGABRT, teardown_state_cb);  // For abnormal termination condition, (e.g. thrown exceptions).
 
-=======
     go_to_stop_state_on_crash(this); // Note this doesn't work if the ethercat connection is lost.
 }
 
@@ -63,7 +61,6 @@
 {
     // NOLINT because this is intended. It needs to calls its own implementation, not that from its child class.
     stop(); // NOLINT(clang-analyzer-optin.cplusplus.VirtualCall)
->>>>>>> 3eaa1626
 }
 
 /** Configures the controller.
@@ -172,11 +169,7 @@
             jointInfo.name, hardware_interface::HW_IF_VELOCITY, &jointInfo.velocity));
         // Effort: Couples the state controller to the value jointInfo.velocity through a pointer.
         state_interfaces.emplace_back(hardware_interface::StateInterface(
-<<<<<<< HEAD
-                jointInfo.name, hardware_interface::HW_IF_EFFORT, &jointInfo.effort_actual));
-=======
             jointInfo.name, hardware_interface::HW_IF_EFFORT, &jointInfo.effort_actual));
->>>>>>> 3eaa1626
     }
     return state_interfaces;
 }
