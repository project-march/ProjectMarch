--- conflicted
+++ resolved
@@ -74,12 +74,8 @@
     scheduler = TrajectoryScheduler('/march/controller/trajectory/follow_joint_trajectory')
 
     state_input = StateMachineInput()
-<<<<<<< HEAD
-    gait_state_machine = GaitStateMachine(gait_selection, state_input, update_rate)
+    gait_state_machine = GaitStateMachine(gait_selection, scheduler, state_input, update_rate)
     rospy.loginfo('Gait state machine successfully generated')
-=======
-    gait_state_machine = GaitStateMachine(gait_selection, scheduler, state_input, update_rate)
->>>>>>> a3c7ea5d
 
     rospy.core.add_preshutdown_hook(lambda reason: gait_state_machine.request_shutdown())
 
