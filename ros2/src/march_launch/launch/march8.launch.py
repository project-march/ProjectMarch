"""Author: MARCH."""
import os
from ament_index_python import get_package_share_directory
from launch import LaunchDescription
from launch.actions import IncludeLaunchDescription, DeclareLaunchArgument, ExecuteProcess
from launch.conditions import IfCondition, UnlessCondition
from launch.launch_description_sources import PythonLaunchDescriptionSource
from launch.substitutions import LaunchConfiguration, PathJoinSubstitution
from launch_ros.substitutions import FindPackageShare
from launch_ros.actions import Node


def generate_launch_description() -> LaunchDescription:
    """Generates the launch file for the march8 node structure."""
    mujoco_toload = LaunchConfiguration("model_to_load_mujoco", default="march8_v0.xml")
    tunings_to_load = LaunchConfiguration("tunings_to_load", default="low_level_controller_tunings.yaml")
    simulation = LaunchConfiguration("simulation", default="true")
    rosbags = LaunchConfiguration("rosbags", default="true")
    airgait = LaunchConfiguration("airgait", default="false")
    robot = LaunchConfiguration("robot")

    DeclareLaunchArgument(
        name="rosbags",
        default_value="true",
        description="Whether the rosbags should stored.",
        choices=["true", "false"],
    )

    DeclareLaunchArgument(
        name="airgait",
        default_value="false",
        description="Whether we want to do an airgait or not",
        choices=["true", "false"],
    )

    DeclareLaunchArgument(
        name="robot",
        default_value="march8",
        description="The name of the yaml that will be used for retrieving info about the exo.",
    )

    # region Launch Mujoco
    mujoco_node = IncludeLaunchDescription(
        PythonLaunchDescriptionSource([PathJoinSubstitution([FindPackageShare("mujoco_sim"), "mujoco_sim.launch.py"])]),
        launch_arguments=[
            ("model_to_load", mujoco_toload),
            (
                "tunings_to_load_path",
                PathJoinSubstitution(
                    [get_package_share_directory("march_control"), "config", "mujoco", tunings_to_load]
                ),
            ),
        ],
        condition=IfCondition(simulation),
    )
    # endregion

    # region Launch march control
    march_control = IncludeLaunchDescription(
        PythonLaunchDescriptionSource(
            os.path.join(
                get_package_share_directory("march_control"),
                "launch",
                "march8_controllers.launch.py",
            )
        ),
        launch_arguments=[("simulation", simulation)],
    )
    # endregion

    # region rqt input device
    rqt_input_device = IncludeLaunchDescription(
        PythonLaunchDescriptionSource(
            os.path.join(
                get_package_share_directory("march_rqt_input_device"),
                "launch",
                "input_device.launch.py",
            )
        ),
        launch_arguments=[
            ("ping_safety_node", "true"),
            ("use_sim_time", "false"),
            ("layout", "training"),
            ("testing", "false"),
        ],
    )
    # endregion

    # region Launch Safety
    safety_node = IncludeLaunchDescription(
        PythonLaunchDescriptionSource(
            os.path.join(
                get_package_share_directory("march_safety"),
                "launch",
                "march_safety.launch.py",
            )
        ),
        launch_arguments=[("simulation", "true")],
    )
    # endregion

    # region Launch IMU
    imu_nodes = IncludeLaunchDescription(
        PythonLaunchDescriptionSource(
            os.path.join(
                get_package_share_directory("bluespace_ai_xsens_mti_driver"),
                "launch",
                "imu_launch.launch.py",
            )
        ),
    )
    # endregion

    ik_solver_launch_dir = os.path.join(get_package_share_directory("ik_solver"), "launch")

    state_estimator_launch_dir = os.path.join(get_package_share_directory("state_estimator"), "launch")

    footstep_generator_launch_dir = os.path.join(get_package_share_directory("footstep_generator"), "launch")

    urdf_location = os.path.join(
        get_package_share_directory("march_description"), "urdf", "march8", "hennie_with_koen.urdf"
    )

    fuzzy_default_config = os.path.join(get_package_share_directory("fuzzy_generator"), "config", "joints.yaml")

    # parameters
    fuzzy_config_path = LaunchConfiguration("config_path", default=fuzzy_default_config)

    # region rosbags
    # Make sure you have build the ros bags from the library not the ones from foxy!
    record_rosbags_action = ExecuteProcess(
        cmd=[
            "ros2",
            "bag",
            "record",
            "-o",
            '~/rosbags2/$(date -d "today" +"%Y-%m-%d-%H-%M-%S")',
            "-a",
        ],
        output={
            "stdout": "log",
            "stderr": "log",
        },
        shell=True,  # noqa: S604 This is ran as shell so that -o data parsing and regex can work correctly.
        condition=IfCondition(rosbags),
    )
    # endregion

    # declare parameters
    # in ms
    trajectory_dt = 50

    # region footstep_generation parameters
    n_footsteps = 20
    step_length = 0.2
    # endregion

<<<<<<< HEAD
    return LaunchDescription([
        Node(
            package='bezier_visualization',
            executable='bezier_visualization_node',
            name='bezier_visualization',
        ),
        Node(
            package='footstep_generator',
            namespace='',
            executable='footstep_generator_node',
            name='footstep_generator'
        ),
        Node(
            package='fuzzy_generator',
            namespace='',
            executable='fuzzy_node',
            name='fuzzy_generator',
            parameters=[{'config_path': fuzzy_config_path}]
        ),
        Node(
            package='swing_leg_trajectory_generator',
            namespace='',
            executable='swing_leg_trajectory_generator_node',
            name='swing_leg_generator',
        ),
        Node(
            package='ik_solver_buffer',
            namespace='',
            executable='ik_solver_buffer_node',
            name='ik_solver_buffer',
            parameters=[('timestep', str(trajectory_dt))],
        ),
        Node(
            package='state_machine',
            namespace='',
            executable='state_machine_node',
            name='state_machine',
        ),
        Node(
            package='gait_selection',
            namespace='',
            executable='gait_selection_node',
            name='gait_selection',
            parameters=[('robot', str(robot))],
        ),
        Node(
            package='state_estimator_mock',
            namespace='',
            executable='state_estimator_mock_node',
            name='state_estimator_mock',
            condition=IfCondition(airgait),
        ),
        IncludeLaunchDescription(
            PythonLaunchDescriptionSource([state_estimator_launch_dir, '/state_estimator_launch.py']),
            condition=UnlessCondition(airgait),

        ),
        IncludeLaunchDescription(
            PythonLaunchDescriptionSource([ik_solver_launch_dir, '/ik_solver_launch.py']),
            launch_arguments={'robot_description': urdf_location, "timestep": str(trajectory_dt)}.items(),
        ),
        IncludeLaunchDescription(
            PythonLaunchDescriptionSource([footstep_generator_launch_dir, '/footstep_generator_launch.py']),
            launch_arguments={'n_footsteps': str(n_footsteps), "step_length": str(step_length)}.items(),
        ),
        mujoco_node,
        rqt_input_device,
        march_control,
        record_rosbags_action,
        safety_node,
        imu_nodes,
    ])
=======
    return LaunchDescription(
        [
            Node(
                package="bezier_visualization",
                executable="bezier_visualization_node",
                name="bezier_visualization",
            ),
            Node(
                package="footstep_generator",
                namespace="",
                executable="footstep_generator_node",
                name="footstep_generator",
            ),
            Node(
                package="fuzzy_generator",
                namespace="",
                executable="fuzzy_node",
                name="fuzzy_generator",
                parameters=[{"config_path": fuzzy_config_path}],
            ),
            Node(
                package="swing_leg_trajectory_generator",
                namespace="",
                executable="swing_leg_trajectory_generator_node",
                name="swing_leg_generator",
            ),
            Node(
                package="zmp_mpc_solver",
                namespace="",
                executable="zmp_mpc_solver",
                name="zmp_mpc_solver",
            ),
            Node(
                package="ik_solver_buffer",
                namespace="",
                executable="ik_solver_buffer_node",
                name="ik_solver_buffer",
                parameters=[("timestep", str(trajectory_dt))],
            ),
            Node(
                package="state_machine",
                namespace="",
                executable="state_machine_node",
                name="state_machine",
            ),
            Node(
                package="gait_selection",
                namespace="",
                executable="gait_selection_node",
                name="gait_selection",
                parameters=[("robot", str(robot))],
            ),
            IncludeLaunchDescription(
                PythonLaunchDescriptionSource([state_estimator_launch_dir, "/state_estimator_launch.py"]),
            ),
            IncludeLaunchDescription(
                PythonLaunchDescriptionSource([ik_solver_launch_dir, "/ik_solver_launch.py"]),
                launch_arguments={"robot_description": urdf_location, "timestep": str(trajectory_dt)}.items(),
            ),
            IncludeLaunchDescription(
                PythonLaunchDescriptionSource([footstep_generator_launch_dir, "/footstep_generator_launch.py"]),
                launch_arguments={"n_footsteps": str(n_footsteps), "step_length": str(step_length)}.items(),
            ),
            mujoco_node,
            rqt_input_device,
            march_control,
            record_rosbags_action,
            safety_node,
            imu_nodes,
        ]
    )
>>>>>>> 041eae42
<|MERGE_RESOLUTION|>--- conflicted
+++ resolved
@@ -155,7 +155,6 @@
     step_length = 0.2
     # endregion
 
-<<<<<<< HEAD
     return LaunchDescription([
         Node(
             package='bezier_visualization',
@@ -227,77 +226,4 @@
         record_rosbags_action,
         safety_node,
         imu_nodes,
-    ])
-=======
-    return LaunchDescription(
-        [
-            Node(
-                package="bezier_visualization",
-                executable="bezier_visualization_node",
-                name="bezier_visualization",
-            ),
-            Node(
-                package="footstep_generator",
-                namespace="",
-                executable="footstep_generator_node",
-                name="footstep_generator",
-            ),
-            Node(
-                package="fuzzy_generator",
-                namespace="",
-                executable="fuzzy_node",
-                name="fuzzy_generator",
-                parameters=[{"config_path": fuzzy_config_path}],
-            ),
-            Node(
-                package="swing_leg_trajectory_generator",
-                namespace="",
-                executable="swing_leg_trajectory_generator_node",
-                name="swing_leg_generator",
-            ),
-            Node(
-                package="zmp_mpc_solver",
-                namespace="",
-                executable="zmp_mpc_solver",
-                name="zmp_mpc_solver",
-            ),
-            Node(
-                package="ik_solver_buffer",
-                namespace="",
-                executable="ik_solver_buffer_node",
-                name="ik_solver_buffer",
-                parameters=[("timestep", str(trajectory_dt))],
-            ),
-            Node(
-                package="state_machine",
-                namespace="",
-                executable="state_machine_node",
-                name="state_machine",
-            ),
-            Node(
-                package="gait_selection",
-                namespace="",
-                executable="gait_selection_node",
-                name="gait_selection",
-                parameters=[("robot", str(robot))],
-            ),
-            IncludeLaunchDescription(
-                PythonLaunchDescriptionSource([state_estimator_launch_dir, "/state_estimator_launch.py"]),
-            ),
-            IncludeLaunchDescription(
-                PythonLaunchDescriptionSource([ik_solver_launch_dir, "/ik_solver_launch.py"]),
-                launch_arguments={"robot_description": urdf_location, "timestep": str(trajectory_dt)}.items(),
-            ),
-            IncludeLaunchDescription(
-                PythonLaunchDescriptionSource([footstep_generator_launch_dir, "/footstep_generator_launch.py"]),
-                launch_arguments={"n_footsteps": str(n_footsteps), "step_length": str(step_length)}.items(),
-            ),
-            mujoco_node,
-            rqt_input_device,
-            march_control,
-            record_rosbags_action,
-            safety_node,
-            imu_nodes,
-        ]
-    )
->>>>>>> 041eae42
+    ])