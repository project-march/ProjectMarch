// Copyright 2019 Project March.
#include "march_hardware/EtherCAT/EthercatMaster.h"
#include "march_hardware/error/hardware_exception.h"

#include <sstream>
#include <string>
#include <vector>

#include <boost/chrono/chrono.hpp>

#include <ros/ros.h>

#include <soem/ethercattype.h>
#include <soem/nicdrv.h>
#include <soem/ethercatbase.h>
#include <soem/ethercatmain.h>
#include <soem/ethercatdc.h>
#include <soem/ethercatcoe.h>
#include <soem/ethercatfoe.h>
#include <soem/ethercatconfig.h>
#include <soem/ethercatprint.h>

namespace march
{
<<<<<<< HEAD
EthercatMaster::EthercatMaster(std::vector<Joint>* joints_ptr, std::string ifname, int max_slave_index, int cycle_time)
  : joints_ptr_(joints_ptr), ifname_(ifname), max_slave_index_(max_slave_index), cycle_time_ms_(cycle_time)
=======
EthercatMaster::EthercatMaster(std::string ifname, int maxSlaveIndex, int ecatCycleTime)
>>>>>>> 4d5a74bc
{
}

EthercatMaster::~EthercatMaster()
{
  this->stop();
}

<<<<<<< HEAD
bool EthercatMaster::isOperational() const
{
  return this->is_operational_;
}

/**
 * Initiate the ethercat train and start the loop
 */
void EthercatMaster::start()
=======
void EthercatMaster::start(std::vector<Joint>& joints)
>>>>>>> 4d5a74bc
{
  EthercatMaster::ethercatMasterInitiation();
  EthercatMaster::ethercatSlaveInitiation(joints);
}

<<<<<<< HEAD
/**
 * Open the ethernet port with the given ifname_ and check amount of slaves
 */
void EthercatMaster::ethercatMasterInitiation()
{
  ROS_INFO("Trying to start EtherCAT");
  if (!ec_init(&ifname_[0]))
  {
    ROS_FATAL("No socket connection on %s. Confirm that you have selected the right ifname_", ifname_.c_str());
    throw std::runtime_error("No socket connection on %s. Confirm that you have selected the right ifname_");
=======
void EthercatMaster::ethercatMasterInitiation()
{
  ROS_INFO("Trying to start EtherCAT");
  if (!ec_init(ifname.c_str()))
  {
    throw error::HardwareException(error::ErrorType::NO_SOCKET_CONNECTION, "No socket connection on %s",
                                   ifname.c_str());
>>>>>>> 4d5a74bc
  }
  ROS_INFO("ec_init on %s succeeded", ifname_.c_str());

  const int slave_count = ec_config_init(FALSE);
  if (slave_count < this->maxSlaveIndex)
  {
<<<<<<< HEAD
    ROS_FATAL("No slaves found, shutting down. Confirm that you have selected the right ifname_.");
    ROS_FATAL("Check that the first slave is connected properly");
    throw std::runtime_error("No slaves found, shutting down. Confirm that you have selected the right ifname_.");
  }
  ROS_INFO("%d slave(s) found and initialized.", ec_slavecount);

  if (ec_slavecount < this->max_slave_index_)
  {
    ROS_FATAL("Slave configured with index %d while soem only found %d slave(s)", this->max_slave_index_,
              ec_slavecount);
    throw std::runtime_error("More slaves configured than soem could detect.");
=======
    ec_close();
    throw error::HardwareException(error::ErrorType::NOT_ALL_SLAVES_FOUND,
                                   "%d slaves configured while soem only found %d slave(s)", this->maxSlaveIndex,
                                   slave_count);
>>>>>>> 4d5a74bc
  }
  ROS_INFO("%d slave(s) found and initialized.", slave_count);
}

<<<<<<< HEAD
int setSlaveWatchdogTimer(uint16 slave)
{
  uint16 configadr = ec_slave[slave].configadr;
  ec_FPWRw(configadr, 0x0400, IMotionCube::WATCHDOG_DIVIDER, EC_TIMEOUTRET);  // Set the divider register of the WD
  ec_FPWRw(configadr, 0x0410, IMotionCube::WATCHDOG_TIME, EC_TIMEOUTRET);     // Set the PDI watchdog = WD
  ec_FPWRw(configadr, 0x0420, IMotionCube::WATCHDOG_TIME, EC_TIMEOUTRET);     // Set the SM watchdog = WD
  return 1;
}

/**
 * Set the found slaves to pre-operational state, configure the slaves and move to safe-operational state. If everything
 * went good move to operational state.
 */
void EthercatMaster::ethercatSlaveInitiation()
=======
void EthercatMaster::ethercatSlaveInitiation(std::vector<Joint>& joints)
>>>>>>> 4d5a74bc
{
  ROS_INFO("Request pre-operational state for all slaves");
  ec_statecheck(0, EC_STATE_PRE_OP, EC_TIMEOUTSTATE * 4);

<<<<<<< HEAD
  for (auto& joint : *joints_ptr_)
=======
  for (Joint& joint : joints)
>>>>>>> 4d5a74bc
  {
    if (joint.hasIMotionCube())
    {
      ec_slave[joint.getIMotionCubeSlaveIndex()].PO2SOconfig = setSlaveWatchdogTimer;
    }
    joint.initialize(cycle_time_ms_);
  }

  ec_config_map(&io_map_);
  ec_configdc();

  ROS_INFO("Request safe-operational state for all slaves");
  ec_statecheck(0, EC_STATE_SAFE_OP, EC_TIMEOUTSTATE * 4);

  expected_working_counter_ = (ec_group[0].outputsWKC * 2) + ec_group[0].inputsWKC;
  ec_slave[0].state = EC_STATE_OPERATIONAL;

  ec_send_processdata();
  ec_receive_processdata(EC_TIMEOUTRET);

  ROS_INFO("Request operational state for all slaves");
  ec_writestate(0);
  int chk = 40;

  do
  {
    ec_send_processdata();
    ec_receive_processdata(EC_TIMEOUTRET);
    ec_statecheck(0, EC_STATE_OPERATIONAL, 50000);
  } while (chk-- && (ec_slave[0].state != EC_STATE_OPERATIONAL));

  if (ec_slave[0].state == EC_STATE_OPERATIONAL)
  {
    ROS_INFO("Operational state reached for all slaves");
    this->is_operational_ = true;
    ethercat_thread_ = std::thread(&EthercatMaster::ethercatLoop, this);
  }
  else
  {
    ec_readstate();
    std::ostringstream ss;
    for (int i = 1; i <= ec_slavecount; i++)
    {
      if (ec_slave[i].state != EC_STATE_OPERATIONAL)
      {
        ss << std::endl
           << "Slave " << i << " State=" << std::hex << std::showbase << ec_slave[i].state
           << " StatusCode=" << ec_slave[i].ALstatuscode << " (" << ec_ALstatuscode2string(ec_slave[i].ALstatuscode)
           << ")";
      }
    }
    throw error::HardwareException(error::ErrorType::FAILED_TO_REACH_OPERATIONAL_STATE, "Not operational slaves: %s",
                                   ss.str().c_str());
  }
}

void EthercatMaster::ethercatLoop()
{
  uint32_t totalLoops = 0;
  uint32_t rateNotAchievedCount = 0;
  int rate = 1000 / cycle_time_ms_;

  while (this->is_operational_)
  {
    auto start = boost::chrono::high_resolution_clock::now();

    SendReceivePDO();
    monitorSlaveConnection();

    auto stop = boost::chrono::high_resolution_clock::now();
    auto duration = boost::chrono::duration_cast<boost::chrono::microseconds>(stop - start);

    if (duration.count() > cycle_time_ms_ * 1000)
    {
      rateNotAchievedCount++;
    }
    else
    {
      usleep(cycle_time_ms_ * 1000 - duration.count());
    }
    totalLoops++;

    if (totalLoops >= (10 * rate))
    {
      float rateNotAchievedPercentage = 100 * (static_cast<float>(rateNotAchievedCount) / totalLoops);
      if (rateNotAchievedPercentage > 5)
      {
        ROS_WARN("EtherCAT rate of %d milliseconds per cycle was not achieved for %f percent of all cycles",
                 cycle_time_ms_, rateNotAchievedPercentage);
      }
      else
      {
        ROS_DEBUG("EtherCAT rate of %d milliseconds per cycle was not achieved for %f percent of all cycles",
                  cycle_time_ms_, rateNotAchievedPercentage);
      }
      totalLoops = 0;
      rateNotAchievedCount = 0;
    }
  }
}

void EthercatMaster::SendReceivePDO()
{
  ec_send_processdata();
  int wkc = ec_receive_processdata(EC_TIMEOUTRET);
  if (wkc < this->expected_working_counter_)
  {
    ROS_WARN_THROTTLE(1, "Working counter lower than expected. EtherCAT connection may not be optimal");
  }
}

void EthercatMaster::monitorSlaveConnection()
{
  for (int slave = 1; slave <= ec_slavecount; slave++)
  {
    ec_statecheck(slave, EC_STATE_OPERATIONAL, EC_TIMEOUTRET);
    if (!ec_slave[slave].state)
    {
      ROS_WARN_THROTTLE(1, "EtherCAT train lost connection from slave %d onwards", slave);
      return;
    }
  }
}

void EthercatMaster::stop()
{
  if (this->is_operational_)
  {
    ROS_INFO("Stopping EtherCAT");
    this->is_operational_ = false;
    ethercat_thread_.join();

    ec_slave[0].state = EC_STATE_INIT;
    ec_writestate(0);
    ec_close();
  }
}

}  // namespace march<|MERGE_RESOLUTION|>--- conflicted
+++ resolved
@@ -22,12 +22,8 @@
 
 namespace march
 {
-<<<<<<< HEAD
-EthercatMaster::EthercatMaster(std::vector<Joint>* joints_ptr, std::string ifname, int max_slave_index, int cycle_time)
-  : joints_ptr_(joints_ptr), ifname_(ifname), max_slave_index_(max_slave_index), cycle_time_ms_(cycle_time)
-=======
-EthercatMaster::EthercatMaster(std::string ifname, int maxSlaveIndex, int ecatCycleTime)
->>>>>>> 4d5a74bc
+EthercatMaster::EthercatMaster(std::string ifname, int max_slave_index, int cycle_time)
+  : ifname_(ifname), max_slave_index_(max_slave_index), cycle_time_ms_(cycle_time)
 {
 }
 
@@ -36,73 +32,39 @@
   this->stop();
 }
 
-<<<<<<< HEAD
 bool EthercatMaster::isOperational() const
 {
   return this->is_operational_;
 }
 
-/**
- * Initiate the ethercat train and start the loop
- */
-void EthercatMaster::start()
-=======
+
 void EthercatMaster::start(std::vector<Joint>& joints)
->>>>>>> 4d5a74bc
 {
   EthercatMaster::ethercatMasterInitiation();
   EthercatMaster::ethercatSlaveInitiation(joints);
 }
 
-<<<<<<< HEAD
-/**
- * Open the ethernet port with the given ifname_ and check amount of slaves
- */
 void EthercatMaster::ethercatMasterInitiation()
 {
   ROS_INFO("Trying to start EtherCAT");
-  if (!ec_init(&ifname_[0]))
-  {
-    ROS_FATAL("No socket connection on %s. Confirm that you have selected the right ifname_", ifname_.c_str());
-    throw std::runtime_error("No socket connection on %s. Confirm that you have selected the right ifname_");
-=======
-void EthercatMaster::ethercatMasterInitiation()
-{
-  ROS_INFO("Trying to start EtherCAT");
-  if (!ec_init(ifname.c_str()))
+  if (!ec_init(this->ifname_.c_str()))
   {
     throw error::HardwareException(error::ErrorType::NO_SOCKET_CONNECTION, "No socket connection on %s",
-                                   ifname.c_str());
->>>>>>> 4d5a74bc
-  }
-  ROS_INFO("ec_init on %s succeeded", ifname_.c_str());
+                                   this->ifname_.c_str());
+  }
+  ROS_INFO("ec_init on %s succeeded", this->ifname_.c_str());
 
   const int slave_count = ec_config_init(FALSE);
-  if (slave_count < this->maxSlaveIndex)
-  {
-<<<<<<< HEAD
-    ROS_FATAL("No slaves found, shutting down. Confirm that you have selected the right ifname_.");
-    ROS_FATAL("Check that the first slave is connected properly");
-    throw std::runtime_error("No slaves found, shutting down. Confirm that you have selected the right ifname_.");
-  }
-  ROS_INFO("%d slave(s) found and initialized.", ec_slavecount);
-
-  if (ec_slavecount < this->max_slave_index_)
-  {
-    ROS_FATAL("Slave configured with index %d while soem only found %d slave(s)", this->max_slave_index_,
-              ec_slavecount);
-    throw std::runtime_error("More slaves configured than soem could detect.");
-=======
+  if (slave_count < this->max_slave_index_)
+  {
     ec_close();
     throw error::HardwareException(error::ErrorType::NOT_ALL_SLAVES_FOUND,
-                                   "%d slaves configured while soem only found %d slave(s)", this->maxSlaveIndex,
+                                   "%d slaves configured while soem only found %d slave(s)", this->max_slave_index_,
                                    slave_count);
->>>>>>> 4d5a74bc
   }
   ROS_INFO("%d slave(s) found and initialized.", slave_count);
 }
 
-<<<<<<< HEAD
 int setSlaveWatchdogTimer(uint16 slave)
 {
   uint16 configadr = ec_slave[slave].configadr;
@@ -112,23 +74,12 @@
   return 1;
 }
 
-/**
- * Set the found slaves to pre-operational state, configure the slaves and move to safe-operational state. If everything
- * went good move to operational state.
- */
-void EthercatMaster::ethercatSlaveInitiation()
-=======
 void EthercatMaster::ethercatSlaveInitiation(std::vector<Joint>& joints)
->>>>>>> 4d5a74bc
 {
   ROS_INFO("Request pre-operational state for all slaves");
   ec_statecheck(0, EC_STATE_PRE_OP, EC_TIMEOUTSTATE * 4);
 
-<<<<<<< HEAD
-  for (auto& joint : *joints_ptr_)
-=======
   for (Joint& joint : joints)
->>>>>>> 4d5a74bc
   {
     if (joint.hasIMotionCube())
     {
@@ -143,7 +94,7 @@
   ROS_INFO("Request safe-operational state for all slaves");
   ec_statecheck(0, EC_STATE_SAFE_OP, EC_TIMEOUTSTATE * 4);
 
-  expected_working_counter_ = (ec_group[0].outputsWKC * 2) + ec_group[0].inputsWKC;
+  this->expected_working_counter_ = (ec_group[0].outputsWKC * 2) + ec_group[0].inputsWKC;
   ec_slave[0].state = EC_STATE_OPERATIONAL;
 
   ec_send_processdata();
@@ -259,7 +210,7 @@
   {
     ROS_INFO("Stopping EtherCAT");
     this->is_operational_ = false;
-    ethercat_thread_.join();
+    this->ethercat_thread_.join();
 
     ec_slave[0].state = EC_STATE_INIT;
     ec_writestate(0);
