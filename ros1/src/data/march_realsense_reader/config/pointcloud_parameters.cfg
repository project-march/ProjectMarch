--- conflicted
+++ resolved
@@ -38,7 +38,6 @@
 
 # Region Creator parameters
 gen.add("region_creator_region_growing_number_of_neighbours",
-<<<<<<< HEAD
         int_t, 0, "Number of neighbours for the Region growing algorithm", 5, 2, 100)
 gen.add("region_creator_region_growing_min_valid_cluster_size",
         int_t, 0, "Minimal points per region", 6, 3, 500)
@@ -48,13 +47,6 @@
         int_t, 0, "Minimal points per region", 70, 3, 500)
 gen.add("region_creator_region_growing_max_desired_cluster_size",
         int_t, 0, "Maximum points per region", 20, 10, 10000)
-=======
-        int_t, 0, "Number of neighbours for the Region growing algorithm", 10, 2, 100)
-gen.add("region_creator_region_growing_min_cluster_size",
-        int_t, 0, "Minimal points per region", 10, 2, 500)
-gen.add("region_creator_region_growing_max_cluster_size",
-        int_t, 0, "Maximum points per region", 100000, 10, 1000000)
->>>>>>> 904de7c6
 gen.add("region_creator_region_growing_smoothness_threshold",
         double_t, 0, "Whether a point should be added to a region", 0.0689, 0.00, 1.6)
 gen.add("region_creator_region_growing_curvature_threshold",
