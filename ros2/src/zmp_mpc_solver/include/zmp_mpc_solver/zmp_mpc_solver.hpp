--- conflicted
+++ resolved
@@ -48,10 +48,7 @@
     std::vector<double> get_real_time_com_trajectory_x();
     std::vector<double> get_real_time_com_trajectory_y();
     void set_m_current_shooting_node(int);
-<<<<<<< HEAD
-=======
     bool check_zmp_on_foot();
->>>>>>> 39e2947f
 
 private:
     int solve_zmp_mpc(std::array<double, NX>&, std::array<double, NU * ZMP_PENDULUM_ODE_N>&);
@@ -81,11 +78,7 @@
     int m_current_shooting_node;
     double m_timing_value;
 
-<<<<<<< HEAD
-    int current_count;
-=======
     int m_current_count;
->>>>>>> 39e2947f
     int m_current_stance_foot;
     int m_previous_stance_foot;
     int m_step_counter;
