"""Author: Marten Haitjema, MVII"""

from rclpy.time import Time
from rclpy.node import Node

from march_utility.gait.edge_position import EdgePosition, StaticEdgePosition
from march_utility.utilities.duration import Duration
from march_utility.utilities.utility_functions import (
    get_joint_names_from_urdf,
    get_limits_robot_from_urdf_for_inverse_kinematics,
)
from march_utility.gait.setpoint import Setpoint
from march_utility.utilities.utility_functions import get_position_from_yaml
from march_utility.utilities.node_utils import DEFAULT_HISTORY_DEPTH
from march_utility.utilities.logger import Logger

from march_gait_selection.state_machine.gait_update import GaitUpdate
from march_gait_selection.state_machine.gait_interface import GaitInterface
from march_gait_selection.state_machine.trajectory_scheduler import TrajectoryCommand
from march_gait_selection.dynamic_interpolation.dynamic_subgait import DynamicSubgait

from geometry_msgs.msg import PointStamped

FOOT_LOCATION_TIME_OUT = Duration(0.5)


class DynamicSetpointGait(GaitInterface):
    """Gait built up from dynamic setpoints

    :param gait_selection_node: the gait selection node
    :type gait_selection_node: Node
    """

    def __init__(self, gait_selection_node: Node):
        super(DynamicSetpointGait, self).__init__()
        self.gait_selection = gait_selection_node
        self._reset()
        self.joint_names = get_joint_names_from_urdf()
        self._get_soft_limits()

        self.gait_name = "dynamic_walk"

        # Create subscribers and publishers for CoViD
        self.gait_selection.create_subscription(
            PointStamped,
            "/foot_position/right",
            self._callback_right,
            DEFAULT_HISTORY_DEPTH,
        )
        self.gait_selection.create_subscription(
            PointStamped,
            "/foot_position/left",
            self._callback_left,
            DEFAULT_HISTORY_DEPTH,
        )

        # Assign reconfigurable parameters
        self.update_parameters()

        self.logger = Logger(self.gait_selection, __class__.__name__)

    @property
    def name(self) -> str:
        return self.gait_name

    @property
    def subgait_name(self) -> str:
        # Should return left_swing/right_swing for simulation to work
        return self.subgait_id

    @property
    def version(self) -> str:
        return "v0"

    @property
    def duration(self) -> Duration:
        if self._next_command is not None:
            return self._next_command.duration
        else:
            return None

    @property
    def gait_type(self) -> str:
        # Return gait type based on height of desired foot location
        if self._next_command is not None:
            if (
                self.foot_location.point.y > self.minimum_stair_height
                or self.foot_location.point.y < self.minimum_stair_height
            ):
                return "stairs_like"
            else:
                return "walk_like"
        else:
            return None

    @property
    def starting_position(self) -> EdgePosition:
        return StaticEdgePosition(
            self._setpoint_dict_to_joint_dict(self.start_position)
        )

    @property
    def final_position(self) -> EdgePosition:
        # Beunmethod to fix transitions, should be fixed
        if self._next_command is not None:
            return StaticEdgePosition(
                self._setpoint_dict_to_joint_dict(
                    self.dynamic_subgait.get_final_position()
                )
            )
        else:
            return StaticEdgePosition(
                self._setpoint_dict_to_joint_dict(self.end_position)
            )

    @property
    def subsequent_subgaits_can_be_scheduled_early(self) -> bool:
        return True

    @property
    def first_subgait_can_be_scheduled_early(self) -> bool:
        return True

    def _reset(self) -> None:
        """Reset all attributes of the gait"""
        self._should_stop = False
        self._end = False

        self._start_time = None
        self._end_time = None
        self._current_time = None

        self.subgait_id = "right_swing"
        self._next_command = None

        self._start_is_delayed = True
        self._scheduled_early = False

        self.start_position = self._joint_dict_to_setpoint_dict(
            get_position_from_yaml("stand")
        )
        self.end_position = self.start_position

    DEFAULT_FIRST_SUBGAIT_START_DELAY = Duration(0)

    def start(
        self,
        current_time: Time,
        first_subgait_delay: Duration = DEFAULT_FIRST_SUBGAIT_START_DELAY,
    ) -> GaitUpdate:
        """Starts the gait. The subgait will be scheduled with the delay given
        by first_subgait_delay.

        :param current_time: Time at which the subgait will start
        :type current_time: Time
        :param first_subgait_delay: Delay of first subgait schedule
        :type first_subgait_delay: Duration

        :return: A GaitUpdate containing a TrajectoryCommand
        :rtype: GaitUpdate
        """
        self._reset()
        self.update_parameters()
        self._current_time = current_time
        self._start_time = self._current_time + first_subgait_delay
        self._next_command = self._get_trajectory_command(start=True)
        return GaitUpdate.should_schedule_early(self._next_command)

    DEFAULT_EARLY_SCHEDULE_UPDATE_DURATION = Duration(0)

    def update(
        self,
        current_time: Time,
        early_schedule_duration: Duration = DEFAULT_EARLY_SCHEDULE_UPDATE_DURATION,
    ) -> GaitUpdate:
        """Give an update on the progress of the gait. This function is called
        every cycle of the gait_state_machine.

        Schedules the first subgait when the delay has passed. Starts scheduling
        subsequent subgaits when the previous subgait is within early scheduling
        duration and updates the state machine when the next subgait is started.

        :param current_time: Current time.
        :type current_time: Time
        :param early_schedule_duration: Duration that determines how long ahead the next subgait is planned
        :type early_schedule_duration: Duration

        :return: GaitUpdate containing TrajectoryCommand when finished, else empty GaitUpdate
        :rtype: GaitUpdate
        """
        self._current_time = current_time

        if self._start_is_delayed:
            if self._current_time >= self._start_time:
                return self._update_start_subgait()
            else:
                return GaitUpdate.empty()

        if (
            self._current_time >= self._end_time - early_schedule_duration
            and not self._scheduled_early
        ):
            return self._update_next_subgait_early()

        if self._current_time >= self._end_time:
            return self._update_state_machine()

        return GaitUpdate.empty()

    def stop(self) -> bool:
        """Called when the current gait should be stopped"""
        self._should_stop = True
        return True

    def end(self) -> None:
        """Called when the gait is finished"""
        self._next_command = None

    def _update_start_subgait(self) -> GaitUpdate:
        """Update the state machine that the start gait has
        begun. Also updates the start position and the time
        stamps for the next subgait.

        :returns: a GaitUpdate for the state machine
        :rtype: GaitUpdate"""
        self._start_is_delayed = False
        self._update_start_pos()
        self._update_time_stamps(self._next_command.duration)

        return GaitUpdate.subgait_updated()

    def _update_next_subgait_early(self) -> GaitUpdate:
        """Already schedule the next subgait with the end time
        of the current subgait as the start time.

        :returns: a GaitUpdate that is empty or contains a trajectory command
        :rtype: GaitUpdate
        """
        self._scheduled_early = True
        self._next_command = self._get_next_command()

        if self._next_command is None:
            return GaitUpdate.empty()

        return GaitUpdate.should_schedule_early(self._next_command)

    def _update_state_machine(self) -> GaitUpdate:
        """Update the state machine that the new subgait has begun.
        Also updates the starting position and time stamps for the
        next subgait.

        :returns: a GaitUpdate for the state machine
        :rtype: GaitUpdate
        """
        if self._next_command is None:
            return GaitUpdate.finished()

        self._update_start_pos()
        self._update_time_stamps(self._next_command.duration)
        self._scheduled_early = False

        return GaitUpdate.subgait_updated()

    def _get_next_command(self) -> TrajectoryCommand:
        """Create the next command, based on what the current subgait is.
        Also checks if the gait has to be stopped. If true, it returns
        a close gait.

        :returns: A TrajectoryCommand for the next subgait
        :rtype: TrajectoryCommand
        """

        if self.subgait_id == "right_swing":
            self.subgait_id = "left_swing"
        elif self.subgait_id == "left_swing":
            self.subgait_id = "right_swing"

        if self._end:
            # If the gait has ended, the next command should be None
            return None
        elif self._should_stop:
            return self._get_trajectory_command(stop=True)
        else:
            return self._get_trajectory_command()

    def _update_start_pos(self) -> None:
        """Update the start position of the next subgait to be
        the last position of the previous subgait."""
        self.start_position = self.dynamic_subgait.get_final_position()

    def _callback_right(self, foot_location: PointStamped) -> None:
        """Update the right foot position with the latest point published
        on the CoViD-topic.

        :param foot_location: a Point containing the x, y and z location
        :type foot_location: PointStamped
        """
        self.foot_location_right = foot_location

    def _callback_left(self, foot_location: PointStamped) -> None:
        """Update the left foot position with the latest point published
        on the CoViD-topic.

        :param foot_location: a Point containing the x, y and z location
        :type foot_location: PointStamped
        """
        self.foot_location_left = foot_location

    def _get_foot_location(self, subgait_id: str) -> PointStamped:
        """Returns the right or left foot position based upon the subgait_id

        :param subgait_id: either right_swing or left_swing
        :type subgait_id: str
        :return: either the left or right foot position or none
        :rtype: PointStamped
        """
        if subgait_id == "left_swing":
            return self.foot_location_left
        elif subgait_id == "right_swing":
            return self.foot_location_right
        else:
            return None

<<<<<<< HEAD
    def _covid_to_gait_magic(self) -> None:
        temp = self.foot_location.point.y
        self.foot_location.point.x = -self.foot_location.point.x
        self.foot_location.point.y = self.foot_location.point.z
        self.foot_location.point.z = temp

    def _get_trajectory_command(self, stop=False) -> TrajectoryCommand:
=======
    def _get_trajectory_command(self, start=False, stop=False) -> TrajectoryCommand:
>>>>>>> 463bc04d
        """Return a TrajectoryCommand based on current subgait_id

        :param start: whether it is a start gait or not
        :type start: bool
        :param stop: whether it is a stop gait or not
        :type stop: bool

        :return: TrajectoryCommand with the current subgait and start time.
        :rtype: TrajectoryCommand
        """
        if self._start_is_delayed:
            self._end_time = self._start_time

        if stop:
            self._end = True
            self.logger.info("Stopping dynamic gait.")
        else:
            self.foot_location = self._get_foot_location(self.subgait_id)
            stop = self._check_msg_time(self.foot_location)
<<<<<<< HEAD
            self._covid_to_gait_magic()
            self._publish_foot_location(self.subgait_id, self.foot_location)
=======
>>>>>>> 463bc04d
            self.logger.info(
                f"Stepping to location ({self.foot_location.point.x}, {self.foot_location.point.y})"
            )

        self.dynamic_subgait = DynamicSubgait(
            self.gait_selection,
            self.start_position,
            self.subgait_id,
            self.joint_names,
            self.foot_location.point,
            self.joint_soft_limits,
            start,
            stop,
        )

        trajectory = self.dynamic_subgait.get_joint_trajectory_msg()

        return TrajectoryCommand(
            trajectory,
            Duration(self.dynamic_subgait_duration),
            self.subgait_id,
            self._end_time,
        )

    def _update_time_stamps(self, next_command_duration: Duration) -> None:
        """Update the starting and end time

        :param next_command_duration: Duration of the next command to be scheduled.
        :type next_command_duration: Duration
        """
        self._start_time = self._end_time
        self._end_time = self._start_time + next_command_duration

    def update_parameters(self) -> None:
        """Callback for gait_selection_node when the parameters have been updated."""
        self.dynamic_subgait_duration = self.gait_selection.dynamic_subgait_duration
        self.minimum_stair_height = self.gait_selection.minimum_stair_height

    # UTILITY FUNCTIONS
    @staticmethod
    def _setpoint_dict_to_joint_dict(setpoint_dict: dict) -> dict:
        """Creates a joint_dict from a setpoint_dict.

        :param setpoint_dict: A dictionary containing joint names and setpoints.
        :type: dict

        :returns: A dictionary containing joint names and positions.
        :rtype: dict
        """
        joint_dict = {}
        for name, setpoint in setpoint_dict.items():
            joint_dict[name] = setpoint.position

        return joint_dict

    @staticmethod
    def _joint_dict_to_setpoint_dict(joint_dict: dict) -> dict:
        """Creates a setpoint_dict from a joint_dict.

        :param joint_dict: A dictionary containing joint names and positions.
        :type: dict

        :returns: A dictionary containing joint names and setpoints.
        :rtype: dict
        """
        setpoint_dict = {}
        for name, position in joint_dict.items():
            setpoint_dict[name] = Setpoint(Duration(0), position, 0)
        return setpoint_dict

    def _get_soft_limits(self):
        """Get the limits of all joints in the urdf"""
        self.joint_soft_limits = []
        for joint_name in self.joint_names:
            self.joint_soft_limits.append(
                get_limits_robot_from_urdf_for_inverse_kinematics(joint_name)
            )

    # SAFETY
    def _check_msg_time(self, foot_location: PointStamped) -> bool:
        """Checks if the foot_location given by CoViD is not older than
        FOOT_LOCATION_TIME_OUT."""
        msg_time = Time(
            seconds=foot_location.header.stamp.sec,
            nanoseconds=foot_location.header.stamp.nanosec,
        )
        current_time = Time(
            seconds=self.gait_selection.get_clock().now().seconds_nanoseconds()[0],
            nanoseconds=self.gait_selection.get_clock().now().seconds_nanoseconds()[1],
        )
        time_difference = current_time - msg_time
        self.logger.debug(
            "Time difference between CoViD foot location and current time: "
            f"{time_difference}.",
        )

        if time_difference > FOOT_LOCATION_TIME_OUT:
            self.logger.info(
                "Foot location is more than 0.5 seconds old, time difference is "
                f"{time_difference}. Stopping gait.",
            )
            self._end = True
            return True

        return False<|MERGE_RESOLUTION|>--- conflicted
+++ resolved
@@ -321,17 +321,13 @@
         else:
             return None
 
-<<<<<<< HEAD
     def _covid_to_gait_magic(self) -> None:
         temp = self.foot_location.point.y
         self.foot_location.point.x = -self.foot_location.point.x
         self.foot_location.point.y = self.foot_location.point.z
         self.foot_location.point.z = temp
 
-    def _get_trajectory_command(self, stop=False) -> TrajectoryCommand:
-=======
     def _get_trajectory_command(self, start=False, stop=False) -> TrajectoryCommand:
->>>>>>> 463bc04d
         """Return a TrajectoryCommand based on current subgait_id
 
         :param start: whether it is a start gait or not
@@ -351,11 +347,7 @@
         else:
             self.foot_location = self._get_foot_location(self.subgait_id)
             stop = self._check_msg_time(self.foot_location)
-<<<<<<< HEAD
             self._covid_to_gait_magic()
-            self._publish_foot_location(self.subgait_id, self.foot_location)
-=======
->>>>>>> 463bc04d
             self.logger.info(
                 f"Stepping to location ({self.foot_location.point.x}, {self.foot_location.point.y})"
             )
