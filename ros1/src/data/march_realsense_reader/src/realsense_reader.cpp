--- conflicted
+++ resolved
@@ -16,12 +16,11 @@
   pointcloud_subscriber_ = n_->subscribe<sensor_msgs::PointCloud2>
     ("/camera/depth/color/points", 1,
      &RealSenseReader::pointcloud_callback, this);
+
   read_pointcloud_service_ = n_->advertiseService
       ("/camera/read_pointcloud",
       &RealSenseReader::read_pointcloud_callback,
       this);
-  pointcloud_publisher_ = n_->advertise<PointCloud>
-      ("/camera/preprocessed_cloud", 50);
 
   config_file_ = "pointcloud_parameters.yaml";
   preprocessed_pointcloud_publisher_ = n_->advertise<PointCloud>
@@ -32,12 +31,11 @@
 {
   if (reading_) {
     // All logic to execute with a pointcloud will be executed here.
-<<<<<<< HEAD
     ROS_INFO_STREAM("Processing point cloud at time " << input_cloud.header
     .stamp);
-=======
->>>>>>> 6aec3bb5
+
     reading_ = false;
+
     PointCloud converted_cloud;
     pcl::fromROSMsg(input_cloud, converted_cloud);
     PointCloud::Ptr pointcloud = boost::make_shared<PointCloud>(converted_cloud);
@@ -46,12 +44,8 @@
     std::unique_ptr<NormalsPreprocessor> preprocessor =
         std::make_unique<NormalsPreprocessor>(config_file_, pointcloud, normals);
     preprocessor->preprocess();
-<<<<<<< HEAD
 
-    publishPointCloud(pointcloud);
-=======
     preprocessed_pointcloud_publisher_.publish(pointcloud);
->>>>>>> 6aec3bb5
   }
 }
 
@@ -62,15 +56,3 @@
   res.success = true;
   return true;
 }
-
-void RealSenseReader::publishPointCloud(PointCloud::Ptr pointcloud)
-{
-  pointcloud->width  = 1;
-  pointcloud->height = pointcloud->points.size();
-
-  ROS_INFO_STREAM("Done preprocessing, lets publish: " << pointcloud << " with size: " << pointcloud->points.size());
-  sensor_msgs::PointCloud2 msg;
-  pcl::toROSMsg(*pointcloud, msg);
-  pointcloud_publisher_.publish(msg);
-  ROS_INFO_STREAM("Pointcloud published");
-}