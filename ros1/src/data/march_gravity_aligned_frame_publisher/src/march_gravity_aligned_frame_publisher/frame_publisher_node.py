--- conflicted
+++ resolved
@@ -12,13 +12,8 @@
 def main():
     """A node that publishes two frames around toes for both feet.
 
-<<<<<<< HEAD
-    The first frame is a transformation from the 'foot_left'/'foot_right' to the toes, rotated 180 degrees around
-    the z-axis. The second frame is te first described frame, but with the z-axis aligned with the gravitation force.
-=======
     The first frame is a transformation from the 'foot_left'/'foot_right' to the toes, rotated 180 degrees around the z-axis.
     The second frame is te first described frame, but with the z-axis aligned with the gravitation force.
->>>>>>> baecddab
     """
     rospy.init_node("frame_aligner")
 
