--- conflicted
+++ resolved
@@ -76,11 +76,7 @@
     to_world_transform = LaunchConfiguration("to_world_transform")
     gazebo = LaunchConfiguration("gazebo")
     mujoco = LaunchConfiguration("mujoco")
-<<<<<<< HEAD
     mujoco_toload = LaunchConfiguration("model_to_load_mujoco", default='march8_v0.xml')
-=======
-    mujoco_toload = LaunchConfiguration("model_to_load_mujoco", default='march_v1.xml')
->>>>>>> 1fca04c6
     tunings_to_load = LaunchConfiguration('tunings_to_load', default='low_level_controller_tunings.yaml')
     simulation_arguments = [
         DeclareLaunchArgument(
@@ -107,11 +103,7 @@
         ),
         DeclareLaunchArgument(
             name="model_to_load_mujoco",
-<<<<<<< HEAD
             default_value="march8_v0.xml",
-=======
-            default_value="march_v1.xml",
->>>>>>> 1fca04c6
             description="What model mujoco should load",
         ),
     ]
@@ -135,15 +127,6 @@
     scheduling_delay = LaunchConfiguration("scheduling_delay")
     timer_period = LaunchConfiguration("timer_period")
 
-<<<<<<< HEAD
-    # Fake sensor data
-    fake_sensor_data = LaunchConfiguration("fake_sensor_data")
-    minimum_fake_temperature = LaunchConfiguration("minimum_fake_temperature")
-    maximum_fake_temperature = LaunchConfiguration("maximum_fake_temperature")
-    # Endregion
-
-=======
->>>>>>> 1fca04c6
     declared_arguments = simulation_arguments + [
         # GENERAL ARGUMENTS
         DeclareLaunchArgument(
