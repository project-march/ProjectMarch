--- conflicted
+++ resolved
@@ -20,11 +20,7 @@
 RobotDescriptionNode::RobotDescriptionNode(std::shared_ptr<RobotDescription> robot_description)
 : Node("robot_description_node")
 {
-<<<<<<< HEAD
-    RCLCPP_DEBUG(rclcpp::get_logger("rclcpp"), "RobotDescriptionNode constructor");
-=======
     RCLCPP_INFO(rclcpp::get_logger("state_estimator_node"), "RobotDescriptionNode constructor");
->>>>>>> 1a59ac69
 
     m_robot_description = robot_description;
 
@@ -40,7 +36,6 @@
     //     std::bind(&RobotDescriptionNode::handleNodeJacobianRequest, this, std::placeholders::_1, std::placeholders::_2),
     //     rmw_qos_profile_services_default, m_node_jacobian_callback_group);
 
-<<<<<<< HEAD
     // // Declare parameters
     // declare_parameter("names", std::vector<std::string>());
 
@@ -70,12 +65,11 @@
     //     const std::string abs_linear_position = config_file[names[i]]["linear"]["position"]["x"].as<std::string>();
     //     RCLCPP_DEBUG(rclcpp::get_logger("state_estimator_node"), "RobotDescriptionNode::configureParameters: %s", abs_linear_position.c_str());
     // }
-=======
+
     m_subscription_state_estimation = this->create_subscription<march_shared_msgs::msg::StateEstimation>(
         "state_estimation/state", 10, std::bind(&RobotDescriptionNode::stateEstimationCallback, this, std::placeholders::_1));
     m_publisher_state_estimator_visualization = this->create_publisher<march_shared_msgs::msg::StateEstimatorVisualization>(
         "state_estimation/visualization", 10);
->>>>>>> 1a59ac69
 
     m_service_node_position = this->create_service<march_shared_msgs::srv::GetNodePosition>(
         "state_estimation/get_node_position", 
@@ -86,9 +80,6 @@
         std::bind(&RobotDescriptionNode::handleNodeJacobianRequest, this, std::placeholders::_1, std::placeholders::_2),
         rmw_qos_profile_services_default);
 
-<<<<<<< HEAD
-    RCLCPP_DEBUG(rclcpp::get_logger("rclcpp"), "RobotDescriptionNode constructor done");
-=======
     RCLCPP_INFO(rclcpp::get_logger("state_estimator_node"), "RobotDescriptionNode constructor done");
 }
 
@@ -137,7 +128,6 @@
     }
 
     m_publisher_state_estimator_visualization->publish(state_estimator_visualization_msg);
->>>>>>> 1a59ac69
 }
 
 void RobotDescriptionNode::handleNodePositionRequest(const std::shared_ptr<march_shared_msgs::srv::GetNodePosition::Request> request,
@@ -208,29 +198,10 @@
         // TODO: Create a function that returns the joint names of a node in robot_node.hpp
         node_jacobian_msg.joint_names = robot_node->getJointNames();
         std::vector<std::string> joint_names = robot_node->getJointNames();
-<<<<<<< HEAD
-        RCLCPP_DEBUG(rclcpp::get_logger("rclcpp"), "RobotDescriptionNode::handleNodeJacobianRequest: %d", joint_names.size());
-
-        Eigen::MatrixXd jacobian = robot_node->getGlobalPositionJacobian(request->joint_names, request->joint_positions);
-        RCLCPP_DEBUG(rclcpp::get_logger("rclcpp"), "RobotDescriptionNode::handleNodeJacobianRequest: %d %d", jacobian.rows(), jacobian.cols());
-        // for (int i = 0; i < jacobian.rows(); i++)
-        // {
-        //     for (int j = 0; j < jacobian.cols(); j++)
-        //     {
-        //         RCLCPP_DEBUG(rclcpp::get_logger("rclcpp"), "RobotDescriptionNode::handleNodeJacobianRequest: %s, %f", joint_names[j].c_str(), jacobian(i, j));
-        //     }
-        // }
-        for (int i = 0; i < jacobian.rows(); i++)
-        {
-            RCLCPP_DEBUG(rclcpp::get_logger("state_estimator_node"), "RobotDescriptionNode::handleNodeJacobianRequest %s: %f, %f, %f, %f",
-                robot_node->getName().c_str(), jacobian(i, 0), jacobian(i, 1), jacobian(i, 2), jacobian(i, 3));
-        }
-=======
         RCLCPP_DEBUG(rclcpp::get_logger("state_estimator_node"), "RobotDescriptionNode::handleNodeJacobianRequest: %d", joint_names.size());
 
         Eigen::MatrixXd jacobian = robot_node->getGlobalPositionJacobian(joint_positions);
         RCLCPP_DEBUG(rclcpp::get_logger("state_estimator_node"), "RobotDescriptionNode::handleNodeJacobianRequest: %d %d", jacobian.rows(), jacobian.cols());
->>>>>>> 1a59ac69
 
         node_jacobian_msg.rows = jacobian.rows();
         node_jacobian_msg.cols = jacobian.cols();
