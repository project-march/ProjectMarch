march4:
<<<<<<< HEAD
  ifName: enp2s0
=======
  ifName: enp3s0
>>>>>>> 8621ab16
  ecatCycleTime: 4
  powerDistributionBoard:
    slaveIndex: 1
    bootShutdownOffsets:
      masterOk: 0
      shutdown: 0
      shutdownAllowed: 1
    netMonitorByteOffsets:
      powerDistributionBoardCurrent: 5
      lowVoltageNet1Current: 9
      lowVoltageNet2Current: 13
      highVoltageNetCurrent: 17
      lowVoltageState: 3
      highVoltageOvercurrentTrigger: 2
      highVoltageEnabled: 1
      highVoltageState: 4
    netDriverByteOffsets:
      lowVoltageNetOnOff: 4
      highVoltageNetOnOff: 3
      allHighVoltageOnOff: 2
  joints:
    - right_hip_fe:
        allowActuation: false
        temperatureges: {slaveIndex: 6, byteOffset: 0}
        netNumber: 4
        imotioncube:
          slaveIndex: 2
          encoder: {resolution: 17, minPositionIU: 22129, maxPositionIU: 43941, zeroPositionIU: 22129, safetyMarginRad: 0.05}
    - left_hip_fe:
        allowActuation: false
        netNumber: 4
        imotioncube:
          temperatureges: {slaveIndex: 11, byteOffset: 0}
          slaveIndex: 8
          encoder: {resolution: 17, minPositionIU: 9756, maxPositionIU: 31543, zeroPositionIU: 9756, safetyMarginRad: 0.05}
    - right_knee:
        allowActuation: false
        netNumber: 4
        temperatureges: {slaveIndex: 6, byteOffset: 4}
        imotioncube:
          slaveIndex: 5
          encoder: {resolution: 17, minPositionIU: 18102, maxPositionIU: 39895, zeroPositionIU: 18102, safetyMarginRad: 0.05}
    - left_knee:
        allowActuation: false
        netNumber: 4
        temperatureges: {slaveIndex: 11, byteOffset: 4}
        imotioncube:
          slaveIndex: 10
          encoder: {resolution: 17, minPositionIU: 21907, maxPositionIU: 43737, zeroPositionIU: 21907, safetyMarginRad: 0.05}<|MERGE_RESOLUTION|>--- conflicted
+++ resolved
@@ -1,9 +1,5 @@
 march4:
-<<<<<<< HEAD
-  ifName: enp2s0
-=======
   ifName: enp3s0
->>>>>>> 8621ab16
   ecatCycleTime: 4
   powerDistributionBoard:
     slaveIndex: 1
