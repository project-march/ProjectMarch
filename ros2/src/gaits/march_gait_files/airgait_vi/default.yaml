gaits:
  curb_up:
    right_open: MVI_curbup_rightopen_v1
    left_close: MVI_curbup_leftclose_v1
  curb_down:
    right_open: MVI_curbdown_rightopen_v1
    left_close: MVI_curbdown_leftclose_v1
    
  ramp_up:
<<<<<<< HEAD
    left_close: MVI_rampup_leftclose_steep_v6
    left_open: MVI_rampup_leftopen_steep_v6
    left_swing: MVI_rampup_leftswing_steep_v6
    right_close: MVI_rampup_rightclose_steep_v6
    right_open: MVI_rampup_rightopen_steep_v6
    right_swing: MVI_rampup_rightswing_steep_v6

  ramp_up_single_step:
    left_close: MVI_rampup_singlestep_leftclose_steep_v6
    right_open: MVI_rampup_singlestep_rightopen_steep_v6
=======
    left_close: MVI_rampup_leftclose_steep_v5
    left_open: MVI_rampup_leftopen_steep_v5
    left_swing: MVI_rampup_leftswing_steep_v5
    right_close: MVI_rampup_rightclose_steep_v5
    right_open: MVI_rampup_rightopen_steep_v5
    right_swing: MVI_rampup_rightswing_steep_v5

  ramp_up_single_step:
    left_close: MVI_rampup_singlestep_leftclose_steep_v5
    right_open: MVI_rampup_singlestep_rightopen_steep_v5
>>>>>>> 29c8b385

  stairs_up:
    left_close: MVI_stairsup_leftclose_cybathlon_v4
    left_swing: MVI_stairsup_leftswing_cybathlon_v4
    right_close: MVI_stairsup_rightclose_cybathlon_v4
    right_open: MVI_stairsup_rightopen_cybathlon_v4
    right_swing: MVI_stairsup_rightswing_cybathlon_v4

  stairs_up_single_step:
    right_open: MVI_stairsupsinglestep_rightopen_cybathlon_v5
    left_close: MVI_stairsupsinglestep_leftclose_cybathlon_v5

  stairs_down:
    left_close: MVI_stairsdown_leftclose_cybathlon_v2
    left_swing: MVI_stairsdown_leftswing_cybathlon_v2
    right_close: MVI_stairsdown_rightclose_cybathlon_v2
    right_open: MVI_stairsdown_rightopen_cybathlon_v2
    right_swing: MVI_stairsdown_rightswing_cybathlon_v2

  stairs_down_single_step:
    left_close: MVI_stairsdownsinglestep_leftclose_cybathlon_v3
    right_open: MVI_stairsdownsinglestep_rightopen_cybathlon_v3

  stairs_down_backwards:
    left_close: MVI_stairsdownbackwards_leftclose_cybathlon_v2
    left_swing: MVI_stairsdownbackwards_leftswing_cybathlon_v2
    right_close: MVI_stairsdownbackwards_rightclose_cybathlon_v2
    right_open: MVI_stairsdownbackwards_rightopen_cybathlon_v2
    right_swing: MVI_stairsdownbackwards_rightswing_cybathlon_v2

  stairs_down_backwards_single_step:
    left_close: MVI_stairsdownbackwardssinglestep_leftclose_cybathlon_v5
    right_open: MVI_stairsdownbackwardssinglestep_rightopen_cybathlon_v5

  walk:
    left_close: MVI_walk_leftclose_v8
    left_swing: MVI_walk_leftswing_v8
    right_close: MVI_walk_rightclose_v8
    right_open: MVI_walk_rightopen_v8
    right_swing: MVI_walk_rightswing_v8

  walk_single_step:
    right_open: MVI_walksinglestep_rightopen_v8
    left_close: MVI_walksinglestep_leftclose_v8
  
  walk_large:
    left_close: MVI_walklarge_leftclose_v5
    left_swing: MVI_walklarge_leftswing_v5
    right_close: MVI_walklarge_rightclose_v5
    right_open: MVI_walklarge_rightopen_v5
    right_swing: MVI_walklarge_rightswing_v5

  walk_single_step_large:
    right_open: MVI_walksinglesteplarge_rightopen_v5
    left_close: MVI_walksinglesteplarge_leftclose_v5
 
  walk_small:
    left_close: MVI_walksmall_leftclose_v5
    left_swing: MVI_walksmall_leftswing_v5
    right_close: MVI_walksmall_rightclose_v5
    right_open: MVI_walksmall_rightopen_v5
    right_swing: MVI_walksmall_rightswing_v5
    
  sit:
    sit_down: MVI_sit_down_v2
    sit_home: MVI_sit_home_v2
    prepare_sit_down: MVI_prepare_sit_down_v2
  
  stand:
    prepare_stand_up: MVI_prepare_stand_up_v4
    stand_up: MVI_stand_up_v4
    stand_home: MVI_stand_home_v4

  exo_test:
    perform_test: perform_test_v1

  walk_single_step_small:
    right_open: MVI_walksinglestepsmall_rightopen_v5
    left_close: MVI_walksinglestepsmall_leftclose_v5

  ramp_down:
<<<<<<< HEAD
    left_close: MVI_rampdown_leftclose_steep_v5
    left_open: MVI_rampdown_leftopen_steep_v5
    left_swing: MVI_rampdown_leftswing_steep_v5
    right_close: MVI_rampdown_rightclose_steep_v5
    right_open: MVI_rampdown_rightopen_steep_v6
    right_swing: MVI_rampdown_rightswing_steep_v5

  ramp_down_single_step:
    left_close: MVI_rampdown_singlestep_leftclose_steep_v5
    right_open: MVI_rampdown_singlestep_rightopen_steep_v6

  ramp_down_start_single_step:
    left_close: MVI_rampdown_startsinglestep_leftclose_steep_v5
    right_open: MVI_rampdown_startsinglestep_rightopen_steep_v6

  ramp_down_last_step:
    left_close: MVI_rampdownlaststep_leftclose_steep_v3
    right_open: MVI_rampdownlaststep_rightopen_steep_v3
=======
    left_close: MVI_rampdown_leftclose_steep_v4
    left_open: MVI_rampdown_leftopen_steep_v4
    left_swing: MVI_rampdown_leftswing_steep_v4
    right_close: MVI_rampdown_rightclose_steep_v4
    right_open: MVI_rampdown_rightopen_steep_v4
    right_swing: MVI_rampdown_rightswing_steep_v4

  ramp_down_single_step:
    left_close: MVI_rampdown_singlestep_leftclose_steep_v4
    right_open: MVI_rampdown_singlestep_rightopen_steep_v4

  ramp_down_start_single_step:
    left_close: MVI_rampdown_startsinglestep_leftclose_steep_v4
    right_open: MVI_rampdown_startsinglestep_rightopen_steep_v4

  ramp_down_last_step:
    left_close: MVI_rampdownlaststep_leftclose_steep_v2
    right_open: MVI_rampdownlaststep_rightopen_steep_v2
>>>>>>> 29c8b385

positions:
  stand:
    gait_type: walk_like
    joints:
      left_ankle: 0.0
      left_hip_aa: 0.0349
      left_hip_fe: -0.1745
      left_knee: 0.0
      right_ankle: 0.0
      right_hip_aa: 0.0349
      right_hip_fe: -0.1745
      right_knee: 0.0
  flat_ramp_stand:
    gait_type: walk_like
    joints:
      left_ankle: -0.0873
      left_hip_aa: 0.0349
      left_hip_fe: -0.0873
      left_knee: 0.0
      right_ankle: -0.0873
      right_hip_aa: 0.0349
      right_hip_fe: -0.0873
      right_knee: 0.0
  steep_ramp_stand:
    gait_type: walk_like
    joints:
      left_ankle: -0.4363
      left_hip_aa: 0.0349
      left_hip_fe: -0.1745
      left_knee: 0.0
      right_ankle: -0.4363
      right_hip_aa: 0.0349
      right_hip_fe: -0.1745
      right_knee: 0.0
  sit_without_haa:
    gait_type: sit_like
    joints:
      left_ankle: 0.0
      left_hip_aa: 0.0349
      left_hip_fe: 1.4835
      left_knee: 1.4835
      right_ankle: 0.0
      right_hip_aa: 0.0349
      right_hip_fe: 1.4835
      right_knee: 1.4835
  sit:
    gait_type: sit_like
    joints:
      left_ankle: 0.0
      left_hip_aa: 0.0
      left_hip_fe: 1.4835
      left_knee: 1.4835
      right_ankle: 0.0
      right_hip_aa: 0.0
      right_hip_fe: 1.4835
      right_knee: 1.4835<|MERGE_RESOLUTION|>--- conflicted
+++ resolved
@@ -7,7 +7,6 @@
     left_close: MVI_curbdown_leftclose_v1
     
   ramp_up:
-<<<<<<< HEAD
     left_close: MVI_rampup_leftclose_steep_v6
     left_open: MVI_rampup_leftopen_steep_v6
     left_swing: MVI_rampup_leftswing_steep_v6
@@ -18,18 +17,6 @@
   ramp_up_single_step:
     left_close: MVI_rampup_singlestep_leftclose_steep_v6
     right_open: MVI_rampup_singlestep_rightopen_steep_v6
-=======
-    left_close: MVI_rampup_leftclose_steep_v5
-    left_open: MVI_rampup_leftopen_steep_v5
-    left_swing: MVI_rampup_leftswing_steep_v5
-    right_close: MVI_rampup_rightclose_steep_v5
-    right_open: MVI_rampup_rightopen_steep_v5
-    right_swing: MVI_rampup_rightswing_steep_v5
-
-  ramp_up_single_step:
-    left_close: MVI_rampup_singlestep_leftclose_steep_v5
-    right_open: MVI_rampup_singlestep_rightopen_steep_v5
->>>>>>> 29c8b385
 
   stairs_up:
     left_close: MVI_stairsup_leftclose_cybathlon_v4
@@ -111,7 +98,6 @@
     left_close: MVI_walksinglestepsmall_leftclose_v5
 
   ramp_down:
-<<<<<<< HEAD
     left_close: MVI_rampdown_leftclose_steep_v5
     left_open: MVI_rampdown_leftopen_steep_v5
     left_swing: MVI_rampdown_leftswing_steep_v5
@@ -130,26 +116,6 @@
   ramp_down_last_step:
     left_close: MVI_rampdownlaststep_leftclose_steep_v3
     right_open: MVI_rampdownlaststep_rightopen_steep_v3
-=======
-    left_close: MVI_rampdown_leftclose_steep_v4
-    left_open: MVI_rampdown_leftopen_steep_v4
-    left_swing: MVI_rampdown_leftswing_steep_v4
-    right_close: MVI_rampdown_rightclose_steep_v4
-    right_open: MVI_rampdown_rightopen_steep_v4
-    right_swing: MVI_rampdown_rightswing_steep_v4
-
-  ramp_down_single_step:
-    left_close: MVI_rampdown_singlestep_leftclose_steep_v4
-    right_open: MVI_rampdown_singlestep_rightopen_steep_v4
-
-  ramp_down_start_single_step:
-    left_close: MVI_rampdown_startsinglestep_leftclose_steep_v4
-    right_open: MVI_rampdown_startsinglestep_rightopen_steep_v4
-
-  ramp_down_last_step:
-    left_close: MVI_rampdownlaststep_leftclose_steep_v2
-    right_open: MVI_rampdownlaststep_rightopen_steep_v2
->>>>>>> 29c8b385
 
 positions:
   stand:
