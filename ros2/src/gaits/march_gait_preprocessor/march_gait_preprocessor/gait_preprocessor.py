"""Author: Marten Haitjema, MVII."""

from typing import List, Tuple
from rclpy.node import Node
from geometry_msgs.msg import Point
from march_shared_msgs.msg import FootPosition
from march_utility.utilities.node_utils import DEFAULT_HISTORY_DEPTH
import numpy as np

NODE_NAME = "gait_preprocessor_node"
DURATION_SCALING_FACTOR = 5
# Offsets are used to account for the difference in points between
# covid (middle of foot) and gait (at the heel)
X_OFFSET = 0
Y_OFFSET = -0.01
Z_OFFSET = 0.22


class GaitPreprocessor(Node):
    """Node for processing the points coming from the vision package, before sending them to the gait generation.

    This node can also be used to simulate fake points.
    """

    def __init__(self):
        super().__init__(NODE_NAME, automatically_declare_parameters_from_overrides=True)

        self.timer = None
        self.subscription_left = None
        self.subscription_right = None
<<<<<<< HEAD
        self._logger = self.get_logger().get_child(__class__.__name__)
=======
        self._step_height_previous = 0.0
>>>>>>> 087f522e

        self._init_parameters()
        self._create_subscribers()
        self._create_publishers()
        self.timer = self.create_timer(0.2, self._publish_simulated_locations)

    def _init_parameters(self) -> None:
        """Read node parameters from parameter server."""
        self._duration = self.get_parameter("duration").get_parameter_value().double_value
        self._location_x = self.get_parameter("location_x").get_parameter_value().double_value
        self._location_y = self.get_parameter("location_y").get_parameter_value().double_value
        self._location_z = self.get_parameter("location_z").get_parameter_value().double_value
        self._deviation_coefficient = self.get_parameter("deviation_coefficient").get_parameter_value().double_value
        self._midpoint_increase = self.get_parameter("midpoint_increase").get_parameter_value().double_value
        self._minimum_high_point_ratio = (
            self.get_parameter("minimum_high_point_ratio").get_parameter_value().double_value
        )
        self._max_deviation = self.get_parameter("max_deviation").get_parameter_value().double_value

        # Temporary parameter to test difference between old and new midpoint method
        self._new_midpoint_method = self.get_parameter("new_midpoint_method").get_parameter_value().bool_value

    def _create_subscribers(self) -> None:
        """Create subscribers to the topics on which covid publishes found points."""
        self.subscription_left = self.create_subscription(
            FootPosition,
            "/march/foot_position/left",
            self._callback_left,
            DEFAULT_HISTORY_DEPTH,
        )
        self.subscription_right = self.create_subscription(
            FootPosition,
            "/march/foot_position/right",
            self._callback_right,
            DEFAULT_HISTORY_DEPTH,
        )
        self.create_subscription(
            FootPosition,
            "/march/chosen_foot_position/right",
            self._update_step_height_previous,
            DEFAULT_HISTORY_DEPTH,
        )
        self.create_subscription(
            FootPosition,
            "/march/chosen_foot_position/left",
            self._update_step_height_previous,
            DEFAULT_HISTORY_DEPTH,
        )

    def _create_publishers(self) -> None:
        """Create publishers for the topics gait listens to."""
        self.publisher_right = self.create_publisher(
            FootPosition,
            "/march/processed_foot_position/right",
            DEFAULT_HISTORY_DEPTH,
        )
        self.publisher_left = self.create_publisher(
            FootPosition,
            "/march/processed_foot_position/left",
            DEFAULT_HISTORY_DEPTH,
        )
        self.publisher_fixed_distance = self.create_publisher(
            FootPosition,
            "/march/fixed_foot_position",
            DEFAULT_HISTORY_DEPTH,
        )

    def _callback_left(self, foot_position: FootPosition) -> None:
        """Callback for new left point from covid. Makes the point usable for the gait.

        Args:
            foot_position (FootPosition): Location given by CoViD (Computer Vision).
        """
        foot_position_msg = self._process_foot_position(foot_position)
        self.publisher_left.publish(foot_position_msg)

    def _callback_right(self, foot_position: FootPosition) -> None:
        """Callback for new right point from covid. Makes the point usable for the gait.

        Args:
            foot_position (FootPosition): Location given by CoViD (Computer Vision).
        """
        foot_position_msg = self._process_foot_position(foot_position)
        self.publisher_right.publish(foot_position_msg)

    def _update_step_height_previous(self, foot_position: FootPosition) -> None:
        """Update the _step_height_previous attribute with the height of the last chosen foot position."""
        self._step_height_previous = foot_position.processed_point.y

    def _process_foot_position(self, foot_position: FootPosition) -> FootPosition:
        """Reformat the foot location so that gait can use it.

        Args:
            foot_position (FootPosition): Location given by CoViD (Computer Vision).

        Returns:
            Point: Location with transformed axes and scaled duration.
        """
<<<<<<< HEAD
        transformed_foot_location = self._transform_point_to_gait_axes(foot_location.displacement)
        if self._new_midpoint_method:
            midpoint_deviation, relative_midpoint_height = self._compute_midpoint_locations(
                foot_location.track_points, transformed_foot_location
            )
        else:
            midpoint_deviation = 0.0
            relative_midpoint_height = 0.15

        scaled_duration = self._get_duration_scaled_to_height(self._duration, transformed_foot_location.y)
=======
        transformed_foot_position = self._get_foot_position_in_gait_axes(foot_position)
        scaled_duration = self._get_duration_scaled_to_height(self._duration, transformed_foot_position.y)
>>>>>>> 087f522e

        return FootPosition(
            header=foot_position.header,
            processed_point=transformed_foot_position,
            point=foot_position.point,
            point_world=foot_position.point_world,
            displacement=foot_position.displacement,
            track_points=foot_position.track_points,
            duration=scaled_duration,
            midpoint_deviation=midpoint_deviation,
            relative_midpoint_height=relative_midpoint_height,
        )

<<<<<<< HEAD
    def _compute_midpoint_locations(self, track_points: List[Point], final_point: Point) -> Tuple[float, float]:
        """Determines whether multiple midpoints are necessary, and calculates them.

        Computes their deviations from a middle fraction and relative heights to the final point.

        Args:
            track_points (List[Point]): A list of track points from the start and end point of a foot.
            final_point (Point): The final point to step to.

        Returns:
            Tuple[float, float]: A tuple containing the deviation and the relative height of the midpoints.
        """
        max_height = final_point.y

        if len(track_points) != 0:
            track_points_transformed_heights = np.asarray(
                [self._transform_point_to_gait_axes(point).y for point in track_points]
            )
            max_height = max(track_points_transformed_heights)
            high_points_ratio = (track_points_transformed_heights > (max_height - 0.025)).sum() / len(track_points)
        else:
            high_points_ratio = max_height

        if max_height <= 0.1:
            return 0.0, 0.15

        relative_midpoint_height = 0.15
        if 0.17 < max_height < 0.22:
            relative_midpoint_height = 0.15 - (max_height - 0.17)
        elif max_height > 0.22:
            relative_midpoint_height = 0.1

        absolute_midpoint_height = max(final_point.y + relative_midpoint_height, max_height + relative_midpoint_height)
        high_points_ratio = 0.0 if high_points_ratio < self._minimum_high_point_ratio else high_points_ratio
        midpoint_deviation = min(high_points_ratio * self._deviation_coefficient, self._max_deviation)

        return midpoint_deviation, absolute_midpoint_height - final_point.y

    def _transform_point_to_gait_axes(self, point: Point) -> Point:
        """Transforms the point found by covid from the covid axes to the gait axes.

        Args:
            point (Point): Location given by covid.
=======
    @staticmethod
    def _get_foot_position_in_gait_axes(foot_position: FootPosition) -> Point:
        """Transforms the point found by covid from the covid axes to the gait axes.

        Args:
            foot_position (FootPosition): Location given by covid.
>>>>>>> 087f522e

        Returns:
            Point: Foot location transformed to ik solver axes.
        """
<<<<<<< HEAD
        temp_y = point.y
        transformed = Point()

        transformed.x = -point.x + X_OFFSET
        transformed.y = point.z + Y_OFFSET
        transformed.z = temp_y + np.sign(temp_y) * Z_OFFSET
=======
        temp_y = foot_position.displacement.y
        point = Point()

        point.x = -foot_position.displacement.x + X_OFFSET
        point.y = foot_position.displacement.z + Y_OFFSET
        point.z = temp_y + np.sign(temp_y) * Z_OFFSET
>>>>>>> 087f522e

        return transformed

<<<<<<< HEAD
    def _get_duration_scaled_to_height(self, duration: float, step_height: float) -> float:
        """Scales the duration based on the absolute step height.
=======
    def _get_duration_scaled_to_height(self, duration: float, step_height_current: float) -> float:
        """Scales the duration based on the maximum absolute step height of previous or current step.
>>>>>>> 087f522e

        Args:
            duration (float): Duration of the step in seconds.
            step_height_current (float): Y-coordinate of the covid point.

        Returns:
            float: Scaled duration in seconds.
        """
        return duration + DURATION_SCALING_FACTOR * max(abs(step_height_current), abs(self._step_height_previous))

    def _publish_simulated_locations(self) -> None:
        """Publishes simulated foot locations."""
        point_msg = FootPosition()
        point_msg.header.stamp = self.get_clock().now().to_msg()

        point_msg.processed_point.x = self._location_x
        point_msg.processed_point.y = self._location_y
        point_msg.processed_point.z = self._location_z
        point_msg.duration = self._get_duration_scaled_to_height(self._duration, self._location_y)

        if self._new_midpoint_method:
            midpoint_deviation, relative_midpoint_height = self._compute_midpoint_locations(
                [],
                point_msg.processed_point,
            )
        else:
            midpoint_deviation = 0.0
            relative_midpoint_height = 0.15

        point_msg.midpoint_deviation = midpoint_deviation
        point_msg.relative_midpoint_height = relative_midpoint_height

        self.publisher_fixed_distance.publish(point_msg)<|MERGE_RESOLUTION|>--- conflicted
+++ resolved
@@ -28,11 +28,8 @@
         self.timer = None
         self.subscription_left = None
         self.subscription_right = None
-<<<<<<< HEAD
         self._logger = self.get_logger().get_child(__class__.__name__)
-=======
         self._step_height_previous = 0.0
->>>>>>> 087f522e
 
         self._init_parameters()
         self._create_subscribers()
@@ -131,7 +128,6 @@
         Returns:
             Point: Location with transformed axes and scaled duration.
         """
-<<<<<<< HEAD
         transformed_foot_location = self._transform_point_to_gait_axes(foot_location.displacement)
         if self._new_midpoint_method:
             midpoint_deviation, relative_midpoint_height = self._compute_midpoint_locations(
@@ -142,10 +138,6 @@
             relative_midpoint_height = 0.15
 
         scaled_duration = self._get_duration_scaled_to_height(self._duration, transformed_foot_location.y)
-=======
-        transformed_foot_position = self._get_foot_position_in_gait_axes(foot_position)
-        scaled_duration = self._get_duration_scaled_to_height(self._duration, transformed_foot_position.y)
->>>>>>> 087f522e
 
         return FootPosition(
             header=foot_position.header,
@@ -159,7 +151,6 @@
             relative_midpoint_height=relative_midpoint_height,
         )
 
-<<<<<<< HEAD
     def _compute_midpoint_locations(self, track_points: List[Point], final_point: Point) -> Tuple[float, float]:
         """Determines whether multiple midpoints are necessary, and calculates them.
 
@@ -203,43 +194,21 @@
 
         Args:
             point (Point): Location given by covid.
-=======
-    @staticmethod
-    def _get_foot_position_in_gait_axes(foot_position: FootPosition) -> Point:
-        """Transforms the point found by covid from the covid axes to the gait axes.
-
-        Args:
-            foot_position (FootPosition): Location given by covid.
->>>>>>> 087f522e
 
         Returns:
             Point: Foot location transformed to ik solver axes.
         """
-<<<<<<< HEAD
         temp_y = point.y
         transformed = Point()
 
         transformed.x = -point.x + X_OFFSET
         transformed.y = point.z + Y_OFFSET
         transformed.z = temp_y + np.sign(temp_y) * Z_OFFSET
-=======
-        temp_y = foot_position.displacement.y
-        point = Point()
-
-        point.x = -foot_position.displacement.x + X_OFFSET
-        point.y = foot_position.displacement.z + Y_OFFSET
-        point.z = temp_y + np.sign(temp_y) * Z_OFFSET
->>>>>>> 087f522e
 
         return transformed
 
-<<<<<<< HEAD
-    def _get_duration_scaled_to_height(self, duration: float, step_height: float) -> float:
-        """Scales the duration based on the absolute step height.
-=======
     def _get_duration_scaled_to_height(self, duration: float, step_height_current: float) -> float:
         """Scales the duration based on the maximum absolute step height of previous or current step.
->>>>>>> 087f522e
 
         Args:
             duration (float): Duration of the step in seconds.
@@ -248,7 +217,9 @@
         Returns:
             float: Scaled duration in seconds.
         """
-        return duration + DURATION_SCALING_FACTOR * max(abs(step_height_current), abs(self._step_height_previous))
+        scaled_duration = duration + DURATION_SCALING_FACTOR * max(abs(step_height_current), abs(self._step_height_previous))
+        self._logger.warn(f"{scaled_duration}")
+        return scaled_duration
 
     def _publish_simulated_locations(self) -> None:
         """Publishes simulated foot locations."""
