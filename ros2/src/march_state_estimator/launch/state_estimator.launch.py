--- conflicted
+++ resolved
@@ -20,15 +20,5 @@
             name='state_estimator',
             output='screen',
         ),
-<<<<<<< HEAD
-        Node(
-            package='march_state_estimator',
-            executable='transform_publisher_node',
-            name='transform_publisher',
-            output='screen',
-            # config=[config],
-        ),
-=======
         
->>>>>>> 2e521536
     ])