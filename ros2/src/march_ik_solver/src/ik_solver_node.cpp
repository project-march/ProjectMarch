#include "march_ik_solver/ik_solver_node.hpp"
#include "trajectory_msgs/msg/joint_trajectory_point.hpp"

#include "omp.h"
#include <chrono>
#include <cstdlib>
#include <functional>
#include <memory>
#include <unordered_map>
#include <algorithm>

IKSolverNode::IKSolverNode()
    : Node("ik_solver", rclcpp::NodeOptions())
{
    m_ik_solver = std::make_unique<IKSolver>();
    configureIKSolverParameters();
    configureTasksParameters();
    configureIKSolutions();

    // Create the callback group and subscription options.
    m_callback_group = this->create_callback_group(rclcpp::CallbackGroupType::MutuallyExclusive);
    m_subscription_options.callback_group = m_callback_group;

    // Create the subscriptions and publishers.
    m_ik_solver_command_sub = this->create_subscription<march_shared_msgs::msg::IksFootPositions>(
        "ik_solver/buffer/input", rclcpp::SensorDataQoS(),
        std::bind(&IKSolverNode::iksFootPositionsCallback, this, std::placeholders::_1), m_subscription_options);
    m_state_estimation_sub = this->create_subscription<march_shared_msgs::msg::StateEstimation>(
        "state_estimation/state", rclcpp::SensorDataQoS(),
        std::bind(&IKSolverNode::stateEstimationCallback, this, std::placeholders::_1), m_subscription_options);
    m_joint_trajectory_pub = this->create_publisher<trajectory_msgs::msg::JointTrajectory>(
        "ik_solver/joint_trajectory", 10);
    m_desired_joint_positions_pub = this->create_publisher<std_msgs::msg::Float64MultiArray>("march_joint_position_controller/commands", 10);
    m_error_norm_pub = this->create_publisher<std_msgs::msg::Float64>("ik_solver/error", 10);
    m_iterations_pub = this->create_publisher<std_msgs::msg::UInt64>("ik_solver/iterations", 10);

    RCLCPP_DEBUG(this->get_logger(), "IKSolverNode has been started.");
}

IKSolverNode::~IKSolverNode()
{
    RCLCPP_WARN(this->get_logger(), "IKSolverNode has been stopped.");
}

void IKSolverNode::iksFootPositionsCallback(const march_shared_msgs::msg::IksFootPositions::SharedPtr msg)
{
    /*
        Big TODO: Expand the stack of tasks
        - Separate Y-motion from "motion" task and create a new task for it.
            - This will allow the robot to stick to the desired Y-motion while the "motion" task is being solved.
    */

    // Vectorizing the desired tasks.
    std::unordered_map<std::string, Eigen::VectorXd> desired_tasks;
    // TODO: Magic number will be replaced in new ik_solver_buffer with ZMP.
    Eigen::VectorXd desired_motion = Eigen::VectorXd::Zero(12);
    desired_motion << 
        msg->left_foot_position.x, msg->left_foot_position.y, msg->left_foot_position.z, 0, 0, 0,
        msg->right_foot_position.x, msg->right_foot_position.y, msg->right_foot_position.z, 0, 0, 0;
    desired_tasks["motion"] = desired_motion;

    Eigen::VectorXd desired_stability = Eigen::VectorXd::Zero(6);
    desired_stability << 0.295, 0.0, 0.0, 0.0, 0.0, 0.0;
    desired_tasks["stability"] = desired_stability;

    Eigen::VectorXd desired_posture = Eigen::VectorXd::Zero(12);
    desired_posture << 
        0, 0, 0, 0, 0, 0,
        0, 0, 0, 0, 0, 0;
    desired_tasks["posture"] = desired_posture;

    m_ik_solver->updateDesiredTasks(desired_tasks);
    m_ik_solver->updateCurrentJointState(m_actual_joint_positions, m_actual_joint_velocities);
    solveInverseKinematics(msg->header.stamp);
<<<<<<< HEAD
    publishDesiredJointPositions(); // Publish the desired joint positions to the hardware interface / mujoco writer.
    publishJointTrajectory();       // Publish the desired joint trajectory to the torque controller.
=======
    // publishJointTrajectory();
    publishDesiredJointPositions();
>>>>>>> d6f2eec7
}

void IKSolverNode::stateEstimationCallback(const march_shared_msgs::msg::StateEstimation::SharedPtr msg)
{
    m_actual_joint_positions.clear();
    m_actual_joint_velocities.clear();
    for (const auto& joint_name : m_joint_names) {
        auto it = std::find(msg->joint_state.name.begin(), msg->joint_state.name.end(), joint_name);
        if (it != msg->joint_state.name.end()) {
            std::size_t joint_id = std::distance(msg->joint_state.name.begin(), it);
            m_actual_joint_positions.push_back(msg->joint_state.position[joint_id]);
            m_actual_joint_velocities.push_back(msg->joint_state.velocity[joint_id]);
        }
    }
    // m_world_to_base_orientation = Eigen::Quaterniond(msg->imu.orientation.w, msg->imu.orientation.x,
    //     msg->imu.orientation.y, msg->imu.orientation.z);
}

void IKSolverNode::publishJointTrajectory()
{
    // Create the message to be published.
    trajectory_msgs::msg::JointTrajectory::SharedPtr joint_trajectory_msg = std::make_shared<trajectory_msgs::msg::JointTrajectory>();
    joint_trajectory_msg->header.stamp = this->now();

    // Alphabetize the vector of joint names according to the alphabetical joint indices.
    joint_trajectory_msg->joint_names = m_joint_names;

    // Calculate the desired joint velocities.
    Eigen::VectorXd desired_joint_velocities;
    desired_joint_velocities.noalias()
        = (m_desired_joint_positions - Eigen::Map<const Eigen::VectorXd>(m_actual_joint_positions.data(), m_actual_joint_positions.size())) / m_state_estimator_time_offset;

    // // Publish the previous joint trajectory point.
    // joint_trajectory_msg->points.push_back(m_joint_trajectory_point_prev);

    // Create desired trajectory point.
    trajectory_msgs::msg::JointTrajectoryPoint::SharedPtr joint_trajectory_point_desired = std::make_shared<trajectory_msgs::msg::JointTrajectoryPoint>();
    joint_trajectory_point_desired->positions = std::vector<double>(
        m_desired_joint_positions.data(), m_desired_joint_positions.data() + m_desired_joint_positions.size());
    joint_trajectory_point_desired->velocities = std::vector<double>(
        desired_joint_velocities.data(), desired_joint_velocities.data() + desired_joint_velocities.size());
    joint_trajectory_point_desired->accelerations = createZeroVector();
    joint_trajectory_point_desired->effort = createZeroVector();
    joint_trajectory_point_desired->time_from_start.sec = 0;
    joint_trajectory_point_desired->time_from_start.nanosec = m_joint_trajectory_controller_period;
    joint_trajectory_msg->points.push_back(*joint_trajectory_point_desired);

    // Publish the message.
    m_joint_trajectory_pub->publish(*joint_trajectory_msg);

    // // Update the previous joint trajectory point.
    // updatePreviousJointTrajectoryPoint(*joint_trajectory_point_desired);
}

void IKSolverNode::publishDesiredJointPositions()
{
    std_msgs::msg::Float64MultiArray desired_joint_positions_msg;
    std::vector<double> desired_joint_positions = std::vector<double>(
        m_desired_joint_positions.data(), m_desired_joint_positions.data() + m_desired_joint_positions.size());
<<<<<<< HEAD
=======
    // std::cout << "Desired joint positions: " << m_desired_joint_positions.transpose() << std::endl;
>>>>>>> d6f2eec7
    for (const auto& idx : m_alphabetical_joint_indices) {
        // RCLCPP_INFO(this->get_logger(), "Joint index: %d", idx);
        desired_joint_positions_msg.data.push_back(desired_joint_positions[idx]);
    }
<<<<<<< HEAD
=======
    // RCLCPP_INFO(this->get_logger(), "Desired joint positions published.");
>>>>>>> d6f2eec7
    m_desired_joint_positions_pub->publish(desired_joint_positions_msg);
}

void IKSolverNode::publishErrorNorm(const double& error_norm)
{
    std_msgs::msg::Float64 error_norm_msg;
    error_norm_msg.data = error_norm;
    m_error_norm_pub->publish(error_norm_msg);
}

void IKSolverNode::publishIterations(const unsigned int& iterations)
{
    std_msgs::msg::UInt64 iterations_msg;
    iterations_msg.data = iterations;
    m_iterations_pub->publish(iterations_msg);
}

void IKSolverNode::solveInverseKinematics(const rclcpp::Time& start_time)
{
    uint32_t iteration = 0;
    double best_error = 1e9;
    
    do {
        m_desired_joint_velocities = m_ik_solver->solveInverseKinematics();
        m_desired_joint_positions = m_ik_solver->integrateJointVelocities();
        best_error = m_ik_solver->getTasksError();

        if (best_error <= m_convergence_threshold) {
            RCLCPP_DEBUG_THROTTLE(this->get_logger(), *this->get_clock(), 2000, "Convergence reached.");
            break;
        }
        iteration++;
    } while (isWithinTimeWindow(start_time) && isWithinMaxIterations(iteration));
    RCLCPP_INFO_THROTTLE(
        this->get_logger(), *get_clock(), 2000, "Iteration: %d, Error norm: %f", iteration, best_error);

    // Publish the error norm and iterations.
    publishErrorNorm(best_error);
    publishIterations(iteration);
}

void IKSolverNode::updatePreviousJointTrajectoryPoint(
    const trajectory_msgs::msg::JointTrajectoryPoint& joint_trajectory_point)
{
    m_joint_trajectory_point_prev = joint_trajectory_point;
    m_joint_trajectory_point_prev.time_from_start.sec = 0;
    m_joint_trajectory_point_prev.time_from_start.nanosec = 0;
}

void IKSolverNode::alphabetizeJointTrajectory(const trajectory_msgs::msg::JointTrajectoryPoint::SharedPtr msg)
{
    // Alphabetize the desired joint positions and velocities according to the joint names.
    std::vector<double> desired_joint_positions = msg->positions;
    std::vector<double> desired_joint_velocities = msg->velocities;

    // Sort the desired joint positions and velocities in the message according to the alphabetical joint indices.
    for (unsigned long int i = 0; i < m_joint_names.size(); i++) {
        msg->positions[i] = desired_joint_positions[m_alphabetical_joint_indices[i]];
        msg->velocities[i] = desired_joint_velocities[m_alphabetical_joint_indices[i]];
    }
}

void IKSolverNode::configureIKSolverParameters()
{
    declare_parameter("state_estimator_time_offset", 0.05);
    declare_parameter("joint_trajectory_controller_period", 0.05);
    declare_parameter("convergence_threshold", 0.0005);
    declare_parameter("max_iterations", 10);
    declare_parameter("integral_dt", 0.01);
    declare_parameter("joint.names", std::vector<std::string>());
    declare_parameter("joint.active", std::vector<bool>());
    declare_parameter("joint.limits.positions.upper", std::vector<double>());
    declare_parameter("joint.limits.positions.lower", std::vector<double>());
    declare_parameter("joint.limits.velocities.upper", std::vector<double>());
    declare_parameter("joint.limits.velocities.lower", std::vector<double>());
    declare_parameter("joint.limits.positions.soft", 0.0);

    m_state_estimator_time_offset = get_parameter("state_estimator_time_offset").as_double();
    m_convergence_threshold = get_parameter("convergence_threshold").as_double();
    m_max_iterations = get_parameter("max_iterations").as_int();
    m_joint_names = get_parameter("joint.names").as_string_array();
    m_ik_solver->setDt(get_parameter("integral_dt").as_double());

    // Convert double (in seconds) to uint64_t in (nanoseconds).
    double joint_trajectory_controller_period = get_parameter("joint_trajectory_controller_period").as_double();
    m_joint_trajectory_controller_period = (uint64_t)(joint_trajectory_controller_period * 1e9);

    std::vector<double> joint_position_limits_upper = get_parameter("joint.limits.positions.upper").as_double_array();
    std::vector<double> joint_position_limits_lower = get_parameter("joint.limits.positions.lower").as_double_array();
    std::vector<double> joint_velocity_limits_upper = get_parameter("joint.limits.velocities.upper").as_double_array();
    std::vector<double> joint_velocity_limits_lower = get_parameter("joint.limits.velocities.lower").as_double_array();

    // Apply soft limits to the joint position limits.
    double soft_limit = get_parameter("joint.limits.positions.soft").as_double();
    if (soft_limit < 0.0) {
        RCLCPP_WARN(this->get_logger(), "Soft limit must be greater than or equal to zero. Setting to zero.");
        soft_limit = 0.0;
    }
    for (unsigned long int i = 0; i < m_joint_names.size(); i++) {
        joint_position_limits_upper[i] -= soft_limit;
        joint_position_limits_lower[i] += soft_limit;
    }

    // Set the joint positions and velocities limits in the IK solver.
    m_ik_solver->setJointConfigurations(m_joint_names, 
        joint_position_limits_lower, joint_position_limits_upper,
        joint_velocity_limits_lower, joint_velocity_limits_upper);

    // Get an array of active joints and store the active joint names.
    std::vector<bool> joint_active = get_parameter("joint.active").as_bool_array();
    std::vector<std::string> active_joint_names;
    for (unsigned long int i = 0; i < m_joint_names.size(); i++) {
        if (joint_active[i]) {
            active_joint_names.push_back(m_joint_names[i]);
            RCLCPP_INFO(this->get_logger(), "Active joint: %s", m_joint_names[i].c_str());
        }
    }

    // Store the joint indices in alphabetical order according to the total joint names.
    m_alphabetical_joint_indices.clear();
    m_alphabetical_joint_indices.resize(m_joint_names.size());
    std::iota(m_alphabetical_joint_indices.begin(), m_alphabetical_joint_indices.end(), 0);
    std::sort(m_alphabetical_joint_indices.begin(), m_alphabetical_joint_indices.end(),
        [&](const unsigned int& a, const unsigned int& b) {
            return m_joint_names[a] < m_joint_names[b];
        });

    // Filter the joint indices according to the active joint names.
    m_alphabetical_joint_indices.erase(
        std::remove_if(m_alphabetical_joint_indices.begin(), m_alphabetical_joint_indices.end(),
            [&](const unsigned int& idx) {
                return std::find(active_joint_names.begin(), active_joint_names.end(), m_joint_names[idx]) == active_joint_names.end();
            }),
        m_alphabetical_joint_indices.end());
    
    // Create the alphabetical joint names, and print the joint indices and names.
    m_joint_names_alphabetical.clear();
    RCLCPP_INFO(this->get_logger(), "Alphabetical joint indices:");
    for (const auto& joint_index : m_alphabetical_joint_indices) {
        m_joint_names_alphabetical.push_back(m_joint_names[joint_index]);
        RCLCPP_INFO(this->get_logger(), "Joint index: %d, Joint name: %s", joint_index, m_joint_names[joint_index].c_str());
    }
}

void IKSolverNode::configureTasksParameters()
{
    declare_parameter("task_names", std::vector<std::string>());
    std::vector<std::string> task_names = get_parameter("task_names").as_string_array();
    m_ik_solver->setTaskNames(task_names);

    for (const auto& task_name : task_names) {
        RCLCPP_INFO(this->get_logger(), "Configuring task name: %s", task_name.c_str());
        declare_parameter(task_name + ".reference_frame", "body");
        declare_parameter(task_name + ".joint_indices", std::vector<long int>());
        declare_parameter(task_name + ".m", 0);
        declare_parameter(task_name + ".n", 0);
        declare_parameter(task_name + ".kp", std::vector<double>());
        declare_parameter(task_name + ".kd", std::vector<double>());
        declare_parameter(task_name + ".ki", std::vector<double>());
        declare_parameter(task_name + ".damp_coeff", 0.0);

        std::string reference_frame = get_parameter(task_name + ".reference_frame").as_string();
        std::vector<long int> joint_indices = get_parameter(task_name + ".joint_indices").as_integer_array();
        long unsigned int task_dim = get_parameter(task_name + ".m").as_int();
        long unsigned int workspace_dim = get_parameter(task_name + ".n").as_int();
        std::vector<double> kp = get_parameter(task_name + ".kp").as_double_array();
        std::vector<double> kd = get_parameter(task_name + ".kd").as_double_array();
        std::vector<double> ki = get_parameter(task_name + ".ki").as_double_array();
        double damp_coeff = get_parameter(task_name + ".damp_coeff").as_double();

        // Convert the joint indices to int.
        std::vector<int> joint_indices_int(joint_indices.begin(), joint_indices.end());
        for (const auto& joint_index : joint_indices_int) {
            RCLCPP_INFO(this->get_logger(), "Joint index: %d", joint_index);
        }
        m_ik_solver->createTask(task_name, reference_frame, joint_indices_int, task_dim, workspace_dim, kp, kd, ki, damp_coeff);
    }
}

void IKSolverNode::configureIKSolutions()
{
    m_joint_trajectory_point_prev = trajectory_msgs::msg::JointTrajectoryPoint();
    m_joint_trajectory_point_prev.positions = createZeroVector();
    m_joint_trajectory_point_prev.velocities = createZeroVector();
    m_joint_trajectory_point_prev.accelerations = createZeroVector();
    m_joint_trajectory_point_prev.effort = createZeroVector();
    m_joint_trajectory_point_prev.time_from_start.sec = 0;
    m_joint_trajectory_point_prev.time_from_start.nanosec = 0;

    m_desired_joint_positions = Eigen::VectorXd::Zero(m_joint_names.size());
    m_desired_joint_velocities = Eigen::VectorXd::Zero(m_joint_names.size());
}

bool IKSolverNode::isWithinTimeWindow(const rclcpp::Time& time_stamp)
{
    return (this->now() - time_stamp) < rclcpp::Duration::from_seconds(m_state_estimator_time_offset);
}

bool IKSolverNode::isWithinMaxIterations(const unsigned int& iterations)
{
    return iterations < m_max_iterations;
}

std::vector<double> IKSolverNode::createZeroVector()
{
    std::vector<double> zero_vector(m_joint_names.size(), 0.0);
    return zero_vector;
}

int main(int argc, char** argv)
{
    Eigen::initParallel();
    rclcpp::init(argc, argv);
    rclcpp::spin(std::make_shared<IKSolverNode>());
    rclcpp::shutdown();
    return 0;
}<|MERGE_RESOLUTION|>--- conflicted
+++ resolved
@@ -72,13 +72,8 @@
     m_ik_solver->updateDesiredTasks(desired_tasks);
     m_ik_solver->updateCurrentJointState(m_actual_joint_positions, m_actual_joint_velocities);
     solveInverseKinematics(msg->header.stamp);
-<<<<<<< HEAD
     publishDesiredJointPositions(); // Publish the desired joint positions to the hardware interface / mujoco writer.
     publishJointTrajectory();       // Publish the desired joint trajectory to the torque controller.
-=======
-    // publishJointTrajectory();
-    publishDesiredJointPositions();
->>>>>>> d6f2eec7
 }
 
 void IKSolverNode::stateEstimationCallback(const march_shared_msgs::msg::StateEstimation::SharedPtr msg)
@@ -138,18 +133,10 @@
     std_msgs::msg::Float64MultiArray desired_joint_positions_msg;
     std::vector<double> desired_joint_positions = std::vector<double>(
         m_desired_joint_positions.data(), m_desired_joint_positions.data() + m_desired_joint_positions.size());
-<<<<<<< HEAD
-=======
-    // std::cout << "Desired joint positions: " << m_desired_joint_positions.transpose() << std::endl;
->>>>>>> d6f2eec7
     for (const auto& idx : m_alphabetical_joint_indices) {
         // RCLCPP_INFO(this->get_logger(), "Joint index: %d", idx);
         desired_joint_positions_msg.data.push_back(desired_joint_positions[idx]);
     }
-<<<<<<< HEAD
-=======
-    // RCLCPP_INFO(this->get_logger(), "Desired joint positions published.");
->>>>>>> d6f2eec7
     m_desired_joint_positions_pub->publish(desired_joint_positions_msg);
 }
 
