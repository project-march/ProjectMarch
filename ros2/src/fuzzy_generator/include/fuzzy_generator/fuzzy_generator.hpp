//
// Created by rixt on 12-4-23.
//

#ifndef MARCH_FUZZY_GENERATOR_HPP
#define MARCH_FUZZY_GENERATOR_HPP
#include "geometry_msgs/msg/point_stamped.hpp"
#include "march_shared_msgs/msg/feet_height_stamped.hpp"
#include "march_shared_msgs/msg/torque_stamped.hpp"
#include "rcl_interfaces/msg/set_parameters_result.hpp"
#include "rclcpp/rclcpp.hpp"
#include "std_msgs/msg/float32.hpp"
#include "std_msgs/msg/int32.hpp"
#include <ament_index_cpp/get_package_share_directory.hpp>
#include <math.h>
#include <yaml-cpp/yaml.h>

class FuzzyGenerator {
public:
    FuzzyGenerator();
<<<<<<< HEAD
    explicit FuzzyGenerator(std::string config_path);
=======
    FuzzyGenerator(rclcpp::Node::SharedPtr node);
>>>>>>> 4e396c6b

    std::vector<std::tuple<std::string, float, float>> calculateWeights(std::vector<double> both_foot_heights);
    std::vector<std::tuple<std::string, float, float>> getTorqueRanges();

private:
    double lower_bound;
    double upper_bound;

    std::shared_ptr<rclcpp::Node> node_;

    YAML::Node config_;
};

#endif // MARCH_FUZZY_GENERATOR_HPP<|MERGE_RESOLUTION|>--- conflicted
+++ resolved
@@ -18,11 +18,7 @@
 class FuzzyGenerator {
 public:
     FuzzyGenerator();
-<<<<<<< HEAD
-    explicit FuzzyGenerator(std::string config_path);
-=======
     FuzzyGenerator(rclcpp::Node::SharedPtr node);
->>>>>>> 4e396c6b
 
     std::vector<std::tuple<std::string, float, float>> calculateWeights(std::vector<double> both_foot_heights);
     std::vector<std::tuple<std::string, float, float>> getTorqueRanges();
