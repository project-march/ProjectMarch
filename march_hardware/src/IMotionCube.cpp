--- conflicted
+++ resolved
@@ -268,7 +268,7 @@
          static_cast<float>(motor_current_iu);  // Conversion to Amp, see Technosoft CoE programming manual
 }
 
-float IMotionCube::getIMCVoltage()
+float IMotionCube::getMotorVoltage()
 {
   // maximum measurable DC voltage found in EMS Setup/Drive info button
   const float V_DC_MAX_MEASURABLE = 102.3;
@@ -351,7 +351,13 @@
   this->goToTargetState(IMotionCubeTargetState::OPERATION_ENABLED);
 }
 
-<<<<<<< HEAD
+void IMotionCube::reset()
+{
+  this->setControlWord(0);
+  ROS_DEBUG("Slave: %d, Try to reset IMC", this->slaveIndex);
+  sdo_bit16_write(this->slaveIndex, 0x2080, 0, 1);
+}
+
 uint16_t IMotionCube::computeSWCheckSum(int& start_address, int& end_address)
 {
   size_t pos = 0;
@@ -377,13 +383,6 @@
     old_pos = pos + 1;                     // Make sure to check the position after the previous one
   }
   return sum;  // Only reached if something goes wrong and the code doesn't enter the while loop
-=======
-void IMotionCube::reset()
-{
-  this->setControlWord(0);
-  ROS_DEBUG("Slave: %d, Try to reset IMC", this->slaveIndex);
-  sdo_bit16_write(this->slaveIndex, 0x2080, 0, 1);
->>>>>>> a4238cf0
 }
 
 ActuationMode IMotionCube::getActuationMode() const
