--- conflicted
+++ resolved
@@ -194,7 +194,6 @@
     // Add the marker lists to the marker array
     void addDebugMarkersToArray();
 
-<<<<<<< HEAD
     // Get the slope of a ramp based on the orientation of points on the ramp
     bool getRampSlope();
 
@@ -209,8 +208,6 @@
     // Computes the slope in the x direction in degrees from a normal vector
     bool getSlopeFromNormals(const pcl::Normal& normal, float& slope);
 
-=======
->>>>>>> 6bd6eb21
     // The sit analogue of getOptimalFootLocation, find the height at which to
     // sit
     bool getSitHeight();
@@ -222,16 +219,14 @@
     bool getMedianHeightCloud(
         const PointNormalCloud::Ptr& cloud, float& median_height);
 
-<<<<<<< HEAD
     // Transform valid gait information into a parameter
     float calculateParameter(const float& valid_value,
         const float& minimum_value, const float& maximum_val);
-=======
+
     // Trim exo support cloud to only contain reachable points
     void getValidExoSupport(
         const PointNormalCloud::Ptr& potential_exo_support_points,
         PointNormalCloud::Ptr& exo_support_points);
->>>>>>> 6bd6eb21
 
     // All relevant parameters
     int hull_dimension {};
@@ -250,7 +245,6 @@
     float foot_length_front {};
     float foot_width {};
     float max_allowed_z_deviation_foot {};
-<<<<<<< HEAD
     float max_ramp_search {};
     float min_ramp_search {};
     float max_slope {};
@@ -259,25 +253,6 @@
     float min_sit_height {};
     float max_sit_height {};
     float allowed_deviation_from_reachable_bench {};
-=======
-    float x_flat {};
-    float z_flat {};
-    float x_steep {};
-    float z_steep {};
-    float x_flat_down {};
-    float z_flat_down {};
-    float x_steep_down {};
-    float z_steep_down {};
-    float x_flat_up {};
-    float z_flat_up {};
-    float x_steep_up {};
-    float z_steep_up {};
-    float ramp_min_search_area {};
-    float ramp_max_search_area {};
-    float max_distance_to_line {};
-    float min_sit_height {};
-    float max_sit_height {};
->>>>>>> 6bd6eb21
     float min_x_search_sit {};
     float max_x_search_sit {};
     float search_y_deviation_sit {};
