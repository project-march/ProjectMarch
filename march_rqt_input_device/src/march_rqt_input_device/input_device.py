import os
import rospy
import rospkg
import threading

from qt_gui.plugin import Plugin
from python_qt_binding import loadUi
from python_qt_binding.QtCore import QSize
from python_qt_binding.QtWidgets import QWidget
from march_shared_resources.msg import Error
from march_shared_resources.msg import GaitInstruction

from march_rqt_input_device.MarchButton import MarchButton
from march_rqt_input_device.LayoutBuilder import LayoutBuilder

from march_rqt_input_device.PublishAliveThread import PublishAliveThread


class InputDevicePlugin(Plugin):

    def __init__(self, context):
        super(InputDevicePlugin, self).__init__(context)
        # Give QObjects reasonable names
        self.setObjectName('InputDevicePlugin')

        # Process standalone plugin command-line arguments
        from argparse import ArgumentParser
        parser = ArgumentParser()
        # Add argument(s) to the parser.
        parser.add_argument("-q", "--quiet", action="store_true",
                            dest="quiet",
                            help="Put plugin in silent mode")
        args, unknowns = parser.parse_known_args(context.argv())
        if not args.quiet:
            print 'arguments: ', args
            print 'unknowns: ', unknowns

        # Create QWidget
        self._widget = QWidget()
        # Get path to UI file which should be in
        # the "resource" folder of this package
        ui_file = os.path.join(
            rospkg.RosPack().get_path('march_rqt_input_device'), 'resource',
            'input_device.ui')

        # Extend the widget with all attributes and children from UI file
        loadUi(ui_file, self._widget)
        # Give QObjects reasonable names
        self._widget.setObjectName('Input Device')
        # Show _widget.windowTitle on left-top of each plugin (when
        # it's set in _widget). This is useful when you open multiple
        # plugins at once. Also if you open multiple instances of your
        # plugin at once, these lines add number to make it easy to
        # tell from pane to pane.
        if context.serial_number() > 1:
            self._widget.setWindowTitle(self._widget.windowTitle() + (
                    ' (%d)' % context.serial_number()))
        # Add widget to the user interface
        context.add_widget(self._widget)

        # Create buttons here
        home_sit_button = MarchButton(name="home_sit", image="/home_sit.png",
                                      callback=lambda: self.publish_gait(
                                          "home_sit"))
        home_stand_button = MarchButton(name="home_stand",
                                        image="/home_stand.png",
                                        callback=lambda: self.publish_gait(
                                            "home_stand"))
        gait_sit_button = MarchButton(name="gait_sit", image="/gait_sit.png",
                                      callback=lambda: self.publish_gait(
                                          "gait_sit"))
        gait_walk_button = MarchButton(name="gait_walk",
                                       image="/gait_walk_normal.png",
                                       callback=lambda: self.publish_gait(
                                           "gait_walk"))
        gait_walk_small_button = MarchButton(name="gait_walk_small",
                                             image="/gait_walk_small.png",
                                             callback=lambda: self.publish_gait(
                                                 "gait_walk_small"))
        gait_single_step_small_button = MarchButton(name="gait_single_step_small",
                                                    image="/gait_single_step_small.png",
                                                    callback=lambda: self.publish_gait(
                                                        "gait_single_step_small"))
        gait_single_step_normal_button = MarchButton(name="gait_single_step_normal",
                                                     image="/gait_single_step_normal.png",
                                                     callback=lambda: self.publish_gait(
                                                         "gait_single_step_normal"))
        gait_side_step_left_button = MarchButton(name="gait_side_step_left",
                                                 image="/gait_side_step_left.png",
                                                 callback=lambda: self.publish_gait(
                                                     "gait_side_step_left"))
        gait_side_step_right_button = MarchButton(name="gait_side_step_right",
                                                  image="/gait_side_step_right.png",
                                                  callback=lambda: self.publish_gait(
                                                      "gait_side_step_right"))
        gait_side_step_left_small_button = MarchButton(name="gait_side_step_left_small",
                                                       text="Side step left small",
                                                       callback=lambda: self.publish_gait(
                                                           "gait_side_step_left_small"))
        gait_side_step_right_small_button = MarchButton(name="gait_side_step_right_small",
                                                        text="Side step right small",
                                                        callback=lambda: self.publish_gait(
                                                            "gait_side_step_right_small"))
        gait_stand_button = MarchButton(name="gait_stand",
                                        image="/gait_stand.png",
                                        callback=lambda: self.publish_gait(
                                            "gait_stand"))
        gait_sofa_stand_button = MarchButton(name="gait_sofa_stand",
                                             image="/gait_sofa_stand_up.png",
                                             callback=lambda: self.publish_gait(
                                                 "gait_sofa_stand"))
        gait_sofa_sit_button = MarchButton(name="gait_sofa_sit",
                                           image="/gait_sofa_sit.png",
                                           callback=lambda: self.publish_gait(
                                               "gait_sofa_sit"))
        gait_stairs_up_button = MarchButton(name="gait_stairs_up",
                                            image="/gait_stairs_up.png",
                                            callback=lambda: self.publish_gait(
                                                "gait_stairs_up"))
        gait_stairs_down_button = MarchButton(name="gait_stairs_down",
                                              image="/gait_stairs_down.png",
                                              callback=lambda: self.publish_gait(
                                                  "gait_stairs_down"))
        gait_slope_up_button = MarchButton(name="gait_slope_up",
                                           image="/gait_slope_up.png",
                                           callback=lambda: self.publish_gait(
                                               "gait_slope_up"))
        gait_slope_down_button = MarchButton(name="gait_slope_down",
                                             image="/gait_slope_down.png",
                                             callback=lambda: self.publish_gait(
                                                 "gait_slope_down"))
        gait_slope_down_final_step_button = MarchButton(name="gait_slope_down_final_step",
                                                        image="/gait_slope_down_final_step.png",
                                                        callback=lambda: self.publish_gait(
                                                            "gait_slope_down_final_step"))
        gait_single_high_step_button = MarchButton(name="gait_single_high_step",
                                                   text="Single high step",
                                                   callback=lambda: self.publish_gait(
                                                       "gait_single_high_step"))
        gait_set_ankle_from_2_5_to_min5 = MarchButton(name="gait_set_ankle_from_2_5_to_min5",
                                                      text="Set ankle from 2.5 to -5",
                                                      callback=lambda: self.publish_gait(
                                                          "gait_set_ankle_from_2_5_to_min5"))
        gait_set_ankle_from_min5_to_min10 = MarchButton(name="gait_set_ankle_from_min5_to_min10",
                                                        text="Set ankle from -5 to -10",
                                                        callback=lambda: self.publish_gait(
                                                            "gait_set_ankle_from_min5_to_min10"))
        gait_set_ankle_from_min10_to_min5 = MarchButton(name="gait_set_ankle_from_min10_to_min5",
                                                        text="Set ankle from -10 to -5",
                                                        callback=lambda: self.publish_gait(
                                                            "gait_set_ankle_from_min10_to_min5"))
        gait_set_ankle_from_min5_to_2_5 = MarchButton(name="gait_set_ankle_from_min5_to_2_5",
                                                      text="Set ankle from -5 to 2.5",
                                                      callback=lambda: self.publish_gait(
                                                          "gait_set_ankle_from_min5_to_2_5"))
        gait_tilted_path_first_starting_step = MarchButton(name="gait_tilted_path_first_starting_step",
                                                           text="Tilted path first starting step",
                                                           callback=lambda: self.publish_gait(
                                                               "gait_tilted_path_first_starting_step"))
        gait_tilted_path_second_starting_step = MarchButton(name="gait_tilted_path_second_starting_step",
                                                            text="Tilted path second starting step",
                                                            callback=lambda: self.publish_gait(
                                                                "gait_tilted_path_second_starting_step"))
        gait_tilted_path_middle_step = MarchButton(name="gait_tilted_path_middle_step",
                                                   text="Tilted path middle step",
                                                   callback=lambda: self.publish_gait(
                                                       "gait_tilted_path_middle_step"))
        gait_tilted_path_first_ending_step = MarchButton(name="gait_tilted_path_first_ending_step",
                                                         text="Tilted path first ending step",
                                                         callback=lambda: self.publish_gait(
                                                             "gait_tilted_path_first_ending_step"))
        gait_tilted_path_second_ending_step = MarchButton(name="gait_tilted_path_second_ending_step",
                                                          text="Tilted path second ending step",
                                                          callback=lambda: self.publish_gait(
                                                              "gait_tilted_path_second_ending_step"))

        stop_button = MarchButton(name="gait_stop", image="/stop.png",
                                  callback=lambda: self.publish_stop())
        pause_button = MarchButton(name="gait_pause", text="Pause",
                                   callback=lambda: self.publish_pause())
        continue_button = MarchButton(name="gait_continue", text="Continue",
                                      callback=lambda: self.publish_continue())

        error_button = MarchButton(name="error", image="/error.png",
                                   callback=lambda: self.publish_error())

        # The button layout.
        # Position in the array determines position on screen.
        march_button_layout = [
            [home_sit_button, home_stand_button, gait_walk_button, gait_walk_small_button, gait_sit_button],
            [gait_stand_button, gait_single_step_normal_button, gait_sofa_sit_button, gait_sofa_stand_button],
            [gait_single_step_small_button, gait_side_step_left_button, gait_side_step_right_button,
             gait_stairs_up_button],
<<<<<<< HEAD
            [gait_stairs_down_button, gait_single_high_step_button, gait_slope_up_button,
             gait_slope_down_final_step_button],
            [gait_slope_down_button, gait_set_ankle_from_2_5_to_min5, gait_tilted_path_first_starting_step,
             gait_tilted_path_second_starting_step],
            [gait_set_ankle_from_min5_to_min10, gait_tilted_path_middle_step, gait_set_ankle_from_min10_to_min5,
             gait_tilted_path_first_ending_step],
            [gait_tilted_path_second_ending_step, gait_set_ankle_from_min5_to_2_5, stop_button],
            [pause_button, continue_button, error_button],
=======
            [gait_stairs_down_button, gait_stairs_down_final_step_button, gait_single_high_step_button,
             gait_slope_up_button],
            [gait_slope_down_button, gait_slope_down_final_step_button, gait_side_step_left_small_button,
             gait_side_step_right_small_button],
            [stop_button, pause_button, continue_button, error_button],
>>>>>>> e6acdf25
        ]

        # Create the qt_layout from the button layout.
        layout_builder = LayoutBuilder(march_button_layout)
        qt_layout = layout_builder.build()
        # Apply the qt_layout to the top level widget.
        self._widget.frame.setLayout(qt_layout)

        # Make the frame as tight as possible with spacing between the buttons.
        qt_layout.setSpacing(15)
        self._widget.frame.adjustSize()

        # ROS publishers.
        # It is important that you unregister them in the self.shutdown method.
        self.instruction_gait_pub = rospy.Publisher(
            'march/input_device/instruction', GaitInstruction, queue_size=10)

        self.error_pub = rospy.Publisher('march/error', Error, queue_size=10)

        if rospy.get_param("ping_safety_node", "true"):
            self.alive_thread = PublishAliveThread()
            self.alive_thread.start()

    def shutdown_plugin(self):
        self.alive_thread.stop()

    def save_settings(self, plugin_settings, instance_settings):
        # TODO save intrinsic configuration, usually using:
        # instance_settings.set_value(k, v)
        pass

    def restore_settings(self, plugin_settings, instance_settings):
        # TODO restore intrinsic configuration, usually using:
        # v = instance_settings.value(k)
        pass

    def publish_gait(self, string):
        rospy.logdebug("Mock Input Device published gait: " + string)
        self.instruction_gait_pub.publish(GaitInstruction(GaitInstruction.GAIT, string))

    def publish_stop(self):
        rospy.logdebug("Mock Input Device published stop")
        self.instruction_gait_pub.publish(GaitInstruction(GaitInstruction.STOP, ""))

    def publish_continue(self):
        rospy.logdebug("Mock Input Device published continue")
        self.instruction_gait_pub.publish(GaitInstruction(GaitInstruction.CONTINUE, ""))

    def publish_pause(self):
        rospy.logdebug("Mock Input Device published pause")
        self.instruction_gait_pub.publish(GaitInstruction(GaitInstruction.PAUSE, ""))

    def publish_error(self):
        rospy.logdebug("Mock Input Device published error")
        self.error_pub.publish(Error("Fake error thrown by the develop input device.", Error.FATAL))

    # def trigger_configuration(self):
    # Comment in to signal that the plugin has a way to configure
    # This will enable a setting button (the gear icon)
    # in each dock widget title bar
    # Usually used to open a modal configuration dialog<|MERGE_RESOLUTION|>--- conflicted
+++ resolved
@@ -191,7 +191,6 @@
             [gait_stand_button, gait_single_step_normal_button, gait_sofa_sit_button, gait_sofa_stand_button],
             [gait_single_step_small_button, gait_side_step_left_button, gait_side_step_right_button,
              gait_stairs_up_button],
-<<<<<<< HEAD
             [gait_stairs_down_button, gait_single_high_step_button, gait_slope_up_button,
              gait_slope_down_final_step_button],
             [gait_slope_down_button, gait_set_ankle_from_2_5_to_min5, gait_tilted_path_first_starting_step,
@@ -200,13 +199,6 @@
              gait_tilted_path_first_ending_step],
             [gait_tilted_path_second_ending_step, gait_set_ankle_from_min5_to_2_5, stop_button],
             [pause_button, continue_button, error_button],
-=======
-            [gait_stairs_down_button, gait_stairs_down_final_step_button, gait_single_high_step_button,
-             gait_slope_up_button],
-            [gait_slope_down_button, gait_slope_down_final_step_button, gait_side_step_left_small_button,
-             gait_side_step_right_small_button],
-            [stop_button, pause_button, continue_button, error_button],
->>>>>>> e6acdf25
         ]
 
         # Create the qt_layout from the button layout.
