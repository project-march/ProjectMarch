#include <ctime>
<<<<<<< HEAD
=======
#include <dynamic_reconfigure/server.h>
>>>>>>> 6341de6d
#include <map>
#include <march_realsense_reader/realsense_reader.h>
#include <march_shared_msgs/GetGaitParameters.h>
#include <pcl/point_types.h>
#include <pcl_conversions/pcl_conversions.h>
#include <pcl_ros/point_cloud.h>
#include <pointcloud_processor/hull_finder.h>
#include <pointcloud_processor/parameter_determiner.h>
#include <pointcloud_processor/preprocessor.h>
#include <pointcloud_processor/region_creator.h>
#include <ros/console.h>
#include <ros/ros.h>

using PointCloud = pcl::PointCloud<pcl::PointXYZ>;
using Normals = pcl::PointCloud<pcl::Normal>;
using RegionVector = std::vector<pcl::PointIndices>;
using PlaneCoefficientsVector = std::vector<pcl::ModelCoefficients::Ptr>;
using HullVector = std::vector<pcl::PointCloud<pcl::PointXYZ>::Ptr>;
using PolygonVector = std::vector<std::vector<pcl::Vertices>>;

std::string TOPIC_CAMERA_FRONT = "/camera_front/depth/color/points";
std::string TOPIC_CAMERA_BACK = "/camera_back/depth/color/points";
<<<<<<< HEAD
std::string TOPIC_TEST_CLOUDS = "/test_clouds";
=======
>>>>>>> 6341de6d
std::map<int, std::string> POINTCLOUD_TOPICS
    = { { march_shared_msgs::GetGaitParametersRequest::CAMERA_FRONT,
            TOPIC_CAMERA_FRONT },
          { march_shared_msgs::GetGaitParametersRequest::CAMERA_BACK,
<<<<<<< HEAD
              TOPIC_CAMERA_BACK },
          { march_shared_msgs::GetGaitParametersRequest::TEST_CLOUD,
              TOPIC_TEST_CLOUDS } };
=======
              TOPIC_CAMERA_BACK } };
>>>>>>> 6341de6d
ros::Duration POINTCLOUD_TIMEOUT = ros::Duration(/*t=*/1.0); // secs

RealSenseReader::RealSenseReader(ros::NodeHandle* n)
    : n_(n)
{

    // Create a subscriber for every pointcloud topic
    for (auto& item : POINTCLOUD_TOPICS) {
        pointcloud_subscribers_[item.first]
            = n_->subscribe<sensor_msgs::PointCloud2>(item.second,
                /*queue_size=*/1, &RealSenseReader::pointcloudCallback, this);
    }

    read_pointcloud_service_
        = n_->advertiseService(/*service=*/"/camera/process_pointcloud",
            &RealSenseReader::processPointcloudCallback, this);

    preprocessor_ = std::make_unique<NormalsPreprocessor>(debugging_);
    region_creator_ = std::make_unique<RegionGrower>(debugging_);
    hull_finder_ = std::make_unique<CHullFinder>(debugging_);
    parameter_determiner_
        = std::make_unique<HullParameterDeterminer>(debugging_);

    if (ros::param::get("/realsense_debug", debugging_launch)) {
        debugging_ = debugging_launch;
    } else {
        ROS_WARN("Unable to obtain debug parameter from parameter server");
    }

    if (debugging_) {
        ROS_DEBUG(
            "Realsense reader started with debugging, all intermediate result "
            "steps will be published and more information given in console, but"
            " this might slow the process, this can be turned off in the "
            "realsense_reader.launch of with dynamic reconfiguring.");
        if (ros::console::set_logger_level(
                ROSCONSOLE_DEFAULT_NAME, ros::console::levels::Debug)) {
            ros::console::notifyLoggerLevelsChanged();
        }

        preprocessed_pointcloud_publisher_ = n_->advertise<PointCloud>(
            "/camera/preprocessed_cloud", /*queue_size=*/1);
        region_pointcloud_publisher_
            = n_->advertise<pcl::PointCloud<pcl::PointXYZRGB>>(
                "/camera/region_cloud", /*queue_size=*/1);
        hull_marker_array_publisher_
            = n_->advertise<visualization_msgs::Marker>(
                "/camera/hull_marker_list", /*queue_size=*/1);
        hull_parameter_determiner_publisher_
            = n_->advertise<visualization_msgs::MarkerArray>(
                "/camera/foot_locations_marker_array", /*queue_size=*/1);
    }
}

void RealSenseReader::readConfigCb(
    march_realsense_reader::pointcloud_parametersConfig& config, uint32_t level)
{
    ROS_DEBUG(
        "Changed march_realsense_parameters with dynamic reconfiguration");

    // Only dynamically reconfigure debug flag if flag was true at launch
    if (debugging_launch) {
        debugging_ = config.debug;
    }

    if (not debugging_) {
        if (ros::console::set_logger_level(
                ROSCONSOLE_DEFAULT_NAME, ros::console::levels::Info)) {
            ros::console::notifyLoggerLevelsChanged();
        }
    }

    preprocessor_->readParameters(config);
    region_creator_->readParameters(config);
    parameter_determiner_->readParameters(config);
    hull_finder_->readParameters(config);
}

// This method executes the logic to process a pointcloud
bool RealSenseReader::processPointcloud(PointCloud::Ptr pointcloud,
    march_shared_msgs::GetGaitParameters::Response& res)
{
    clock_t start_of_processing_time = clock();
    Normals::Ptr normals = boost::make_shared<Normals>();

    // Preprocess
    bool preprocessing_was_successful = preprocessor_->preprocess(
        pointcloud, normals, frame_id_to_transform_to_);
    if (debugging_) {
        ROS_DEBUG("Done preprocessing, see /camera/preprocessed_cloud for "
                  "resulting point cloud");
        publishCloud<pcl::PointXYZ>(
            preprocessed_pointcloud_publisher_, *pointcloud);
    }
    if (not preprocessing_was_successful) {
        res.error_message = "Preprocessing was unsuccessful, see debug output "
                            "for more information";
        res.success = false;
        return false;
    }

    // Setup data structures for region creating
    boost::shared_ptr<RegionVector> region_vector
        = boost::make_shared<RegionVector>();
    // Create regions
    bool region_creating_was_successful
        = region_creator_->createRegions(pointcloud, normals, region_vector);
    if (debugging_) {
        ROS_DEBUG("Done creating regions, now publishing point cloud regions "
                  "to /camera/region_cloud");
        pcl::PointCloud<pcl::PointXYZRGB>::Ptr coloured_cloud
            = region_creator_->debug_visualisation();
        publishCloud<pcl::PointXYZRGB>(
            region_pointcloud_publisher_, *coloured_cloud);
    }
    if (not region_creating_was_successful) {
        res.error_message
            = "Region creating was unsuccessful, see debug output "
              "for more information";
        res.success = false;
        return false;
    }

    // Setup data structures for finding
    boost::shared_ptr<PlaneCoefficientsVector> plane_coefficients_vector
        = boost::make_shared<PlaneCoefficientsVector>();
    boost::shared_ptr<HullVector> hull_vector
        = boost::make_shared<HullVector>();
    boost::shared_ptr<PolygonVector> polygon_vector
        = boost::make_shared<PolygonVector>();
    // Find hulls
    bool hull_finding_was_successful
        = hull_finder_->findHulls(pointcloud, normals, region_vector,
            plane_coefficients_vector, hull_vector, polygon_vector);
    if (debugging_) {
        ROS_DEBUG("Done creating hulls, now publishing markers to "
                  "/camera/hull_marker_list");
        publishHullMarkerArray(hull_vector);
    }
    if (not hull_finding_was_successful) {
        res.error_message = "Hull finding was unsuccessful, see debug output "
                            "for more information";
        res.success = false;
        return false;
    }

    // Setup data structures for parameter determining
    SelectedGait selected_gait = (SelectedGait)selected_gait_;
    boost::shared_ptr<march_shared_msgs::GaitParameters> gait_parameters
        = boost::make_shared<march_shared_msgs::GaitParameters>();
    // Determine parameters
    bool parameter_determining_was_successful
        = parameter_determiner_->determineParameters(plane_coefficients_vector,
            hull_vector, polygon_vector, selected_gait, gait_parameters);
    if (debugging_) {
        ROS_DEBUG("Done determining parameters, now publishing a marker to "
                  "/camera/foot_locations_marker_array");
        publishParameterDeterminerMarkerArray();
    }
    if (not parameter_determining_was_successful) {
        res.error_message
            = "Parameter determining was unsuccessful, see debug output "
              "for more information";
        res.success = false;
        return false;
    }

    res.gait_parameters = *gait_parameters;

    clock_t end_of_processing_time = clock();

    double time_taken
        = double(end_of_processing_time - start_of_processing_time)
        / double(CLOCKS_PER_SEC);
    ROS_DEBUG_STREAM("Time taken by point cloud processor is : "
        << std::fixed << time_taken << std::setprecision(5) << " sec "
        << std::endl);

    res.success = true;
    // Returning false means that the service was not able to respond at all,
    // this causes problems with the bridge, therefore always return true!
    return true;
}

// Publish a pointcloud of any point type on a publisher
template <typename T>
void RealSenseReader::publishCloud(
    ros::Publisher publisher, pcl::PointCloud<T> cloud)
{
    cloud.width = 1;
    cloud.height = cloud.points.size();

    sensor_msgs::PointCloud2 msg;

    pcl::toROSMsg(cloud, msg);

    msg.header.frame_id = frame_id_to_transform_to_;

    publisher.publish(msg);
}

// Turn a HullVector into a marker with a list of points and publish for
// visualization
void RealSenseReader::publishHullMarkerArray(
    boost::shared_ptr<HullVector> hull_vector)
{
    visualization_msgs::Marker marker_list;
    marker_list.header.frame_id = frame_id_to_transform_to_;
    marker_list.header.stamp = ros::Time::now();
    marker_list.ns = "hulls";
    marker_list.action = visualization_msgs::Marker::ADD;
    marker_list.pose.orientation.w = 1.0;
    marker_list.id = 0;
    marker_list.type = visualization_msgs::Marker::CUBE_LIST;
    float cube_side_length = 0.07;
    marker_list.scale.x = cube_side_length;
    marker_list.scale.y = cube_side_length;
    marker_list.scale.z = cube_side_length;

    for (pcl::PointCloud<pcl::PointXYZ>::Ptr hull : *hull_vector) {
        // Color the hull with a random color (r, g and b in [1, 0])
        int number_of_colors = 500;

        // clang-tidy linter cert-msc30-c and cert-msc50-cpp say that rand() is
        // not a uniform distribution. This is not something that is important
        // here, therefore these lines can ignore this linter rule.
        // NOLINTNEXTLINE(cert-msc30-c, cert-msc50-cpp)
        double r = (rand() % number_of_colors) / (double)number_of_colors;
        // NOLINTNEXTLINE(cert-msc30-c, cert-msc50-cpp)
        double g = (rand() % number_of_colors) / (double)number_of_colors;
        // NOLINTNEXTLINE(cert-msc30-c, cert-msc50-cpp)
        double b = (rand() % number_of_colors) / (double)number_of_colors;
        for (pcl::PointXYZ hull_point : *hull) {
            geometry_msgs::Point marker_point;
            marker_point.x = hull_point.x;
            marker_point.y = hull_point.y;
            marker_point.z = hull_point.z;

            std_msgs::ColorRGBA marker_color;
            marker_color.r = r;
            marker_color.g = g;
            marker_color.b = b;
            marker_color.a = 1.0;

            marker_list.points.push_back(marker_point);
            marker_list.colors.push_back(marker_color);
        }
    }
    hull_marker_array_publisher_.publish(marker_list);
}

// Create markers from the parameter determiner and publish them for
// visualization
void RealSenseReader::publishParameterDeterminerMarkerArray()
{
    visualization_msgs::MarkerArray marker_array;

    visualization_msgs::Marker optimal_foot_location_marker;
    optimal_foot_location_marker.id = 0;
    optimal_foot_location_marker.header.frame_id = frame_id_to_transform_to_;
    fillOptimalFootLocationMarker(parameter_determiner_->optimal_foot_location,
        optimal_foot_location_marker);

    visualization_msgs::Marker foot_locations_to_try_marker_list;
    foot_locations_to_try_marker_list.id = 1;
    foot_locations_to_try_marker_list.header.frame_id
        = frame_id_to_transform_to_;
    fillFootLocationsToTryMarker(parameter_determiner_->foot_locations_to_try,
        foot_locations_to_try_marker_list);

    visualization_msgs::Marker possible_foot_locations_marker_list;
    possible_foot_locations_marker_list.id = 2;
    possible_foot_locations_marker_list.header.frame_id
        = frame_id_to_transform_to_;
    fillPossibleFootLocationsMarker(
        parameter_determiner_->possible_foot_locations,
        parameter_determiner_->optimal_foot_location,
        possible_foot_locations_marker_list);

    marker_array.markers.push_back(optimal_foot_location_marker);
    marker_array.markers.push_back(foot_locations_to_try_marker_list);
    marker_array.markers.push_back(possible_foot_locations_marker_list);

    hull_parameter_determiner_publisher_.publish(marker_array);
}

void RealSenseReader::fillPossibleFootLocationsMarker(
    PointNormalCloud::Ptr const possible_foot_locations,
    pcl::PointNormal const optimal_foot_location,
    visualization_msgs::Marker& marker_list)
{
    marker_list.pose.orientation.w = 1.0;
    marker_list.type = visualization_msgs::Marker::SPHERE_LIST;
    float sphere_radius = 0.05;
    marker_list.scale.x = sphere_radius;
    marker_list.scale.y = sphere_radius;
    marker_list.scale.z = sphere_radius;

    for (pcl::PointNormal ground_point : *possible_foot_locations) {
        geometry_msgs::Point marker_point;
        marker_point.x = ground_point.x;
        marker_point.y = ground_point.y;
        marker_point.z = ground_point.z;

        std_msgs::ColorRGBA marker_color;
        marker_color.r = 0.0;
        marker_color.g = 1.0;
        marker_color.b = 0.0;
        marker_color.a = 0.7;

        marker_list.points.push_back(marker_point);
        marker_list.colors.push_back(marker_color);
    }
}

// Create a marker list from the 'foot locations to try' and publish it and
// publish for visualization
void RealSenseReader::fillFootLocationsToTryMarker(
    PointCloud2D::Ptr const foot_locations_to_try,
    visualization_msgs::Marker& marker_list)
{
    marker_list.pose.orientation.w = 1.0;
    marker_list.type = visualization_msgs::Marker::SPHERE_LIST;
    float sphere_radius = 0.05;
    marker_list.scale.x = sphere_radius;
    marker_list.scale.y = sphere_radius;
    marker_list.scale.z = sphere_radius;

    for (pcl::PointXY ground_point : *foot_locations_to_try) {

        geometry_msgs::Point marker_point;
        marker_point.x = ground_point.x;
        marker_point.y = ground_point.y;
        marker_point.z = 0;

        std_msgs::ColorRGBA marker_color;
        marker_color.r = 0.0;
        marker_color.g = 0.0;
        marker_color.b = 1.0;
        marker_color.a = 0.7;

        marker_list.points.push_back(marker_point);
        marker_list.colors.push_back(marker_color);
    }
}

// Create a marker from the optimal foot location and publish it and publish for
// visualization
void RealSenseReader::fillOptimalFootLocationMarker(
    pcl::PointNormal const optimal_foot_location,
    visualization_msgs::Marker& marker)
{
    marker.type = visualization_msgs::Marker::SPHERE;
    float sphere_radius = 0.07;
    marker.scale.x = sphere_radius;
    marker.scale.y = sphere_radius;
    marker.scale.z = sphere_radius;
    marker.pose.position.x = optimal_foot_location.x;
    marker.pose.position.y = optimal_foot_location.y;
    marker.pose.position.z = optimal_foot_location.z;
    marker.pose.orientation.w = 1.0;
    marker.color.r = 1.0;
    marker.color.g = 1.0;
    marker.color.b = 1.0;
    marker.color.a = 1.0;
}

// The callback for the service that was starts processing the point cloud and
// gives back parameters for a gait
bool RealSenseReader::processPointcloudCallback(
    march_shared_msgs::GetGaitParameters::Request& req,
    march_shared_msgs::GetGaitParameters::Response& res)
{
    selected_gait_ = req.selected_gait;
    frame_id_to_transform_to_ = req.frame_id_to_transform_to;

    time_t start_callback = clock();
    if (req.camera_to_use >= POINTCLOUD_TOPICS.size()) {
        res.error_message
            = "Unknown camera given in the request, not available in the "
              "POINTCLOUD_TOPICS in the realsense_reader";
        res.success = false;
        return true;
    }
    boost::shared_ptr<const sensor_msgs::PointCloud2> input_cloud
        = ros::topic::waitForMessage<sensor_msgs::PointCloud2>(
            POINTCLOUD_TOPICS[req.camera_to_use], *n_, POINTCLOUD_TIMEOUT);

    if (input_cloud == nullptr) {
        res.error_message = "No pointcloud published within timeout, so "
                            "no processing could be done.";
        res.success = false;
        return false;
    }

    PointCloud converted_cloud;
    pcl::fromROSMsg(*input_cloud, converted_cloud);
    PointCloud::Ptr point_cloud
        = boost::make_shared<PointCloud>(converted_cloud);

    bool success = processPointcloud(point_cloud, res);

    time_t end_callback = clock();
    double time_taken
        = double(end_callback - start_callback) / double(CLOCKS_PER_SEC);
    ROS_DEBUG_STREAM("Time taken by process point cloud callback method: "
        << std::fixed << time_taken << std::setprecision(5) << " sec "
        << std::endl);

    return success;
}<|MERGE_RESOLUTION|>--- conflicted
+++ resolved
@@ -1,8 +1,5 @@
 #include <ctime>
-<<<<<<< HEAD
-=======
 #include <dynamic_reconfigure/server.h>
->>>>>>> 6341de6d
 #include <map>
 #include <march_realsense_reader/realsense_reader.h>
 #include <march_shared_msgs/GetGaitParameters.h>
@@ -25,21 +22,15 @@
 
 std::string TOPIC_CAMERA_FRONT = "/camera_front/depth/color/points";
 std::string TOPIC_CAMERA_BACK = "/camera_back/depth/color/points";
-<<<<<<< HEAD
 std::string TOPIC_TEST_CLOUDS = "/test_clouds";
-=======
->>>>>>> 6341de6d
+
 std::map<int, std::string> POINTCLOUD_TOPICS
     = { { march_shared_msgs::GetGaitParametersRequest::CAMERA_FRONT,
             TOPIC_CAMERA_FRONT },
           { march_shared_msgs::GetGaitParametersRequest::CAMERA_BACK,
-<<<<<<< HEAD
               TOPIC_CAMERA_BACK },
           { march_shared_msgs::GetGaitParametersRequest::TEST_CLOUD,
               TOPIC_TEST_CLOUDS } };
-=======
-              TOPIC_CAMERA_BACK } };
->>>>>>> 6341de6d
 ros::Duration POINTCLOUD_TIMEOUT = ros::Duration(/*t=*/1.0); // secs
 
 RealSenseReader::RealSenseReader(ros::NodeHandle* n)
