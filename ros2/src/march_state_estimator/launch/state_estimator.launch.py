"""

Project MARCH IX, 2023-2024
Author: Alexander James Becoy @alexanderjamesbecoy

"""

import os
from ament_index_python.packages import get_package_share_directory
from launch import LaunchDescription
from launch.actions import IncludeLaunchDescription
from launch.launch_description_sources import PythonLaunchDescriptionSource
from launch_ros.actions import Node
from launch.substitutions import LaunchConfiguration

def generate_launch_description():
<<<<<<< HEAD

    timestep = 0.05 # in seconds
=======
    simulation = LaunchConfiguration("simulation", default="true")
    timestep_in_ms = LaunchConfiguration("timestep", default="50")
    
>>>>>>> 24a61b76
    robot_description = 'robot_definition-izzy.yaml'
    urdf_file = os.path.join(
        get_package_share_directory('march_description'),
        'urdf',
        'march9',
        'march9.urdf'
    )
    force_stance_threshold = 65.0

    return LaunchDescription([
        Node(
            package='march_state_estimator',
            executable='state_estimator_node',
            name='state_estimator',
            output='screen',
            parameters=[
                {"robot_definition": robot_description},
                {"urdf_file_path": urdf_file},
                {"timestep_in_ms": timestep_in_ms},
                {"left_stance_threshold": force_stance_threshold},
                {"right_stance_threshold": force_stance_threshold},
                {"simulation": simulation},
            ]
        ),
        Node(
            package='march_state_estimator',
            executable='torque_converter_node',
            name='torque_converter',
            output='screen',
            parameters=[
                {"robot_definition": robot_description},
                {"urdf_file_path": urdf_file},
            ]
        ),
        Node(
            package='march_state_estimator',
            executable='robot_description_node',
            name='robot_description',
            output='screen',
            parameters=[
                {"robot_definition": robot_description},
            ]
        ),
    ])<|MERGE_RESOLUTION|>--- conflicted
+++ resolved
@@ -14,14 +14,9 @@
 from launch.substitutions import LaunchConfiguration
 
 def generate_launch_description():
-<<<<<<< HEAD
-
-    timestep = 0.05 # in seconds
-=======
     simulation = LaunchConfiguration("simulation", default="true")
     timestep_in_ms = LaunchConfiguration("timestep", default="50")
     
->>>>>>> 24a61b76
     robot_description = 'robot_definition-izzy.yaml'
     urdf_file = os.path.join(
         get_package_share_directory('march_description'),
