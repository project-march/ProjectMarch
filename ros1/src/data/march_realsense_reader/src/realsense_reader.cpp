#include <march_realsense_reader/realsense_reader.h>
#include <pcl_ros/point_cloud.h>
#include <pcl/point_types.h>
#include <ros/ros.h>
#include <pcl_conversions/pcl_conversions.h>
#include <std_srvs/Trigger.h>
#include <pointcloud_processor/preprocessor.h>

using PointCloud = pcl::PointCloud<pcl::PointXYZ>;
using Normals = pcl::PointCloud<pcl::Normal>;

RealSenseReader::RealSenseReader(ros::NodeHandle* n):
    n_(n),
    reading_(false)
{
  pointcloud_subscriber_ = n_->subscribe<PointCloud>
    ("/camera/depth/color/points", 1,
     &RealSenseReader::pointcloud_callback, this);
  read_pointcloud_service_ = n_->advertiseService
      ("/camera/read_pointcloud",
      &RealSenseReader::read_pointcloud_callback,
      this);
<<<<<<< HEAD
=======
  pointcloud_publisher_ = n_->advertise<PointCloud>
      ("/camera/preprocessed_cloud", 1);

>>>>>>> 2c7b21f6
  config_file_ = "pointcloud_parameters.yaml";
}

void RealSenseReader::pointcloud_callback(const PointCloud::ConstPtr& input_cloud)
{
  if (reading_)
  {
    // All logic to execute with a pointcloud will be executed here.
    ROS_INFO_STREAM("Processing point cloud at time " << input_cloud->header.stamp);
    reading_ = false;
    PointCloud::Ptr pointcloud = boost::make_shared<PointCloud>(*input_cloud);
    Normals::Ptr normals = boost::make_shared<Normals>();

<<<<<<< HEAD
    std::unique_ptr<SimplePreprocessor> preprocessor =
        std::make_unique<SimplePreprocessor>(config_file_, pointcloud, normals);
    preprocessor->preprocess();
=======
    std::unique_ptr<NormalsPreprocessor> preprocessor =
        std::make_unique<NormalsPreprocessor>(config_file_, pointcloud, normals);
    preprocessor->preprocess();

    pointcloud_publisher_.publish(pointcloud);

>>>>>>> 2c7b21f6
  }
}

bool RealSenseReader::read_pointcloud_callback(std_srvs::Trigger::Request &req,
                                               std_srvs::Trigger::Response &res)
{
  reading_ = true;
  res.success = true;
  return true;
}<|MERGE_RESOLUTION|>--- conflicted
+++ resolved
@@ -20,12 +20,9 @@
       ("/camera/read_pointcloud",
       &RealSenseReader::read_pointcloud_callback,
       this);
-<<<<<<< HEAD
-=======
   pointcloud_publisher_ = n_->advertise<PointCloud>
       ("/camera/preprocessed_cloud", 1);
 
->>>>>>> 2c7b21f6
   config_file_ = "pointcloud_parameters.yaml";
 }
 
@@ -39,18 +36,12 @@
     PointCloud::Ptr pointcloud = boost::make_shared<PointCloud>(*input_cloud);
     Normals::Ptr normals = boost::make_shared<Normals>();
 
-<<<<<<< HEAD
-    std::unique_ptr<SimplePreprocessor> preprocessor =
-        std::make_unique<SimplePreprocessor>(config_file_, pointcloud, normals);
-    preprocessor->preprocess();
-=======
     std::unique_ptr<NormalsPreprocessor> preprocessor =
         std::make_unique<NormalsPreprocessor>(config_file_, pointcloud, normals);
     preprocessor->preprocess();
 
     pointcloud_publisher_.publish(pointcloud);
 
->>>>>>> 2c7b21f6
   }
 }
 
