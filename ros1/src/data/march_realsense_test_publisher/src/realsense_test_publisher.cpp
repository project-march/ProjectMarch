--- conflicted
+++ resolved
@@ -220,7 +220,6 @@
         return loadPointcloudToPublishFromFilename();
     } else {
         return startPublishingPointclouds();
-<<<<<<< HEAD
     }
 }
 
@@ -263,8 +262,6 @@
             write_path.string() + save_pointcloud_name, *point_cloud)
         == -1) {
         return false;
-=======
->>>>>>> 20cd0082
     }
     return true;
 }
@@ -319,17 +316,10 @@
     bool success = true;
     std::string info_message;
     std::string warn_message;
-<<<<<<< HEAD
-    
-    switch (selected_mode) {
-        case SelectedMode::next: {
-            if (success = publishNextPointcloud()) {
-=======
 
     switch (selected_mode) {
         case SelectedMode::next: {
             if (should_publish = publishNextPointcloud()) {
->>>>>>> 20cd0082
                 info_message = "Now publishing a pointcloud with file name "
                     + pointcloud_file_name + " and processing the cloud";
                 makeProcessPointcloudCall();
@@ -337,19 +327,11 @@
                 warn_message = "failed to publish a pointcloud with file name "
                     + pointcloud_file_name;
             }
-<<<<<<< HEAD
-            should_publish = success;
-            break;
-        }
-        case SelectedMode::custom: {
-            if (success = loadPointcloudToPublishFromFilename()) {
-=======
             success = should_publish;
             break;
         }
         case SelectedMode::custom: {
             if (should_publish = loadPointcloudToPublishFromFilename()) {
->>>>>>> 20cd0082
                 info_message = "Now publishing a pointcloud with file name "
                     + pointcloud_file_name + " and processing the cloud";
                 makeProcessPointcloudCall();
@@ -357,11 +339,7 @@
                 warn_message = "failed to publish a pointcloud with file name "
                     + pointcloud_file_name;
             }
-<<<<<<< HEAD
-            should_publish = success;
-=======
             success = should_publish;
->>>>>>> 20cd0082
             break;
         }
         case SelectedMode::end: {
