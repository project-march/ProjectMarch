--- conflicted
+++ resolved
@@ -302,7 +302,6 @@
             gait = self._gait_selection._gaits.get(gait_name)
             if (
                 gait is not None
-<<<<<<< HEAD
                 and gait_name
                 in self._gait_graph.possible_gaits_from_idle(self._current_state)
                 or gait_name
@@ -311,10 +310,6 @@
                     "dynamic_walk_single_step",
                     "dynamic_walk_half_step",
                 ]
-=======
-                and gait_name in self._gait_graph.possible_gaits_from_idle(self._current_state)
-                or gait_name == ["dynamic_walk", "dynamic_walk_single_step"]
->>>>>>> 0c7c8cb0
             ):
                 if (
                     isinstance(gait.starting_position, DynamicEdgePosition)
@@ -401,7 +396,6 @@
             # position) needs to be a position from which the next half step can be started.
             # Therefore, it needs to be added to the idle_transitions dictionary of the
             # gait_graph.
-            self.logger.warn(f"{self._gait_graph._idle_transitions}")
             if (
                 self._current_gait.name == "dynamic_walk_half_step"
                 and self._current_state not in self._gait_graph._idle_transitions
