--- conflicted
+++ resolved
@@ -99,53 +99,32 @@
 
 dynamic_edge_gaits:
   ramp_down:
-<<<<<<< HEAD
+    start_is_dynamic: false
+    final_is_dynamic: true
     left_close: MVI_rampdown_leftclose_steep_v5
     left_open: MVI_rampdown_leftopen_steep_v5
-    left_swing: MVI_rampdown_leftswing_steep_v5
-    right_close: MVI_rampdown_rightclose_steep_v5
-    right_open: MVI_rampdown_rightopen_steep_v5
-    right_swing: MVI_rampdown_rightswing_steep_v5
+    left_swing: MVI_rampdown_leftswing_steep_5
+    right_close: MVI_rampdown_rightclose_stee5
+    right_open: MVI_rampdown_rightopen_steep_5
+    right_swing: MVI_rampdown_rightswing_stee5
 
   ramp_down_single_step:
+    start_is_dynamic: true
+    final_is_dynamic: true
     left_close: MVI_rampdown_singlestep_leftclose_steep_v5
     right_open: MVI_rampdown_singlestep_rightopen_steep_v5
 
   ramp_down_start_single_step:
+    start_is_dynamic: false
+    final_is_dynamic: true
     left_close: MVI_rampdown_startsinglestep_leftclose_steep_v5
     right_open: MVI_rampdown_startsinglestep_rightopen_steep_v5
 
   ramp_down_last_step:
+    start_is_dynamic: true
+    final_is_dynamic: false
     left_close: MVI_rampdownlaststep_leftclose_steep_v3
     right_open: MVI_rampdownlaststep_rightopen_steep_v3
-=======
-    start_is_dynamic: false
-    final_is_dynamic: true
-    left_close: MVI_rampdown_leftclose_steep_v4
-    left_open: MVI_rampdown_leftopen_steep_v4
-    left_swing: MVI_rampdown_leftswing_steep_v4
-    right_close: MVI_rampdown_rightclose_steep_v4
-    right_open: MVI_rampdown_rightopen_steep_v4
-    right_swing: MVI_rampdown_rightswing_steep_v4
-
-  ramp_down_single_step:
-    start_is_dynamic: true
-    final_is_dynamic: true
-    left_close: MVI_rampdown_singlestep_leftclose_steep_v4
-    right_open: MVI_rampdown_singlestep_rightopen_steep_v4
-
-  ramp_down_start_single_step:
-    start_is_dynamic: false
-    final_is_dynamic: true
-    left_close: MVI_rampdown_startsinglestep_leftclose_steep_v4
-    right_open: MVI_rampdown_startsinglestep_rightopen_steep_v4
-
-  ramp_down_last_step:
-    start_is_dynamic: true
-    final_is_dynamic: false
-    left_close: MVI_rampdownlaststep_leftclose_steep_v2
-    right_open: MVI_rampdownlaststep_rightopen_steep_v2
->>>>>>> e27751e1
 
 positions:
   stand:
