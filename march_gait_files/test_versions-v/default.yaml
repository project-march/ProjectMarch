gaits:
  home: {home_sit: MIV_ankle_2.5, home_stand: MIV_ankle_2.5}
  ramp_door_slope_up: {right_open: MV_RD_slopeup_rightopen_v1, left_open: MV_RD_slopeup_leftopen_v1,
                       right_swing: MV_RD_slopeup_rightswing_v1, left_swing: MV_RD_slopeup_leftswing_v1,
                       right_close: MV_RD_slopeup_rightclose_v1, left_close: MV_RD_slopeup_leftclose_v1}
<<<<<<< HEAD
  ramp_door_slope_down: {right_open: MV_RD_slopedown_rightopen_v1, left_open: MV_RD_slopedown_leftopen_v1,
                         right_swing: MV_RD_slopedown_rightswing_v1, left_swing: MV_RD_slopedown_leftswing_v1,
                         right_close: MV_RD_slopedown_rightclose_v1, left_close: MV_RD_slopedown_leftclose_v1}
  rough_terrain_high_step: {right_open: MV_RT_highstep_rightopen_v2, left_close: MV_RT_highstep_leftclose_v2}
  rough_terrain_middle_steps: {right_open: MV_RT_middlestep_rightopen_v1, left_swing: MV_RT_middlestep_leftswing_v1,
                               right_swing: MV_RT_middlestep_rightswing_v1, left_close: MV_RT_middlestep_leftclose_v1}
=======
  rough_terrain_high_step: {right_open: MV_RT_highstep_rightopen_v4, left_close: MV_RT_highstep_leftclose_v4}
  rough_terrain_middle_steps: {right_open: MV_RT_middlestep_rightopen_v2, left_swing: MV_RT_middlestep_leftswing_v2,
                               right_swing: MV_RT_middlestep_rightswing_v2, left_close: MV_RT_middlestep_leftclose_v2}
>>>>>>> 04177117
<|MERGE_RESOLUTION|>--- conflicted
+++ resolved
@@ -3,15 +3,12 @@
   ramp_door_slope_up: {right_open: MV_RD_slopeup_rightopen_v1, left_open: MV_RD_slopeup_leftopen_v1,
                        right_swing: MV_RD_slopeup_rightswing_v1, left_swing: MV_RD_slopeup_leftswing_v1,
                        right_close: MV_RD_slopeup_rightclose_v1, left_close: MV_RD_slopeup_leftclose_v1}
-<<<<<<< HEAD
   ramp_door_slope_down: {right_open: MV_RD_slopedown_rightopen_v1, left_open: MV_RD_slopedown_leftopen_v1,
                          right_swing: MV_RD_slopedown_rightswing_v1, left_swing: MV_RD_slopedown_leftswing_v1,
                          right_close: MV_RD_slopedown_rightclose_v1, left_close: MV_RD_slopedown_leftclose_v1}
   rough_terrain_high_step: {right_open: MV_RT_highstep_rightopen_v2, left_close: MV_RT_highstep_leftclose_v2}
   rough_terrain_middle_steps: {right_open: MV_RT_middlestep_rightopen_v1, left_swing: MV_RT_middlestep_leftswing_v1,
                                right_swing: MV_RT_middlestep_rightswing_v1, left_close: MV_RT_middlestep_leftclose_v1}
-=======
   rough_terrain_high_step: {right_open: MV_RT_highstep_rightopen_v4, left_close: MV_RT_highstep_leftclose_v4}
   rough_terrain_middle_steps: {right_open: MV_RT_middlestep_rightopen_v2, left_swing: MV_RT_middlestep_leftswing_v2,
-                               right_swing: MV_RT_middlestep_rightswing_v2, left_close: MV_RT_middlestep_leftclose_v2}
->>>>>>> 04177117
+                               right_swing: MV_RT_middlestep_rightswing_v2, left_close: MV_RT_middlestep_leftclose_v2}