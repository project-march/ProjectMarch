--- conflicted
+++ resolved
@@ -16,15 +16,9 @@
         bool_t, 0, "Downsampling by averaging over a grid", False)
 downsampling.add("preprocessor_downsampling_leaf_size",
         double_t, 0, "Size of the grid (voxel grid filter)", .05, 0.001,   1)
-<<<<<<< HEAD
-gen.add("preprocessor_downsampling_random_filter",
-        bool_t, 0, "Downsampling by selecting random points",  True)
-gen.add("preprocessor_downsampling_remainig_points",
-=======
 downsampling.add("preprocessor_downsampling_random_filter",
         bool_t,    0, "Donwsampling by selecting random points",  True)
 downsampling.add("preprocessor_downsampling_remainig_points",
->>>>>>> f9937372
         int_t, 0, "Remaining points after downsampling",  5000, 1000, 10000)
 
 normal_estimation = preprocessor.add_group("Normal Estimation")
@@ -50,37 +44,27 @@
 region_creator = gen.add_group("Region Creator", type="collapse", state=True)
 region_creator.add("region_creator_region_growing_number_of_neighbours",
         int_t, 0, "Number of neighbours for the Region growing algorithm", 10, 2, 100)
-<<<<<<< HEAD
-gen.add("region_creator_region_growing_min_valid_cluster_size",
+region_creator.add("region_creator_region_growing_min_valid_cluster_size",
         int_t, 0, "Minimal points per region", 4, 3, 500)
-gen.add("region_creator_region_growing_max_valid_cluster_size",
+region_creator.add("region_creator_region_growing_max_valid_cluster_size",
         int_t, 0, "Maximum points per region", 100000, 10, 100000000)
-gen.add("region_creator_region_growing_min_desired_cluster_size",
+region_creator.add("region_creator_region_growing_min_desired_cluster_size",
         int_t, 0, "Minimal points per region", 20, 3, 500)
-gen.add("region_creator_region_growing_max_desired_cluster_size",
+region_creator.add("region_creator_region_growing_max_desired_cluster_size",
         int_t, 0, "Maximum points per region", 70, 10, 10000)
-gen.add("region_creator_region_growing_smoothness_threshold",
-        double_t, 0, "Whether a point should be added to a region", 0.368, 0.00, 1.6)
-gen.add("region_creator_region_growing_smoothness_threshold_lower_bound",
-        double_t, 0, "Whether a point should be added to a region", 0.06, 0.00, 1.6)
-gen.add("region_creator_region_growing_smoothness_threshold_upper_bound",
-        double_t, 0, "Whether a point should be added to a region", 1.5, 0.00, 1.6)
-gen.add("region_creator_region_growing_curvature_threshold",
-=======
-region_creator.add("region_creator_region_growing_min_cluster_size",
-        int_t, 0, "Minimal points per region", 20, 10, 500)
-region_creator.add("region_creator_region_growing_max_cluster_size",
-        int_t, 0, "Maximum points per region", 100000, 10, 1000000)
 region_creator.add("region_creator_region_growing_smoothness_threshold",
         double_t, 0, "Whether a point should be added to a region", 0.368, 0.00, 1.6)
+region_creator.add("region_creator_region_growing_smoothness_threshold_lower_bound",
+        double_t, 0, "Whether a point should be added to a region", 0.06, 0.00, 1.6)
+region_creator.add("region_creator_region_growing_smoothness_threshold_upper_bound",
+        double_t, 0, "Whether a point should be added to a region", 1.5, 0.00, 1.6)
 region_creator.add("region_creator_region_growing_curvature_threshold",
->>>>>>> f9937372
         double_t, 0, "Whether point becomes a seed, based on the curvature", 2.5, 0.1, 10.0)
-gen.add("region_creator_region_growing_use_recursive_growing",
+region_creator.add("region_creator_region_growing_use_recursive_growing",
         bool_t, 0, "Whether to use recursive region growing or default region growing", False)
-gen.add("region_creator_region_growing_tolerance_change_factor_increase",
+region_creator.add("region_creator_region_growing_tolerance_change_factor_increase",
         double_t, 0, "The factor by which the tolerance is increased each recursive call", 1.05, 1.0, 2.0)
-gen.add("region_creator_region_growing_tolerance_change_factor_decrease",
+region_creator.add("region_creator_region_growing_tolerance_change_factor_decrease",
         double_t, 0, "The factor by which the tolerance is decreased each recursive call", 0.9, 0.0, 1.0)
 
 # Hull Finder parameters
@@ -91,7 +75,7 @@
         double_t, 0, "Maximum length from a vertex to the facet center", 0.5, 0.01, 1.0)
 hull_finder.add("hull_dimension",
         int_t, 0, "2D or 3D hull", 2, 2, 3)
-gen.add("hull_finder_output_plane_information",
+hull_finder.add("hull_finder_output_plane_information",
         bool_t, 0, "Whether to output the plane parameters of each hull or not", False)
 
 # Parameter Determiner parameters
@@ -159,7 +143,7 @@
 ramp_group.add("parameter_determiner_ramp_z_steep_up",
         double_t, 0, " ", 0.08, 0.0, 1.0)
 
-foot_constraints_group.add("parameter_determiner_y_location",
+foot_group.add("parameter_determiner_y_location",
         double_t, 0, "The amount of y deviation from the foot in the steps", 0, -1, 1)
 
 # Debug
