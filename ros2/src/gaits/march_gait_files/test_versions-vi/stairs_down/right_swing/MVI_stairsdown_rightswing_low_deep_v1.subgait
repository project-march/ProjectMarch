--- conflicted
+++ resolved
@@ -3,7 +3,7 @@
 gait_type: stairs_like
 joints:
   left_ankle:
-  - position: -0.1659
+  - position: -0.16590053
     time_from_start: 0
     velocity: 0.0
   - position: 0.0
@@ -12,67 +12,53 @@
   - position: 0.0
     time_from_start: 2564500000
     velocity: 0.0
-<<<<<<< HEAD
-  - position: -0.2618
-    time_from_start: 4000000000
-    velocity: 0.1396
-  left_hip_aa:
-  - position: -0.0873
-=======
   - position: 0.0
     time_from_start: 4000000000
     velocity: 0.0
   left_hip_aa:
   - position: 0.0
->>>>>>> bb327ae3
     time_from_start: 0
     velocity: 0.0
-  - position: -0.0873
+  - position: -0.08726646
     time_from_start: 2000000000
     velocity: 0.0
   - position: 0.0
     time_from_start: 4000000000
     velocity: 0.0
   left_hip_fe:
-  - position: 0.5934
+  - position: 0.59341195
     time_from_start: 0
     velocity: 0.0
-  - position: 0.3491
+  - position: 0.34910076
     time_from_start: 2000000000
     velocity: 0.0
-  - position: 0.6283
+  - position: 0.62829933
     time_from_start: 4000000000
-    velocity: 0.2618
+    velocity: 0.26179939
   left_knee:
-  - position: 0.3316
+  - position: 0.33160034
     time_from_start: 0
     velocity: 0.0
-  - position: 0.5411
+  - position: 0.54109919
     time_from_start: 1500000000
-    velocity: -0.1745
-  - position: 0.5236
+    velocity: -0.17449976
+  - position: 0.52360052
     time_from_start: 2000000000
-    velocity: 0.0873
-  - position: 1.5708
+    velocity: 0.08729962
+  - position: 1.57079633
     time_from_start: 4000000000
-    velocity: 0.4363
+    velocity: 0.43629915
   right_ankle:
-<<<<<<< HEAD
-  - position: -0.2618
-    time_from_start: 0
-    velocity: 0.1396
-=======
   - position: 0.0
     time_from_start: 0
     velocity: 0.0
->>>>>>> bb327ae3
   - position: 0.0
     time_from_start: 900000000
     velocity: 0.0
   - position: 0.0
     time_from_start: 2572600000
     velocity: 0.0
-  - position: -0.1659
+  - position: -0.16590053
     time_from_start: 4000000000
     velocity: 0.0
   right_hip_aa:
@@ -82,31 +68,27 @@
   - position: 0.03490659
     time_from_start: 2000000000
     velocity: 0.0
-<<<<<<< HEAD
-  - position: -0.0873
-=======
   - position: 0.0
->>>>>>> bb327ae3
     time_from_start: 4000000000
     velocity: 0.0
   right_hip_fe:
   - position: 0.6283
     time_from_start: 0
     velocity: 0.2618
-  - position: 0.9337
+  - position: 0.93366912
     time_from_start: 1430000000
     velocity: 0.0
-  - position: 0.5934
+  - position: 0.59341195
     time_from_start: 4000000000
     velocity: 0.0
   right_knee:
-  - position: 1.5708
+  - position: 1.57079633
     time_from_start: 0
-    velocity: 0.4363
-  - position: 1.7453
+    velocity: 0.43629915
+  - position: 1.74532925
     time_from_start: 710000000
-    velocity: -0.2618
-  - position: 0.3316
+    velocity: -0.26179939
+  - position: 0.33160034
     time_from_start: 4000000000
     velocity: 0.0
 name: right_swing
