// Copyright 2018 Project March.
#include "mocks/MockTemperatureGES.cpp"
#include "mocks/MockIMotionCube.cpp"
#include "march_hardware/error/hardware_exception.h"
#include "march_hardware/Joint.h"

#include <memory>
#include <utility>

#include <gtest/gtest.h>
#include <gmock/gmock.h>

using testing::Eq;
using testing::Return;

class JointTest : public testing::Test
{
protected:
<<<<<<< HEAD
  const float temperature = 42;
  MockIMotionCube imc;
};
=======
  void SetUp() override
  {
    this->imc = std::make_unique<MockIMotionCube>();
    this->temperature_ges = std::make_unique<MockTemperatureGES>();
  }

  std::unique_ptr<MockIMotionCube> imc;
  std::unique_ptr<MockTemperatureGES> temperature_ges;
};

TEST_F(JointTest, InitializeWithoutMotorControllerAndGes)
{
  march::Joint joint("test", 0);
  ASSERT_NO_THROW(joint.initialize(1));
}

TEST_F(JointTest, InitializeWithoutTemperatureGes)
{
  const int expected_cycle = 3;
  EXPECT_CALL(*this->imc, writeInitialSDOs(Eq(expected_cycle))).Times(1);

  march::Joint joint("test", 0, false, std::move(this->imc));
  ASSERT_NO_THROW(joint.initialize(expected_cycle));
}

TEST_F(JointTest, InitializeWithoutMotorController)
{
  const int expected_cycle = 3;
  EXPECT_CALL(*this->temperature_ges, writeInitialSDOs(Eq(expected_cycle))).Times(1);

  march::Joint joint("test", 0, false, nullptr, std::move(this->temperature_ges));
  ASSERT_NO_THROW(joint.initialize(expected_cycle));
}
>>>>>>> 03e2b158

TEST_F(JointTest, AllowActuation)
{
  march::Joint joint("test", 0, true, std::move(this->imc));
  ASSERT_TRUE(joint.canActuate());
}

TEST_F(JointTest, DisallowActuationWithoutMotorController)
{
  march::Joint joint("test", 0, true, nullptr);
  ASSERT_FALSE(joint.canActuate());
}

TEST_F(JointTest, DisableActuation)
{
  march::Joint joint("test", 0, false, std::move(this->imc));
  ASSERT_FALSE(joint.canActuate());
}

<<<<<<< HEAD
TEST_F(JointTest, ActuateDisableActuation)
=======
TEST_F(JointTest, SetAllowActuation)
>>>>>>> 03e2b158
{
  march::Joint joint("test", 0, false, std::move(this->imc));
  ASSERT_FALSE(joint.canActuate());
  joint.setAllowActuation(true);
  ASSERT_TRUE(joint.canActuate());
}

TEST_F(JointTest, GetName)
{
  const std::string expected_name = "test";
  march::Joint joint(expected_name, 0, false, std::move(this->imc));
  ASSERT_EQ(expected_name, joint.getName());
}

TEST_F(JointTest, GetNetNumber)
{
  const int expected_net_number = 2;
  march::Joint joint("test", expected_net_number, false, std::move(this->imc));
  ASSERT_EQ(expected_net_number, joint.getNetNumber());
}

TEST_F(JointTest, ActuatePositionDisableActuation)
{
  march::Joint joint("actuate_false", 0, false, std::move(this->imc));
  EXPECT_FALSE(joint.canActuate());
  ASSERT_THROW(joint.actuateRad(0.3), march::error::HardwareException);
}

TEST_F(JointTest, ActuatePosition)
{
  const double expected_rad = 5;
  EXPECT_CALL(*this->imc, actuateRad(Eq(expected_rad))).Times(1);

  march::Joint joint("actuate_false", 0, true, std::move(this->imc));
  ASSERT_NO_THROW(joint.actuateRad(expected_rad));
}

TEST_F(JointTest, ActuateTorqueDisableActuation)
{
  march::Joint joint("actuate_false", 0, false, std::move(this->imc));
  EXPECT_FALSE(joint.canActuate());
  ASSERT_THROW(joint.actuateTorque(3), march::error::HardwareException);
}

TEST_F(JointTest, ActuateTorque)
{
  const int16_t expected_torque = 5;
  EXPECT_CALL(*this->imc, actuateTorque(Eq(expected_torque))).Times(1);

  march::Joint joint("actuate_false", 0, true, std::move(this->imc));
  ASSERT_NO_THROW(joint.actuateTorque(expected_torque));
}

TEST_F(JointTest, PrepareForActuationNotAllowed)
{
  march::Joint joint("actuate_false", 0, false, std::move(this->imc));
  ASSERT_THROW(joint.prepareActuation(), march::error::HardwareException);
}

TEST_F(JointTest, PrepareForActuationAllowed)
{
  EXPECT_CALL(*this->imc, goToOperationEnabled()).Times(1);
  march::Joint joint("actuate_true", 0, true, std::move(this->imc));
  ASSERT_NO_THROW(joint.prepareActuation());
}

TEST_F(JointTest, GetTemperature)
{
  const float expected_temperature = 45.0;
  EXPECT_CALL(*this->temperature_ges, getTemperature()).WillOnce(Return(expected_temperature));

  march::Joint joint("get_temperature", 0, false, nullptr, std::move(this->temperature_ges));
  ASSERT_FLOAT_EQ(joint.getTemperature(), expected_temperature);
}

TEST_F(JointTest, GetTemperatureWithoutTemperatureGes)
{
<<<<<<< HEAD
  march::Joint joint(this->imc);
  joint.setName("test_joint");
  ASSERT_DEATH(joint.actuateRad(1), "Joint test_joint is not allowed to actuate, "
                                    "yet its actuate method has been called");
}

TEST_F(JointTest, TestPrepareActuation)
{
  EXPECT_CALL(this->imc, getAngleRadIncremental()).WillOnce(Return(5));
  EXPECT_CALL(this->imc, getAngleRadAbsolute()).WillOnce(Return(0.3));
  march::Joint joint(this->imc);
  joint.setAllowActuation(true);
  std::cerr << "[          ] BAAAAAAAAAAAAAAAAAAAAAAAAAAAAAAA = " << std::endl;
  joint->iMotionCube.goToOperationEnabled();
  joint.prepareActuation();
  ASSERT_EQ(joint.getIncremental_position(), 5);
  ASSERT_EQ(joint.getAbsolute_position(), 0.3);
=======
  march::Joint joint("get_temperature", 0, false, nullptr, nullptr);
  ASSERT_FLOAT_EQ(joint.getTemperature(), -1.0);
>>>>>>> 03e2b158
}<|MERGE_RESOLUTION|>--- conflicted
+++ resolved
@@ -16,11 +16,6 @@
 class JointTest : public testing::Test
 {
 protected:
-<<<<<<< HEAD
-  const float temperature = 42;
-  MockIMotionCube imc;
-};
-=======
   void SetUp() override
   {
     this->imc = std::make_unique<MockIMotionCube>();
@@ -54,7 +49,6 @@
   march::Joint joint("test", 0, false, nullptr, std::move(this->temperature_ges));
   ASSERT_NO_THROW(joint.initialize(expected_cycle));
 }
->>>>>>> 03e2b158
 
 TEST_F(JointTest, AllowActuation)
 {
@@ -74,11 +68,7 @@
   ASSERT_FALSE(joint.canActuate());
 }
 
-<<<<<<< HEAD
-TEST_F(JointTest, ActuateDisableActuation)
-=======
 TEST_F(JointTest, SetAllowActuation)
->>>>>>> 03e2b158
 {
   march::Joint joint("test", 0, false, std::move(this->imc));
   ASSERT_FALSE(joint.canActuate());
@@ -156,11 +146,8 @@
 
 TEST_F(JointTest, GetTemperatureWithoutTemperatureGes)
 {
-<<<<<<< HEAD
-  march::Joint joint(this->imc);
-  joint.setName("test_joint");
-  ASSERT_DEATH(joint.actuateRad(1), "Joint test_joint is not allowed to actuate, "
-                                    "yet its actuate method has been called");
+  march::Joint joint("get_temperature", 0, false, nullptr, nullptr);
+  ASSERT_FLOAT_EQ(joint.getTemperature(), -1.0);
 }
 
 TEST_F(JointTest, TestPrepareActuation)
@@ -174,8 +161,4 @@
   joint.prepareActuation();
   ASSERT_EQ(joint.getIncremental_position(), 5);
   ASSERT_EQ(joint.getAbsolute_position(), 0.3);
-=======
-  march::Joint joint("get_temperature", 0, false, nullptr, nullptr);
-  ASSERT_FLOAT_EQ(joint.getTemperature(), -1.0);
->>>>>>> 03e2b158
 }