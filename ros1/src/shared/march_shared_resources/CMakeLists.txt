cmake_minimum_required(VERSION 3.0.2)
project(march_shared_resources)

find_package(catkin REQUIRED COMPONENTS
    control_msgs
    geometry_msgs
    message_generation
    std_msgs
    trajectory_msgs
)

add_message_files(
    FILES
    AfterLimitJointCommand.msg
    Alive.msg
    CurrentGait.msg
    CurrentState.msg
    Error.msg
    GaitInstruction.msg
    GaitInstructionResponse.msg
    HighVoltageNet.msg
    ImcState.msg
    JointValues.msg
    LowVoltageNet.msg
    PowerDistributionBoardState.msg
    PressureSole.msg
)

add_service_files(
    FILES
    CapturePointPose.srv
    ContainsGait.srv
    GetParamBool.srv
    GetParamFloat.srv
<<<<<<< HEAD
    SetObstacleSize.srv
    SetParamStringList.srv
    SetParamString.srv
=======
    GetParamInt.srv
    GetParamString.srv
    GetParamStringList.srv
    PossibleGaits.srv
    SetGaitVersion.srv
>>>>>>> b27c9360
    SetParamBool.srv
    SetParamFloat.srv
    SetParamInt.srv
    SetParamString.srv
    SetParamStringList.srv
)

generate_messages(
    DEPENDENCIES
    control_msgs
    std_msgs
    trajectory_msgs
)

catkin_package(
    CATKIN_DEPENDS
    control_msgs
    geometry_msgs
    message_runtime
    std_msgs
    trajectory_msgs
)<|MERGE_RESOLUTION|>--- conflicted
+++ resolved
@@ -32,17 +32,12 @@
     ContainsGait.srv
     GetParamBool.srv
     GetParamFloat.srv
-<<<<<<< HEAD
-    SetObstacleSize.srv
-    SetParamStringList.srv
-    SetParamString.srv
-=======
     GetParamInt.srv
     GetParamString.srv
     GetParamStringList.srv
     PossibleGaits.srv
     SetGaitVersion.srv
->>>>>>> b27c9360
+    SetObstacleSize.srv
     SetParamBool.srv
     SetParamFloat.srv
     SetParamInt.srv
