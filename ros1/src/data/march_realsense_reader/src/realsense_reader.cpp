--- conflicted
+++ resolved
@@ -46,15 +46,9 @@
 
   preprocessor_ = std::make_unique<NormalsPreprocessor>(
       getConfigIfPresent("preprocessor"), debugging_);
-<<<<<<< HEAD
   region_creator_ = std::make_unique<RegionGrower>(
           getConfigIfPresent("region_creator"), debugging_);
-  hull_finder_ = std::make_unique<SimpleHullFinder>(
-=======
-  region_creator_ = std::make_unique<regionGrower>(
-          getConfigIfPresent("region_creator"), debugging_);
   hull_finder_ = std::make_unique<CHullFinder>(
->>>>>>> ec5a9dfc
       getConfigIfPresent("hull_finder"), debugging_);
   parameter_determiner_ = std::make_unique<SimpleParameterDeterminer>(
       getConfigIfPresent("parameter_determiner"), debugging_);
@@ -65,15 +59,6 @@
     ROS_DEBUG("Realsense reader started with debugging, all intermediate result "
              "steps will be published and more information given in console, but"
              " this might slow the process, this can be turned off in the yaml.");
-<<<<<<< HEAD
-
-    if( ros::console::set_logger_level(ROSCONSOLE_DEFAULT_NAME, ros::console::levels::Debug) ) {
-      ros::console::notifyLoggerLevelsChanged();
-    }
-    preprocessed_pointcloud_publisher_ = n_->advertise<PointCloud>
-        ("/camera/preprocessed_cloud", 1);
-    region_pointcloud_publisher_ = n_->advertise<pcl::PointCloud<pcl::PointXYZRGB>>("/camera/region_cloud", 1);
-=======
     if (ros::console::set_logger_level(ROSCONSOLE_DEFAULT_NAME, ros::console::levels::Debug))
     {
       ros::console::notifyLoggerLevelsChanged();
@@ -82,7 +67,6 @@
     preprocessed_pointcloud_publisher_ = n_->advertise<PointCloud>("/camera/preprocessed_cloud", 1);
     region_pointcloud_publisher_ = n_->advertise<pcl::PointCloud<pcl::PointXYZRGB>>("/camera/region_cloud", 1);
     hull_marker_array_publisher_ = n_->advertise<visualization_msgs::MarkerArray>("/camera/hull_marker_array", 1);
->>>>>>> ec5a9dfc
   }
 }
 
@@ -155,18 +139,10 @@
 
   if (debugging_)
   {
-<<<<<<< HEAD
-    ROS_INFO("Done creating regions");
-    publishRegionCreatorPointCloud();
-  }
-
-  ROS_DEBUG("Done creating regions");
-=======
     ROS_DEBUG("Done creating regions, now publishing to /camera/region_cloud");
     pcl::PointCloud<pcl::PointXYZRGB>::Ptr coloured_cloud = region_creator_->debug_visualisation();
     publishCloud<pcl::PointXYZRGB>(region_pointcloud_publisher_, *coloured_cloud);
   }
->>>>>>> ec5a9dfc
 
   // Setup data structures for finding
   boost::shared_ptr<PlaneCoefficientsVector> plane_coefficients_vector =
