# This config uses industrial_ci (https://github.com/ros-industrial/industrial_ci.git).
# For troubleshooting, see readme (https://github.com/ros-industrial/industrial_ci/blob/master/README.rst)

language: generic # optional, just removes the language badge

services:
  - docker

notifications:
  slack:
    secure: DiI/mSwPdfkwTxu3/JsCvIOFUW/PyEzJdmr19UA6afC7whLJuykj2Xz+dXCsABTk9DMwmI220epVPkKXmDJSgPGLvuMjvXYlWLXSYb3pqy7km6XXkEH3RxlS5FW/4ou2QlVEzFBHFg8Yr9KjT73KsXsbOSa3PQHtYBjMF5qflAjV83d6ZkRRQtkwfjdT6mtfw65XlpsZCcWa0xBvIL6FB7zUHL/SHCC2SSFV8YQwbW0hI6fzACP9S6Tt0kOq/pdnR6h/Tl9QVJXGHbLqcCQpCOKg14/QcJvhgDv9AHttn2y9qykd5L34jJuqJE+hNp1YTGY/vWV0WiC+Jtc5bDbqtgWXD96c8lH0oGMQ+7verrToljyLu98M7UlkhNCFWbJIrnL5HYsN27KfXzpO90t6m9JNPPf3qYurSswZn0Q4q8Zv0D8nCkyi7Rh6RlaiqGC4FddNdl2Ipaf7DqfKkYFiKy/MwzqFuQjGrFi+8TjmHErb8+zCwjVp8mAylpX+ZMJaoSEVk6CHtXLzdu5sO7E6/Gpbkq10Iv5KgHfllsMzdoY550a8KGr+Jm3EOZt9KE2vYMs7YA3CL5FLAi0HFQfA4L2MvbN5gfFTIGvWExTZdyiwu/cqY8Y20qBYXE3o8gvuTYkxwe4OpMNMMfH/e2hzZmGTDN7TtZbQlNriUoBOlRs=
  email: false

git:
  quiet: true # optional, silences the cloning of the target repository

# configure the build environment(s)
# https://github.com/ros-industrial/industrial_ci/blob/master/doc/index.rst#variables-you-can-configure
env:
  global:
    - ROS_REPO=ros
    - BUILDER=colcon
    - CATKIN_LINT=pedantic
    - UPSTREAM_WORKSPACE='.rosinstall -march/march_data_collector -march/march_description -march/march_gain_scheduling -march/march_gait_scheduler -march/march_gait_selection -march/march_launch -march/march_safety -march/march_sound_scheduler -march/march_state_machine'
    - AFTER_SCRIPT='builder_run_build "$target_ws/install" "$target_ws" --cmake-target-skip-unavailable --cmake-target roslint'

jobs:
  include:
    - name: "Kinetic"
      env: ROS_DISTRO=kinetic
    - name: "Melodic"
      env: ROS_DISTRO=melodic
<<<<<<< HEAD
    - name: "flake8"
      language: python
      python: 2.7
      install:
        - pip install flake8 pep8-naming
      script: flake8
=======
>>>>>>> 83fe9dca

# clone and run industrial_ci
install:
  - git clone --quiet --depth 1 https://github.com/ros-industrial/industrial_ci.git .industrial_ci -b master
script:
  - .industrial_ci/travis.sh<|MERGE_RESOLUTION|>--- conflicted
+++ resolved
@@ -30,15 +30,12 @@
       env: ROS_DISTRO=kinetic
     - name: "Melodic"
       env: ROS_DISTRO=melodic
-<<<<<<< HEAD
     - name: "flake8"
       language: python
       python: 2.7
       install:
         - pip install flake8 pep8-naming
       script: flake8
-=======
->>>>>>> 83fe9dca
 
 # clone and run industrial_ci
 install:
