--- conflicted
+++ resolved
@@ -5,14 +5,6 @@
 #include <ros/ros.h>
 
 namespace march {
-AbsoluteEncoder::AbsoluteEncoder(size_t number_of_bits, int32_t lower_limit_iu,
-    int32_t upper_limit_iu, double lower_limit_rad, double upper_limit_rad,
-    double lower_soft_limit_rad, double upper_soft_limit_rad)
-    : Encoder(number_of_bits)
-    , lower_limit_iu_(lower_limit_iu)
-    , upper_limit_iu_(upper_limit_iu)
-{
-<<<<<<< HEAD
 AbsoluteEncoder::AbsoluteEncoder(size_t number_of_bits, int32_t lower_limit_iu, int32_t upper_limit_iu,
                                  double lower_limit_rad, double upper_limit_rad, double lower_soft_limit_rad,
                                  double upper_soft_limit_rad)
@@ -42,52 +34,15 @@
              "Limits range of motion = %f rad",
              difference * 100, AbsoluteEncoder::MAX_RANGE_DIFFERENCE * 100, encoder_range_of_motion, range_of_motion);
   }
-=======
-    this->zero_position_iu_ = this->lower_limit_iu_
-        - lower_limit_rad * this->getTotalPositions() / PI_2;
-    this->lower_soft_limit_iu_ = this->fromRad(lower_soft_limit_rad);
-    this->upper_soft_limit_iu_ = this->fromRad(upper_soft_limit_rad);
-
-    if (this->lower_limit_iu_ >= this->upper_limit_iu_
-        || this->lower_soft_limit_iu_ >= this->upper_soft_limit_iu_
-        || this->lower_soft_limit_iu_ < this->lower_limit_iu_
-        || this->upper_soft_limit_iu_ > this->upper_limit_iu_) {
-        throw error::HardwareException(
-            error::ErrorType::INVALID_RANGE_OF_MOTION,
-            "lower_soft_limit: %d IU, upper_soft_limit: %d IU\n"
-            "lower_hard_limit: %d IU, upper_hard_limit: %d IU",
-            this->lower_soft_limit_iu_, this->upper_soft_limit_iu_,
-            this->lower_limit_iu_, this->upper_limit_iu_);
-    }
-
-    const double range_of_motion = upper_limit_rad - lower_limit_rad;
-    const double encoder_range_of_motion
-        = toRad(this->upper_limit_iu_) - toRad(this->lower_limit_iu_);
-    const double difference
-        = std::abs(encoder_range_of_motion - range_of_motion)
-        / encoder_range_of_motion;
-    if (difference > AbsoluteEncoder::MAX_RANGE_DIFFERENCE) {
-        ROS_WARN("Difference in range of motion of %.2f%% exceeds %.2f%%\n"
-                 "Absolute encoder range of motion = %f rad\n"
-                 "Limits range of motion = %f rad",
-            difference * 100, AbsoluteEncoder::MAX_RANGE_DIFFERENCE * 100,
-            encoder_range_of_motion, range_of_motion);
-    }
->>>>>>> 0f8fe76f
 }
 
 double AbsoluteEncoder::getRadiansPerBit() const
 {
-<<<<<<< HEAD
   return PI_2 / getTotalPositions();
-=======
-    return (iu - this->zero_position_iu_) * getRadPerBit();
->>>>>>> 0f8fe76f
 }
 
 double AbsoluteEncoder::toRadians(double iu, bool use_zero_position) const
 {
-<<<<<<< HEAD
   if (use_zero_position)
   {
     return (iu - zero_position_iu_) * getRadiansPerBit();
@@ -96,14 +51,10 @@
   {
     return iu * getRadiansPerBit();
   }
-=======
-    return PI_2 / this->getTotalPositions();
->>>>>>> 0f8fe76f
 }
 
 double AbsoluteEncoder::toIU(double radians, bool use_zero_position) const
 {
-<<<<<<< HEAD
   if (use_zero_position)
   {
     return (radians / getRadiansPerBit()) + zero_position_iu_;
@@ -112,9 +63,6 @@
   {
     return radians / getRadiansPerBit();
   }
-=======
-    return (rad * this->getTotalPositions() / PI_2) + this->zero_position_iu_;
->>>>>>> 0f8fe76f
 }
 
 bool AbsoluteEncoder::isWithinHardLimitsIU(int32_t iu) const
