--- conflicted
+++ resolved
@@ -170,29 +170,7 @@
     // 0) to (end, 0)
     bool fillOptionalFootLocationCloud(float start, float end);
 
-    // Read all relevant parameters
-<<<<<<< HEAD
-    int hull_dimension;
-    int number_of_optional_foot_locations;
-    float min_x_stairs;
-    float max_x_stairs;
-    float min_z_stairs;
-    float max_z_stairs;
-    float y_location;
-    float foot_length_back;
-    float foot_length_front;
-    float foot_width;
-    float max_allowed_z_deviation_foot;
-    float x_flat;
-    float z_flat;
-    float x_steep;
-    float z_steep;
-    float min_search_area;
-    float max_search_area;
-    float max_distance_to_line;
-    bool general_most_desirable_location_is_mid;
-    bool general_most_desirable_location_is_small;
-=======
+    // All relevant parameters
     int hull_dimension {};
     int number_of_optional_foot_locations {};
     float min_x_stairs {};
@@ -200,16 +178,19 @@
     float min_z_stairs {};
     float max_z_stairs {};
     float y_location {};
-    double x_flat {};
-    double z_flat {};
-    double x_steep {};
-    double z_steep {};
+    float foot_length_back {};
+    float foot_length_front {};
+    float foot_width {};
+    float max_allowed_z_deviation_foot {};
+    float x_flat {};
+    float z_flat {};
+    float x_steep {};
+    float z_steep {};
     float min_search_area {};
     float max_search_area {};
-    double max_distance_to_line {};
+    float max_distance_to_line {};
     bool general_most_desirable_location_is_mid {};
     bool general_most_desirable_location_is_small {};
->>>>>>> e6d37818
 
     pcl::PointXYZ most_desirable_foot_location_;
     // Interpreted as (x(t), y(t), z(t))^T = ([0], [1], [2])^T * t  + ([3], [4],
