"""Author: Unknown."""

from typing import Optional, Dict, List
from rclpy.time import Time

from march_utility.gait.edge_position import UnknownEdgePosition
from march_utility.utilities.duration import Duration
from trajectory_msgs.msg import JointTrajectory, JointTrajectoryPoint

from march_gait_selection.state_machine.gait_update import GaitUpdate
from march_gait_selection.state_machine.trajectory_scheduler import TrajectoryCommand

DEFAULT_HOMEGAIT_DURATION = Duration(seconds=3)
ZERO_DURATION = Duration(seconds=0)


class HomeGait():
    """A standard gait that goes from the unknown state to an idle position.

    Args:
        name (str): Name of the idle position this gait homes to. Will be prefixed with `home_`
        position (Dict[str, float]): Mapping of joint names to positions
        gait_type (str): Gait type to use for home gait
        duration (:obj: Duration, optional): Duration of the gait in seconds, defaults to 3 seconds

    Attributes:
        _name (str): Name of the idle position this gait homes to. Will be prefixed with `home_`
        _position (Dict[str, float]): Mapping of joint names to positions
        _gait_type (str): Gait type to use for home gait
        _duration (Duration): Duration of the gait in seconds, defaults to 3 seconds
    """

    def __init__(
<<<<<<< HEAD
        self,
        name: str,
        position: Dict[str, float],
        gait_type: str,
        names: List[str] = get_joint_names_from_urdf(),
        duration: Duration = DEFAULT_HOMEGAIT_DURATION,
=======
            self,
            name: str,
            position: Dict[str, float],
            gait_type: str,
            duration: Duration = DEFAULT_HOMEGAIT_DURATION,
>>>>>>> 10581a0d
    ):
        """Initializes an executable home gait with given positions."""
        self._name = "home_{name}".format(name=name)
        self._position = position
        self._gait_type = gait_type
        self._duration = duration
        self._scheduled_early = False
        self._start_time = None
        self._end_time = None
        self._starting_position = UnknownEdgePosition()
        self._final_position = self._position
<<<<<<< HEAD
        self._actuating_joint_names = names
=======
        self._actuating_joint_names = ["left_ankle", "left_hip_aa", "left_hip_fe", "left_knee",
                                       "right_ankle", "right_hip_aa", "right_hip_fe", "right_knee"]
>>>>>>> 10581a0d

    @property
    def name(self):
        """Returns the name of the gait."""
        return self._name

    @property
    def subgait_name(self):
        """Returns the name of the subgait."""
        return self._name

    @property
    def duration(self):
        """Returns the duration of the subgait."""
        return self._duration

    @property
    def gait_type(self):
        """Returns the type of the gait."""
        return self._gait_type

    @property
    def starting_position(self):
        """Returns the starting position of the gait."""
        return self._starting_position

    @property
    def final_position(self):
        """Returns the final position of the gait."""
        return self._final_position

    @property
    def first_subgait_can_be_scheduled_early(self) -> bool:
        """If the first subgait can be scheduled early."""
        return True

    @property
    def subsequent_subgaits_can_be_scheduled_early(self) -> bool:
        """If subsequent subgait can be scheduled early."""
        return True

    @property
    def version(self):
        """Returns the version of the subgait."""
        return "home_gait_version"

    def start(
            self,
            current_time: Time,
            first_subgait_delay: Optional[Duration] = ZERO_DURATION,
    ) -> GaitUpdate:
        """Start the gait.

        Creates a trajectory command to go towards the idle position in the given duration.

        Args:
            current_time (rclpy.Time): current time
            first_subgait_delay (:obj: Duration, optional): delay of the first subgait, defaults to zero
        Returns:
            GaitUpdate: a GaitUpdate that usually contains a TrajectoryCommand.
        """
        if first_subgait_delay is not None and first_subgait_delay > Duration(0):
            self._start_time = current_time + first_subgait_delay
            self._end_time = self._start_time + self._duration
            self._scheduled_early = True
            return GaitUpdate.should_schedule_early(
                TrajectoryCommand(
                    self._get_trajectory_msg(),
                    self._duration,
                    self._name,
                    self._start_time,
                )
            )
        else:
            self._start_time = current_time
            self._end_time = self._start_time + self._duration
            return GaitUpdate.should_schedule(
                TrajectoryCommand(
                    self._get_trajectory_msg(),
                    self._duration,
                    self._name,
                    self._start_time,
                )
            )

    def update(
            self,
            current_time: Time,
            delay: float,
    ) -> GaitUpdate:
        """Give an update on the progress of the gait.

         Args:
            current_time (Time): The current time.
            delay (float): delay with which to schedule the next subgait.

        Returns:
            GaitUpdate: GaitUpdate that may contain a TrajectoryCommand, and any of the
                flags set to true, depending on the state of the Gait.
        """
        if current_time >= self._end_time:
            return GaitUpdate.finished()
        elif self._scheduled_early and current_time > self._start_time:
            return GaitUpdate.subgait_updated()
        else:
            return GaitUpdate.empty()

    def _get_trajectory_msg(self) -> JointTrajectory:
        """Constructs a trajectory msg that has a set point standing still in the idle position after the duration.

        Returns:
            JointTrajectory: message containing joint trajectories
        """
        msg = JointTrajectory()
        msg.joint_names = self._actuating_joint_names

        point = JointTrajectoryPoint()
        point.time_from_start = self._duration.to_msg()
        point.positions = self._position.values
        point.velocities = [0.0] * len(msg.joint_names)
        point.accelerations = [0.0] * len(msg.joint_names)
        point.effort = [0.0] * len(msg.joint_names)

        msg.points = [point]
        return msg<|MERGE_RESOLUTION|>--- conflicted
+++ resolved
@@ -31,20 +31,11 @@
     """
 
     def __init__(
-<<<<<<< HEAD
-        self,
-        name: str,
-        position: Dict[str, float],
-        gait_type: str,
-        names: List[str] = get_joint_names_from_urdf(),
-        duration: Duration = DEFAULT_HOMEGAIT_DURATION,
-=======
             self,
             name: str,
             position: Dict[str, float],
             gait_type: str,
             duration: Duration = DEFAULT_HOMEGAIT_DURATION,
->>>>>>> 10581a0d
     ):
         """Initializes an executable home gait with given positions."""
         self._name = "home_{name}".format(name=name)
@@ -56,12 +47,8 @@
         self._end_time = None
         self._starting_position = UnknownEdgePosition()
         self._final_position = self._position
-<<<<<<< HEAD
-        self._actuating_joint_names = names
-=======
         self._actuating_joint_names = ["left_ankle", "left_hip_aa", "left_hip_fe", "left_knee",
                                        "right_ankle", "right_hip_aa", "right_hip_fe", "right_knee"]
->>>>>>> 10581a0d
 
     @property
     def name(self):
