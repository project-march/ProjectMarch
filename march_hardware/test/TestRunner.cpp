--- conflicted
+++ resolved
@@ -21,15 +21,12 @@
 
 TEST_F(ExampleTest, MockTest)
 {
-<<<<<<< HEAD
   ASSERT_EQ(3, 3);
-=======
   MockTemperatureGES mockTemperatureSensor;
   EXPECT_CALL(mockTemperatureSensor, getTemperature())
       .Times(AtLeast(1));
   ON_CALL(mockTemperatureSensor, getTemperature()).WillByDefault(Return(10));
   ASSERT_EQ(10, mockTemperatureSensor.getTemperature());
->>>>>>> 0feab5b5
 }
 
 /**
