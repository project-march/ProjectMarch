--- conflicted
+++ resolved
@@ -72,11 +72,8 @@
 
     ramp_min_search_area
         = (float)config.parameter_determiner_ramp_min_search_area;
-<<<<<<< HEAD
-=======
     ramp_max_search_area
         = (float)config.parameter_determiner_ramp_max_search_area;
->>>>>>> fe6bc4f7
 
     x_flat_down = (float)config.parameter_determiner_ramp_x_flat_down;
     z_flat_down = (float)config.parameter_determiner_ramp_z_flat_down;
@@ -929,13 +926,8 @@
             // A point further than x_flat can never be project on the right
             // part of the potential foot locations line assuming that the
             // x_flat > x_steep and z_flat < z_steep
-<<<<<<< HEAD
-            success
-                &= fillOptionalFootLocationCloud(ramp_min_search_area, x_flat);
-=======
             success &= fillOptionalFootLocationCloud(
                 ramp_min_search_area, ramp_max_search_area);
->>>>>>> fe6bc4f7
             break;
         }
         default: {
