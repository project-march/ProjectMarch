--- conflicted
+++ resolved
@@ -113,11 +113,7 @@
 }
 
 // This method executes the logic to process a pointcloud
-<<<<<<< HEAD
-void RealSenseReader::processPointcloud(PointCloud::Ptr pointcloud,
-=======
 bool RealSenseReader::processPointcloud(const PointCloud::Ptr& pointcloud,
->>>>>>> 77a86c8d
     march_shared_msgs::GetGaitParameters::Response& res)
 {
     clock_t start_of_processing_time = clock();
@@ -153,7 +149,6 @@
         res.success = false;
         return false;
     }
-
     if (debugging_) {
         ROS_DEBUG("Done creating regions, now publishing point cloud regions "
                   "to /camera/region_cloud");
@@ -162,16 +157,6 @@
         publishCloud<pcl::PointXYZRGB>(
             region_pointcloud_publisher_, *coloured_cloud);
     }
-<<<<<<< HEAD
-    if (not region_creating_was_successful) {
-        res.error_message
-            = "Region creating was unsuccessful, see debug output "
-              "for more information";
-        res.success = false;
-        return;
-    }
-=======
->>>>>>> 77a86c8d
 
     // Setup data structures for finding
     boost::shared_ptr<PlaneCoefficientsVector> plane_coefficients_vector
