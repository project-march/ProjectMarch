"""Author: MARCH."""
import os
from ament_index_python.packages import get_package_share_directory
from launch import LaunchDescription, condition
from launch.actions import IncludeLaunchDescription, DeclareLaunchArgument, ExecuteProcess, TimerAction
from launch.conditions import IfCondition, UnlessCondition
from launch.launch_description_sources import PythonLaunchDescriptionSource
from launch.substitutions import LaunchConfiguration, PathJoinSubstitution, PythonExpression
from launch_ros.substitutions import FindPackageShare
from launch_ros.actions import Node


def generate_launch_description() -> LaunchDescription:
    """Generates the launch file for the march9 node structure."""
    declared_arguments = [
        DeclareLaunchArgument(
            name="rosbags",
            default_value="true",
            description="Whether the rosbags should stored.",
            choices=["true", "false"],
        ),

        DeclareLaunchArgument(
            name="airgait",
            default_value="false",
            description="Whether we want to do an airgait or not",
            choices=["true", "false"],
        ),

        DeclareLaunchArgument(
            name="robot",
            default_value="march9",
            description="The name of the yaml that will be used for retrieving info about the exo.",
        ),

        DeclareLaunchArgument(
            name="IPD_new_terminal",
            default_value="true",
            description="Whether a new terminal should be openened, allowing you to give input.",
        ),

        DeclareLaunchArgument(
            name="simulation",
            default_value="true",
            description="Whether the simulation should be launched.",
            choices=["true", "false"],
        ),
    ]

    mujoco_to_load = LaunchConfiguration("model_to_load_mujoco", default="march9.xml")
    tunings_to_load = LaunchConfiguration("tunings_to_load", default="low_level_controller_tunings.yaml")
    simulation = LaunchConfiguration("simulation", default="true")
    rosbags = LaunchConfiguration("rosbags", default="true")
    airgait = LaunchConfiguration("airgait", default="false")
    robot = LaunchConfiguration("robot")
    rviz = LaunchConfiguration("rviz", default="false")
    IPD_new_terminal = LaunchConfiguration("IPD_new_terminal")
    ik_test = LaunchConfiguration("ik_test", default="false")
    
    # TODO: Configurable urdf
    state_estimator_clock_period = 0.02
    urdf_location = os.path.join(
        get_package_share_directory("march_description"), "urdf", "march9", "march9.urdf")
    with open(urdf_location, 'r') as infp:
        robot_desc = infp.read()

    # region Launch Mujoco
    mujoco_node = IncludeLaunchDescription(
        PythonLaunchDescriptionSource([PathJoinSubstitution([FindPackageShare("mujoco_sim"), "mujoco_sim.launch.py"])]),
        launch_arguments=[
            ("model_to_load", mujoco_to_load),
            ("tunings_to_load_path",
                PathJoinSubstitution(
                    [get_package_share_directory("march_control"), "config", "mujoco", tunings_to_load]
                ),
            ),
        ],
        condition=IfCondition(simulation),
    )
    # endregion

    # region Launch march control
    march_control = IncludeLaunchDescription(
        PythonLaunchDescriptionSource(
            os.path.join(
                get_package_share_directory("march_control"),
                "launch",
                "march9_controllers.launch.py",
            )
        ),
        launch_arguments=[("simulation", simulation)],
    )
    # endregion

    # region Launch Footstep Generator
    # footstep_generator_launch_dir = os.path.join(get_package_share_directory("footstep_generator"), "launch")
    # n_footsteps = 20
    # step_length = 0.2

    # footstep_generator = IncludeLaunchDescription(
    #     PythonLaunchDescriptionSource([footstep_generator_launch_dir, '/footstep_generator.launch.py']),
    #     # launch_arguments=[('n_footsteps', n_footsteps), ('step_length', step_length)],
    # )
    # endregion

    #TODO: implement own input device M9 

    # region rqt input device
    # rqt_input_device = IncludeLaunchDescription(
    #     PythonLaunchDescriptionSource(
    #         os.path.join(
    #             get_package_share_directory("march_rqt_input_device"),
    #             "launch",
    #             "input_device.launch.py",
    #         )
    #     ),
    #     launch_arguments=[
    #         ("ping_safety_node", "true"),
    #         ("use_sim_time", "false"),
    #         ("layout", "training"),
    #         ("testing", "false"),
    #     ],
    # )
    # endregion

    # region Launch Safety
    safety_node = IncludeLaunchDescription(
        PythonLaunchDescriptionSource(
            os.path.join(
                get_package_share_directory("march_safety"),
                "launch",
                "march_safety.launch.py",
            )
        ),
        launch_arguments=[("simulation", "true")],
    )
    # endregion

    # region Launch state machine
    mode_machine = IncludeLaunchDescription(
        PythonLaunchDescriptionSource(
            os.path.join(
                get_package_share_directory("march_mode_machine"),
                "launch",
                "mode_machine.launch.py",
            )
        ),
    )
    # endregion

    # region Launch IMU
    imu_nodes = IncludeLaunchDescription(
        PythonLaunchDescriptionSource(
            os.path.join(
                get_package_share_directory("bluespace_ai_xsens_mti_driver"),
                "launch",
                "imu_launch.launch.py",
            )
        ),
        condition=UnlessCondition(simulation),
    )
    # endregion

    # region Launch IPD
    ipd_node = IncludeLaunchDescription(
        PythonLaunchDescriptionSource(
            os.path.join(
                get_package_share_directory("march_rqt_input_device"),
                "launch",
                "input_device.launch.py",
            )
        ),
        launch_arguments=[("IPD_new_terminal", IPD_new_terminal)],
        condition=UnlessCondition(ik_test),
    )
    #endregion

    # region Launch State Estimator
    state_estimator_launch_dir = os.path.join(get_package_share_directory("march_state_estimator"), "launch")

    state_estimator = IncludeLaunchDescription(
        PythonLaunchDescriptionSource([state_estimator_launch_dir, '/state_estimator.launch.py']),
        launch_arguments=[
            ("simulation", simulation),
            ("clock_period", str(state_estimator_clock_period)),
        ],
    )
    # endregion

    # region Launch IK Solver
    ik_solver_launch_dir = os.path.join(get_package_share_directory("march_ik_solver"), "launch")

    ik_solver = IncludeLaunchDescription(
        PythonLaunchDescriptionSource([ik_solver_launch_dir, '/ik_solver.launch.py']),
        launch_arguments=[
            ("robot_description", urdf_location), 
            ("state_estimator_timer_period", str(state_estimator_clock_period)),
            ("test", ik_test),
        ],
    )
    # endregion



    fuzzy_default_config = os.path.join(get_package_share_directory("fuzzy_generator"), "config", "joints.yaml")

    # parameters
    fuzzy_config_path = LaunchConfiguration("config_path", default=fuzzy_default_config)

    # region rosbags
    # Make sure you have build the ros bags from the library not the ones from foxy!
    record_rosbags_action = ExecuteProcess(
        cmd=[
            "ros2",
            "bag",
            "record",
            "-o",
            '~/rosbags2/$(date -d "today" +"%Y-%m-%d-%H-%M-%S")',
            "-a",
        ],
        output={
            "stdout": "log",
            "stderr": "log",
        },
        shell=True,  # noqa: S604 This is ran as shell so that -o data parsing and regex can work correctly.
        condition=IfCondition(rosbags),
    )
    # endregion


    # region footstep_generation parameters
    # n_footsteps = 20
    # step_length = 0.2
    # endregion

    # region Launch Footstep Generator
    footstep_generator_launch_dir = os.path.join(get_package_share_directory("footstep_generator"), "launch")
    n_footsteps = 20
    step_length = 0.2

    footstep_generator = IncludeLaunchDescription(
        PythonLaunchDescriptionSource([footstep_generator_launch_dir, '/footstep_generator.launch.py']),
        # launch_arguments=[('n_footsteps', n_footsteps), ('step_length', step_length)],
    )
    # endregion

    # region Launch Bezier Visualization
    bezier_visualization_launch_dir = os.path.join(get_package_share_directory("march_visualization"), "launch")

    bezier_visualization = IncludeLaunchDescription(
        PythonLaunchDescriptionSource([bezier_visualization_launch_dir, '/bezier_visualization.launch.py']),
    )
    # endregion

    return LaunchDescription(declared_arguments + [
        Node(
            package='fuzzy_generator',
            namespace='',
            executable='fuzzy_node',
            name='fuzzy_generator',
            parameters=[{'config_path': fuzzy_config_path}]
        ),
        Node(
            package='march_gait_planning', 
            namespace='', 
            executable='listener_gait_planning', 
            name='listener_gait_planning', 
        ),
        Node(
            package='gait_planning_manager', 
            namespace='', 
            executable='gait_planning_manager_node', 
            name='gait_planning_manager', 
        ),
        Node(
            package='march_gait_planning', 
            namespace='', 
            executable='gait_planning_angles_node',
            name='gait_planning_angles_node', 
        ), 
        Node(
            package='march_gait_planning', 
            namespace='', 
            executable='gait_planning_cartesian_node', 
            name='gait_planning_cartesian_node', 
        ), 
        Node(
            package='robot_state_publisher',
            executable='robot_state_publisher',
            name='robot_state_publisher',
            output='screen',
            parameters=[{'use_sim_time': simulation, 'robot_description': robot_desc}],
            arguments=[urdf_location],
        ),
        Node(
            package='rviz2',
            executable='rviz2',
            name='rviz2',
            output='screen',
            arguments=['-d', os.path.join(get_package_share_directory("march_launch"), "rviz", "izzy.rviz")],
            condition=IfCondition(rviz),
        ),
<<<<<<< HEAD
        Node(
            package='march_mpc_solver',
            executable='mpc_solver_node',
            name='mpc_solver_node',
            output='screen',
        ),
        Node(
            package='march_mpc_buffer',
            executable='march_mpc_buffer_node',
            name='march_mpc_buffer_node',
            output='screen',
        ),


=======
>>>>>>> 0b025f71
        mujoco_node,
        state_estimator,
        march_control,
        mode_machine,
        record_rosbags_action,
        safety_node,
        imu_nodes,
        ik_solver,
        ipd_node,
        footstep_generator,
        bezier_visualization, 
    ])<|MERGE_RESOLUTION|>--- conflicted
+++ resolved
@@ -300,7 +300,6 @@
             arguments=['-d', os.path.join(get_package_share_directory("march_launch"), "rviz", "izzy.rviz")],
             condition=IfCondition(rviz),
         ),
-<<<<<<< HEAD
         Node(
             package='march_mpc_solver',
             executable='mpc_solver_node',
@@ -315,8 +314,6 @@
         ),
 
 
-=======
->>>>>>> 0b025f71
         mujoco_node,
         state_estimator,
         march_control,
