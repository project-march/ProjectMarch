--- conflicted
+++ resolved
@@ -163,15 +163,10 @@
 
 int32_t ODrive::getAbsolutePositionIU()
 {
-<<<<<<< HEAD
-    int32_t iu_value = this->read32(ODrivePDOmap::getMISOByteOffset(ODriveObjectName::ActualPosition, axis_)).i;
+    int32_t iu_value = this->read32(ODrivePDOmap::getMISOByteOffset(ODriveObjectName::AbsolutePosition, axis_)).i;
     if (iu_value == 0) {
         logger_->fatal("Absolute encoder value is 0 (Check the encoder cable, or flash the odrive).");
     }
-=======
-    int32_t iu_value = this->read32(ODrivePDOmap::getMISOByteOffset(ODriveObjectName::AbsolutePosition, axis_)).i;
-
->>>>>>> 3eaa1626
     switch (absolute_encoder_->getDirection()) {
         case Encoder::Direction::Positive:
             return iu_value;
