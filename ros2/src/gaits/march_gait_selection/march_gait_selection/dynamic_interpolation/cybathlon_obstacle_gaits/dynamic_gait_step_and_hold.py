--- conflicted
+++ resolved
@@ -31,11 +31,7 @@
         self.start_from_left_side = False
         super().__init__(node, positions)
         self.trajectory_command_factory = TrajectoryCommandFactoryStepAndHold(self, self._points_handler)
-<<<<<<< HEAD
-        self.logger = Logger(self.node, __class__.__name__)
-=======
-        self._logger = gait_selection_node.get_logger().get_child(__class__.__name__)
->>>>>>> 6d7874b7
+        self._logger = node.get_logger().get_child(__class__.__name__)
         self.gait_name = "dynamic_step_and_hold"
 
         self.node.create_subscription(
