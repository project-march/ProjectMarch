--- conflicted
+++ resolved
@@ -90,16 +90,11 @@
                     {"gait_directory": LaunchConfiguration("gait_directory")},
                     {"balance": LaunchConfiguration("balance")},
                     {"dynamic_gait": LaunchConfiguration("dynamic_gait")},
-<<<<<<< HEAD
                     {
                         "middle_point_fraction": LaunchConfiguration(
                             "middle_point_fraction"
                         )
                     },
-=======
-                    {"dynamic_subgait_duration": LaunchConfiguration("dynamic_subgait_duration")},
-                    {"middle_point_fraction": LaunchConfiguration("middle_point_fraction")},
->>>>>>> 7b85644b
                     {"middle_point_height": LaunchConfiguration("middle_point_height")},
                     {"minimum_stair_height": LaunchConfiguration("minimum_stair_height")},
                     {"push_off_fraction": LaunchConfiguration("push_off_fraction")},
