--- conflicted
+++ resolved
@@ -64,12 +64,7 @@
     UNKNOWN = "unknown"
 
     def __init__(self, gait_selection: GaitSelection, trajectory_scheduler: TrajectoryScheduler):
-<<<<<<< HEAD
         """Generates a state machine from given gaits and resets it to UNKNOWN state.
-=======
-        """Generates a state machine from given gaits and resets it to
-        UNKNOWN state.
->>>>>>> fb49f1fe
 
         In order to start the state machine see `run`.
         """
@@ -211,7 +206,6 @@
             )
         )
 
-<<<<<<< HEAD
     def _current_gait_cb(
         self,
         gait_name: str,
@@ -231,11 +225,6 @@
             duration (Duration): duration of the subgait
             gait_type (str): type of gait, for example walk_like or sit_like
         """
-=======
-    def _current_gait_cb(self, gait_name, subgait_name, version, duration: Duration, gait_type):
-        """Standard callback when gait changes, publishes the current gait
-        More callbacke can be added using add_gait_callback"""
->>>>>>> fb49f1fe
         self.logger.debug(f"Current subgait updated to {subgait_name}")
         self.current_gait_pub.publish(
             CurrentGait(
@@ -484,14 +473,10 @@
             # position) needs to be a position from which the next half step can be started.
             # Therefore, it needs to be added to the idle_transitions dictionary of the
             # gait_graph.
-<<<<<<< HEAD
-            if self._current_gait.name == "dynamic_walk_half_step":
-=======
             if (
                 self._current_gait.name == "dynamic_walk_half_step"
                 and self._current_state not in self._gait_graph._idle_transitions
             ):
->>>>>>> fb49f1fe
                 self._gait_graph._idle_transitions[self._current_state] = {"dynamic_walk_half_step"}
             self._current_gait.end()
             self._input.gait_finished()
