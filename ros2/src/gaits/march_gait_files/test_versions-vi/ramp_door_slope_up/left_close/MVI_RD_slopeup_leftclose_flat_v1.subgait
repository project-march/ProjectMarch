description: First version of a flat ramp_up gait
duration: 2500000000
gait_type: stairs_like
joints:
  left_ankle:
  - position: 0.0
    time_from_start: 0
    velocity: 0.0
<<<<<<< HEAD
  - position: -0.10471976
    time_from_start: 300000000
    velocity: 0.0
  - position: 0.0
    time_from_start: 600000000
    velocity: 0.0
  - position: 0.0436
=======
  - position: 0.0
>>>>>>> 1685402b
    time_from_start: 2500000000
    velocity: 0.0
  left_hip_aa:
  - position: -0.08726646
    time_from_start: 0
    velocity: 0.0
  - position: 0.0349
    time_from_start: 2500000000
    velocity: 0.0
  left_hip_fe:
  - position: -0.29670597
    time_from_start: 0
    velocity: 0.0
  - position: 0.61086524
    time_from_start: 1250000000
    velocity: 0.0
  - position: 0.0
    time_from_start: 2500000000
    velocity: 0.0
  left_knee:
  - position: 0.08726646
    time_from_start: 0
    velocity: 0.34906585
  - position: 1.32645023
    time_from_start: 1250000000
    velocity: 0.0
  - position: 0.0
    time_from_start: 2500000000
    velocity: 0.0
  right_ankle:
  - position: 0.0
    time_from_start: 0
    velocity: 0.0
  - position: 0.0
    time_from_start: 2500000000
    velocity: 0.0
  right_hip_aa:
  - position: 0.0
    time_from_start: 0
    velocity: 0.0
  - position: 0.0349
    time_from_start: 2500000000
    velocity: 0.0
  right_hip_fe:
  - position: 0.59341195
    time_from_start: 0
    velocity: 0.0
  - position: 0.0
    time_from_start: 2500000000
    velocity: 0.0
  right_knee:
  - position: 0.72710417
    time_from_start: 0
    velocity: 0.0
  - position: 0.0
    time_from_start: 2500000000
    velocity: 0.0
name: left_close
version: MVI_RD_slopeup_leftclose_flat_v1<|MERGE_RESOLUTION|>--- conflicted
+++ resolved
@@ -6,17 +6,13 @@
   - position: 0.0
     time_from_start: 0
     velocity: 0.0
-<<<<<<< HEAD
   - position: -0.10471976
     time_from_start: 300000000
     velocity: 0.0
   - position: 0.0
     time_from_start: 600000000
     velocity: 0.0
-  - position: 0.0436
-=======
   - position: 0.0
->>>>>>> 1685402b
     time_from_start: 2500000000
     velocity: 0.0
   left_hip_aa:
