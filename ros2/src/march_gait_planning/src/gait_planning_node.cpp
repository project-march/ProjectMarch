--- conflicted
+++ resolved
@@ -187,21 +187,12 @@
             m_pose->position.x = static_cast<float>(element[0]) + m_home_stand[m_variable_walk_swing_leg == 1 ? 3 : 0];
             m_pose->position.y = m_home_stand[m_variable_walk_swing_leg == 1 ? 4 : 1];
             m_pose->position.z = static_cast<float>(element[1]) + m_home_stand[m_variable_walk_swing_leg == 1 ? 5 : 2];
-<<<<<<< HEAD
-            m_visualization_msg->poses.push_back(*m_pose); 
-        }
-        m_visualization_msg->header.frame_id = "backpack"; 
-        m_visualization_msg->header.stamp = this->now(); 
-        m_interpolated_bezier_visualization_publisher->publish(*m_visualization_msg); 
-        m_visualization_msg->poses.clear(); 
-=======
             m_visualization_msg_rviz->poses.push_back(*m_pose); 
         }
         m_visualization_msg_rviz->header.frame_id = "backpack"; 
         m_visualization_msg_rviz->header.stamp = this->now(); 
         m_interpolated_bezier_visualization_publisher_rviz->publish(*m_visualization_msg_rviz); 
         m_visualization_msg_rviz->poses.clear(); 
->>>>>>> 0b025f71
         RCLCPP_DEBUG(this->get_logger(), "Visualization msg filled and sent "); 
 
 
