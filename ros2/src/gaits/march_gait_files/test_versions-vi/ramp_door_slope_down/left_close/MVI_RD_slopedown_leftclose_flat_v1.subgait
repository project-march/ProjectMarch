--- conflicted
+++ resolved
@@ -6,16 +6,8 @@
   - position: 0.0
     time_from_start: 0
     velocity: 0.0
-<<<<<<< HEAD
-  - position: 0.0
-    time_from_start: 1250000000
-    velocity: 0.0
-  - position: -0.08726646
-    time_from_start: 1871600000
-=======
   - position: -0.08726646
     time_from_start: 1500000000
->>>>>>> c3aef5cf
     velocity: 0.0
   - position: -0.08726646
     time_from_start: 3000000000
@@ -24,12 +16,6 @@
   - position: -0.05235988
     time_from_start: 0
     velocity: 0.0
-<<<<<<< HEAD
-  - position: 0.0
-    time_from_start: 1000000000
-    velocity: 0.0
-=======
->>>>>>> c3aef5cf
   - position: 0.03490659
     time_from_start: 2464900000
     velocity: -0.0
@@ -73,11 +59,7 @@
     time_from_start: 3000000000
     velocity: -0.0
   right_hip_aa:
-<<<<<<< HEAD
-  - position: 0.03490659
-=======
   - position: 0.0
->>>>>>> c3aef5cf
     time_from_start: 0
     velocity: 0.0
   - position: 0.03490659
