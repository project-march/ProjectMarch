from typing import Optional, Union, List
from gazebo_msgs.msg import ContactsState
from march_gait_selection.state_machine.state_machine_input import StateMachineInput
from march_shared_msgs.msg import CurrentState, CurrentGait, Error
from march_shared_msgs.srv import PossibleGaits
from march_utility.gait.edge_position import (
    EdgePosition,
    UnknownEdgePosition,
    DynamicEdgePosition,
)
from march_utility.gait.gait_graph import GaitGraph
from march_utility.utilities.duration import Duration
from march_utility.utilities.shutdown import shutdown_system
from march_utility.utilities.side import Side
from march_utility.utilities.node_utils import DEFAULT_HISTORY_DEPTH
from march_utility.utilities.logger import Logger
from rclpy.callback_groups import ReentrantCallbackGroup

from std_msgs.msg import Header
from .gait_update import GaitUpdate
from .trajectory_scheduler import TrajectoryScheduler
from ..gait_selection import GaitSelection

State = Union[EdgePosition, str]


class GaitStateMachine:
    """The state machine used to make sure that only valid transitions will
    be made.

    Args:
        gait_selection (GaitSelection): the gait selection node, loaded gaits to build graph from
        trajectory_scheduler (TrajectoryScheduler): scheduler interface for scheduling trajectories
    Attributes:
        logger (Logger): used to log to the terminal
        update_timer (???): ??? TODO: Add docs
        timer_period (float): state machine runs at intervals of timer_period
        current_state_pub (Publisher): publishes CurrentState message
        current_gait_pub (Publisher): publishes CurrentGait message
        error_sub (Subscriber): subscribes to the /march/error topic

        _gait_selection (GaitSelection): the gait selection node, loaded gaits to build graph from
        _trajectory_scheduler (TrajectoryScheduler): scheduler interface for scheduling trajectories
        _input (StateMachineInput): ??? TODO: Add docs
        _transition_callbacks (List[???]): ??? TODO: Add docs
        _gait_callbacks (List[???]): ??? TODO: Add docs
        _stop_accepted_callbacks (List[???]): ??? TODO: Add docs
        _gait_graph (GaitGraph): ??? TODO: Add docs
        _current_state (State): Either an EdgePosition or a string representing the active gait
        _current_gait (???): The current gait
        _shutdown_requested (bool): whether the state machine should shut down
        _should_stop (bool): whether the gait should be stopped
        _is_stopping (bool): whether the gait is currently stopping
        _right_foot_on_ground (bool): whether the right foot is on the ground or not
        _left_foot_on_ground (bool): whether the left foot is on the ground or not
        _force_right_foot (float): amount of force on right foot
        _force_left_foot (float): amount of force on left foot
        _right_pressure_sub (Subscriber): subscribes to /march/sensor/right_pressure_sole
        _left_pressure_sub (Subscriber): subscribes to /march/sensor/left_pressure_sole
        _get_possible_gaits_client (Service): service to get possible gaits from gait_selection
    """

    UNKNOWN = "unknown"

    def __init__(self, gait_selection: GaitSelection, trajectory_scheduler: TrajectoryScheduler):
        """Generates a state machine from given gaits and resets it to
        UNKNOWN state.

        In order to start the state machine see `run`.
        """
        self._gait_selection = gait_selection
        self._trajectory_scheduler = trajectory_scheduler
        self.logger = Logger(self._gait_selection, __class__.__name__)

        self._input = StateMachineInput(gait_selection)

        self._transition_callbacks = []
        self._gait_callbacks = []
        self._stop_accepted_callbacks = []

        self._gait_graph = GaitGraph(self._gait_selection)
        self._gait_graph.generate_graph()

        # Current state is either an EdgePositions or a string representing the active gait
        self._current_state: State = UnknownEdgePosition()
        self._current_gait = None
        self._shutdown_requested = False

        # Boolean flag that indicates that the gait should stop
        self._should_stop = False

        # Boolean flag to not execute a stop when the gait is already stopping
        self._is_stopping = False

        self.update_timer = None

        self.timer_period = self._gait_selection.get_parameter("timer_period").get_parameter_value().double_value

        self.current_state_pub = self._gait_selection.create_publisher(
            msg_type=CurrentState,
            topic="/march/gait_selection/current_state",
            qos_profile=DEFAULT_HISTORY_DEPTH,
        )
        self.current_gait_pub = self._gait_selection.create_publisher(
            msg_type=CurrentGait,
            topic="/march/gait_selection/current_gait",
            qos_profile=DEFAULT_HISTORY_DEPTH,
        )
        self.error_sub = self._gait_selection.create_subscription(
            msg_type=Error,
            topic="/march/error",
            callback=self._error_cb,
            qos_profile=DEFAULT_HISTORY_DEPTH,
        )

        self._right_foot_on_ground = True
        self._left_foot_on_ground = True
        self._force_right_foot = 0
        self._force_left_foot = 0
        self._right_pressure_sub = self._gait_selection.create_subscription(
            msg_type=ContactsState,
            topic="/march/sensor/right_pressure_sole",
            callback=lambda msg: self._update_foot_on_ground_cb(Side.right, msg),
            callback_group=ReentrantCallbackGroup(),
            qos_profile=DEFAULT_HISTORY_DEPTH,
        )
        self._left_pressure_sub = self._gait_selection.create_subscription(
            msg_type=ContactsState,
            topic="/march/sensor/left_pressure_sole",
            callback=lambda msg: self._update_foot_on_ground_cb(Side.left, msg),
            callback_group=ReentrantCallbackGroup(),
            qos_profile=DEFAULT_HISTORY_DEPTH,
        )

        self._get_possible_gaits_client = self._gait_selection.create_service(
            srv_type=PossibleGaits,
            srv_name="/march/gait_selection/get_possible_gaits",
            callback=self._possible_gaits_cb,
            callback_group=ReentrantCallbackGroup(),
        )

        self.add_transition_callback(self._current_state_cb)
        self.add_gait_callback(self._current_gait_cb)
        self.logger.debug("Initialized state machine")

    def _is_idle(self):
        return isinstance(self._current_state, EdgePosition)

    def _update_foot_on_ground_cb(self, side: Side, msg: ContactsState) -> None:
        """Update the status of the feet on ground based on pressure sole data,
        this is currently decided based on the force in simulation, but the numbers
        for this will be updated when range of real pressure soles is known.

        Args:
            side (Side): Enum for right or left side
            msg (ContactsState): message published on /march/sensor/[left/right]_pressure_sole
        """
        if len(msg.states) > 0:
            force = sum(state.total_wrench.force.z for state in msg.states)

            # Assign force to specific foot
            if side is Side.right:
                self._force_right_foot = force
            else:
                self._force_left_foot = force

        # If there are no contacts, change foot on ground to False
        elif len(msg.states) == 0:
            if side is Side.right:
                self._force_right_foot = 0
            else:
                self._force_left_foot = 0

    def _possible_gaits_cb(self, request, response: PossibleGaits) -> PossibleGaits:
        """Standard callback for the get possible gaits service

        Args:
            request: Necessary for service
            response (PossibleGaits): PossibleGaits message to return at service request
        """
        response.gaits = self.get_possible_gaits()
        return response

    def _current_state_cb(self, state: State) -> None:
        """Standard transition callback for when current state changes,
        publishes the current state. More callbacks can be added using
        add_transition_callback.

        Args:
            state (State): message passed on through callback
        """
        if self._is_idle():
            state_type = CurrentState.IDLE
            state_name = self._gait_graph.get_name_of_position(self._current_state)

        else:
            state_type = CurrentState.GAIT
            state_name = self._current_state

        self.current_state_pub.publish(
            CurrentState(
                header=Header(stamp=self._gait_selection.get_clock().now().to_msg()),
                state=state_name,
                state_type=state_type,
            )
        )

<<<<<<< HEAD
    def _current_gait_cb(
        self,
        gait_name: str,
        subgait_name: str,
        version: str,
        duration: Duration,
        gait_type: str,
    ) -> None:
=======
    def _current_gait_cb(self, gait_name, subgait_name, version, duration: Duration, gait_type):
>>>>>>> 7b85644b
        """Standard callback when gait changes, publishes the current gait
        More callback can be added using add_gait_callback

        Args:
            gait_name (str): name of the gait
            subgait_name (str): name of the subgait
            version (str): version of the subgait
            duration (Duration): duration of the subgait
            gait_type (str): type of gait, for example walk_like or sit_like
        """
        self.logger.debug(f"Current subgait updated to {subgait_name}")
        self.current_gait_pub.publish(
            CurrentGait(
                header=Header(stamp=self._gait_selection.get_clock().now().to_msg()),
                gait=gait_name,
                subgait=subgait_name,
                version=version,
                duration=duration.to_msg(),
                gait_type=gait_type,
            )
        )

    def _error_cb(self, msg: Error) -> None:
        """Standard callback for state machine errors, completely stops
        updating if the error is fatal. If non-fatal, it stops the current
        gait.

        Args:
            msg (Error): message containing the error type (fatal or non-fatal)
        """
        if msg.type == Error.NON_FATAL:
            self.stop_gait()
        elif msg.type == Error.FATAL:
            self.request_shutdown("A fatal error was posted to /march/error")

    def get_possible_gaits(self) -> Union[List, set]:
        """Returns possible names of gaits that can be executed.

        Returns:
            Union[List, set]: Set of names, or empty list when a gait is executing.
        """
        if self._is_idle():
            return self._gait_graph.possible_gaits_from_idle(self._current_state)
        else:
            return []

    def add_transition_callback(self, cb) -> None:
        """Adds a callback function that will be called when a transition to
        a state happens.

        The given method should be running as shortly as possible, since they
        will be called from within the main loop.

        TODO: Add cb type
        Args:
            cb: method that accepts a name of the state and a boolean if it is an idle state.

        """
        self._add_callback(self._transition_callbacks, cb)

    def add_gait_callback(self, cb) -> None:
        """Adds a callback function that will be called when a trajectory of a gait is being scheduled.

        The given method should be running as shortly as possible, since they
        will be called from within the main loop.

        TODO: Add cb type
        Args:
             cb: Callable method that accepts 5 args: gait name, subgait name, version, duration and gait type.
        """
        self._add_callback(self._gait_callbacks, cb)

    def add_stop_accepted_callback(self, cb) -> None:
        """Adds a callback function that will be called when a gait accepts the stop command.


        The given method should be running as shortly as possible, since they
        will be called from within the main loop.

        TODO: Add cb type
        Args:
            cb: Callable method that accepts no arguments and returns None.
        """
        self._add_callback(self._stop_accepted_callbacks, cb)

    def run(self) -> None:
        """Runs the state machine until shutdown is requested."""
        self.update_timer = self._gait_selection.create_timer(
            timer_period_sec=self.timer_period,
            callback=self.update,
        )

    def update(self) -> None:
        """
        Updates the current state based on the elapsed time, after the state
        machine is started, this function is called every timer period.
        """
        if not self._shutdown_requested:
            if self._input.unknown_requested():
                self._input.gait_accepted()
                self._transition_to_unknown()
                self._input.gait_finished()
                self._call_transition_callbacks()
                self._current_gait = None
                self._trajectory_scheduler.reset()

            if self._is_idle():
                self._process_idle_state()
            else:
                self._process_gait_state()
        else:
            self.update_timer.cancel()

    def request_shutdown(self, msg: Optional[str] = None) -> None:
        """Requests shutdown, which will terminate the state machine as soon as
        possible.

        Args:
            msg (:obj: str, optional): message to log with shutdown request, if not specified will be
                "Shutdown requested"
        """
        base_msg = "Shutdown requested"
        if msg is not None:
            base_msg += ": " + msg
        self.logger.fatal(base_msg)
        self._shutdown_requested = True
        shutdown_system()

    def stop_gait(self) -> None:
        """Requests a stop from the current executing gait, but keeps the state
        machine running."""
        if not self._is_idle() and not self._is_stopping:
            self._should_stop = True

    def check_correct_foot_pressure(self) -> bool:
        """Check if the pressure is placed on the foot opposite to the subgait starting foot. If not, issue a warning.
        This will only be checked when transitioning from idle to gait state

        Returns:
            bool: True if pressure is on the correct foot, else False
        """
        if self._current_gait is not None:
            if "right" in self._current_gait.subgait_name and self._force_right_foot > self._force_left_foot:
                self.logger.warn("Incorrect pressure placement, place pressure on left foot")
                return False
            if "left" in self._current_gait.subgait_name and self._force_left_foot > self._force_right_foot:
                self.logger.warn("Incorrect pressure placement, place pressure on right foot")
                return False

        return True

    def _process_idle_state(self) -> None:
        """If the current state is idle, this function processes input for
        what to do next."""
        if self._input.gait_requested():
            gait_name = self._input.gait_name()
            self.logger.info(f"Requested gait `{gait_name}`")
            gait = self._gait_selection._gaits.get(gait_name)
            if (
                gait is not None
<<<<<<< HEAD
                and gait_name
                in self._gait_graph.possible_gaits_from_idle(self._current_state)
                or gait_name
                == [
                    "dynamic_walk",
                    "dynamic_walk_single_step",
                    "dynamic_walk_half_step",
                ]
=======
                and gait_name in self._gait_graph.possible_gaits_from_idle(self._current_state)
                or gait_name == ["dynamic_walk", "dynamic_walk_single_step"]
>>>>>>> 7b85644b
            ):
                if (
                    isinstance(gait.starting_position, DynamicEdgePosition)
                    and gait.starting_position != self._current_state
                ):
                    self.logger.warn(
                        f"The gait {gait_name} does not have the correct dynamic "
                        f"starting position, should be {self._current_state}, but was "
                        f"{gait.starting_position}"
                    )
                    self._input.gait_rejected()
                    return
                self._current_state = gait_name
                self._should_stop = False
                self._input.gait_accepted()
                self._call_transition_callbacks()
                self.logger.info(f"Accepted gait `{gait_name}`")
            else:
                self._input.gait_rejected()
                self.logger.info(f"Cannot execute gait `{gait_name}` from idle state `{self._current_state}`")

    def _process_gait_state(self) -> None:
        """Processes the current state when there is a gait happening.
        Schedules the next subgait if there is no trajectory happening or
        finishes the gait if it is done."""
        now = self._gait_selection.get_clock().now()
        if self._current_gait is None:
            self._current_gait = self._gait_selection._gaits[self._current_state]

            self.logger.info(f"Executing gait `{self._current_gait.name}`")
            if self._current_gait.first_subgait_can_be_scheduled_early:
                gait_update = self._current_gait.start(now, self._gait_selection._first_subgait_delay)
            else:
                gait_update = self._current_gait.start(now)

            if gait_update == GaitUpdate.empty():
                self._input.gait_finished()
                # Find the start position of the current gait, to go back to idle.
                self._current_state = self._current_gait.starting_position
                self._current_gait = None
                self.logger.info(
                    f"Starting the gait returned "
                    f"no trajectory, going back to idle state "
                    f"{self._gait_graph.get_name_of_position(self._current_state)}"
                )
                return

            if not self.check_correct_foot_pressure():
                self.logger.debug(
                    f"Foot forces when incorrect pressure warning was issued: "
                    f"left={self._force_left_foot}, right={self._force_right_foot}"
                )
            self._process_gait_update(gait_update)

        if self._trajectory_scheduler.failed():
            self._trajectory_scheduler.reset()
            self._current_gait.end()
            self._current_gait = None
            self._transition_to_unknown()
            self._input.gait_finished()
            return

        self._handle_input()

        if self._current_gait.subsequent_subgaits_can_be_scheduled_early:
            gait_update = self._current_gait.update(now, self._gait_selection._early_schedule_duration)
        else:
            gait_update = self._current_gait.update(now)
        self._process_gait_update(gait_update)

    def _process_gait_update(self, gait_update: GaitUpdate) -> None:
        """Process an incoming GaitUpdate.

        Will call gait callbacks for each new subgait, schedule new trajectories and process finishing of gait

        Args:
            gait_update (GaitUpdate): GaitUpdate returned by the gait that is currently executing
        """
        # Call gait callback if there is a new subgait
        if gait_update.is_new_subgait:
            self._call_gait_callbacks()

        # Schedule a new trajectory if any
        if gait_update.new_trajectory_command is not None:
            self._trajectory_scheduler.schedule(gait_update.new_trajectory_command)

        # Process finishing of the gait
        if gait_update.is_finished:
            self._current_state = self._current_gait.final_position
            # To make the half step dynamic gait work, the current state (that is final
            # position) needs to be a position from which the next half step can be started.
            # Therefore, it needs to be added to the idle_transitions dictionary of the
            # gait_graph.
            if self._current_gait.name == "dynamic_walk_half_step":
                self._gait_graph._idle_transitions[self._current_state] = {
                    "dynamic_walk_half_step"
                }
            self._current_gait.end()
            self._input.gait_finished()
            self._call_transition_callbacks()
            self._trajectory_scheduler.reset()
            self.logger.info(f"Finished gait `{self._current_gait.name}`")
            self._current_gait = None
            self._is_stopping = False

    def _handle_input(self) -> None:
        """Handles stop and transition input from the input device. This input
        is passed on to the current gait to execute the request"""
        if self._is_stop_requested() and not self._is_stopping:
            self._should_stop = False
            self._is_stopping = True
            if self._current_gait.stop():
                self.logger.info(f"Gait {self._current_gait.name} responded to stop")
                self._input.stop_accepted()
                self._call_callbacks(self._stop_accepted_callbacks)
            else:
                self.logger.info(f"Gait {self._current_gait.name} does not respond to stop")
                self._input.stop_rejected()

        if self._input.transition_requested():
            request = self._input.get_transition_request()
            self._input.reset()
            if self._current_gait.transition(request):
                self.logger.info(f"Gait {self._current_gait.name} responded to transition request {request.name}")
            else:
                self.logger.info(
                    f"Gait {self._current_gait.name} does not respond to transition request {request.name}"
                )

    def _call_transition_callbacks(self) -> None:
        """Calls all transition callbacks when the current state changes."""
        self._call_callbacks(self._transition_callbacks, self._current_state)

    def _is_stop_requested(self) -> bool:
        """Returns true if either the input device requested a stop or some other
        external source requested a stop.

        Returns:
            bool: True if stop is requested, else False
        """
        return self._input.stop_requested() or self._should_stop

    def _call_gait_callbacks(self) -> None:
        """Calls all added gait callbacks when the current gait changes."""
        if self._current_gait is not None:
            self._call_callbacks(
                self._gait_callbacks,
                self._current_gait.name,
                self._current_gait.subgait_name,
                self._current_gait.version,
                self._current_gait.duration,
                self._current_gait.gait_type,
            )

    def _transition_to_unknown(self) -> None:
        """When the unknown button is pressed, this function resets the
        state machine to unknown state."""
        if self._current_gait is not None:
            self._trajectory_scheduler.send_position_hold()
            self._trajectory_scheduler.cancel_active_goals()
        self._current_state = UnknownEdgePosition()
        self.logger.info("Transitioned to unknown")

    @staticmethod
    def _add_callback(callbacks, cb) -> None:
        """Adds a method to a list if it is callable. TODO: Add docs"""
        if callable(cb):
            callbacks.append(cb)

    @staticmethod
    def _call_callbacks(callbacks, *args) -> None:
        """Calls multiple methods with same set of arguments. TODO: Add docs"""
        for cb in callbacks:
            cb(*args)<|MERGE_RESOLUTION|>--- conflicted
+++ resolved
@@ -205,7 +205,6 @@
             )
         )
 
-<<<<<<< HEAD
     def _current_gait_cb(
         self,
         gait_name: str,
@@ -214,9 +213,6 @@
         duration: Duration,
         gait_type: str,
     ) -> None:
-=======
-    def _current_gait_cb(self, gait_name, subgait_name, version, duration: Duration, gait_type):
->>>>>>> 7b85644b
         """Standard callback when gait changes, publishes the current gait
         More callback can be added using add_gait_callback
 
@@ -377,7 +373,6 @@
             gait = self._gait_selection._gaits.get(gait_name)
             if (
                 gait is not None
-<<<<<<< HEAD
                 and gait_name
                 in self._gait_graph.possible_gaits_from_idle(self._current_state)
                 or gait_name
@@ -386,10 +381,6 @@
                     "dynamic_walk_single_step",
                     "dynamic_walk_half_step",
                 ]
-=======
-                and gait_name in self._gait_graph.possible_gaits_from_idle(self._current_state)
-                or gait_name == ["dynamic_walk", "dynamic_walk_single_step"]
->>>>>>> 7b85644b
             ):
                 if (
                     isinstance(gait.starting_position, DynamicEdgePosition)
