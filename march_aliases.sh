--- conflicted
+++ resolved
@@ -147,10 +147,8 @@
 alias asrock_ros1="snoe && sros1 && export_asrock_master_uri"
 alias asrock_ros2="sfox && sros2 && export_asrock_master_uri"
 
-<<<<<<< HEAD
 FASTRTPS_DEFAULT_PROFILES_FILE=~/march/.fastrtps-profile.xml
 export FASTRTPS_DEFAULT_PROFILES_FILE
-=======
+
 # Alias for telling a joke when Koen has to wait for a long time
-alias joke='curl -H "Accept: text/plain" https://icanhazdadjoke.com/ && echo' 
->>>>>>> 469abfe6
+alias joke='curl -H "Accept: text/plain" https://icanhazdadjoke.com/ && echo' 