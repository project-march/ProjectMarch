// Copyright 2020 Project March.

#ifndef MARCH_HARDWARE_HARDWARE_EXCEPTION_H
#define MARCH_HARDWARE_HARDWARE_EXCEPTION_H
#include "error_type.h"

#include <exception>
#include <ostream>
#include <sstream>
#include <string>
#include <vector>

namespace march {
namespace error {
    class HardwareException : public std::exception {
        const ErrorType type_ = ErrorType::UNKNOWN;
        std::runtime_error m;

    public:
        explicit HardwareException(ErrorType type)
            : HardwareException(type, "")
        {
        }

        HardwareException(ErrorType type, const std::string& message)
            : type_(type)
            , m(this->createDescription(message))
        {
        }

        template <typename... Args>
        HardwareException(
            ErrorType type, const std::string& format, Args... args)
            : type_(type)
            , m(this->createDescription(format, args...))
        {
        }

        virtual ~HardwareException() noexcept = default;

        const char* what() const noexcept override
        {
            return m.what();
        }

        ErrorType type() const noexcept
        {
            return this->type_;
        }

        friend std::ostream& operator<<(
            std::ostream& s, const HardwareException& e)
        {
            s << e.what();
            return s;
        }

    protected:
        std::string createDescription(const std::string& message)
        {
            std::stringstream ss;
            ss << this->type_;
            if (!message.empty()) {
                ss << std::endl;
                ss << message;
            }
            return ss.str();
        }
        template <typename... Args>
        std::string createDescription(const std::string& format, Args... args)
        {
            const size_t size = std::snprintf(
                /*__s=*/nullptr, /*__maxlen=*/0, format.c_str(), args...);
            std::vector<char> buffer(size + 1); // note +1 for null terminator
            std::snprintf(&buffer[0], buffer.size(), format.c_str(), args...);

            return this->createDescription(std::string(buffer.data(), size));
        }
    };

<<<<<<< HEAD
class NotImplemented : public std::logic_error
{
public:
  NotImplemented(std::string function_name) : std::logic_error("Function " + function_name + " is not implemented")
  {
  };

  NotImplemented(std::string function_name, std::string context)
    : std::logic_error("Function " + function_name + " is not implemented for " + context)
  {
  };
};

}  // namespace error
}  // namespace march
=======
} // namespace error
} // namespace march
>>>>>>> 0f8fe76f

#endif // MARCH_HARDWARE_HARDWARE_EXCEPTION_H<|MERGE_RESOLUTION|>--- conflicted
+++ resolved
@@ -78,7 +78,6 @@
         }
     };
 
-<<<<<<< HEAD
 class NotImplemented : public std::logic_error
 {
 public:
@@ -94,9 +93,5 @@
 
 }  // namespace error
 }  // namespace march
-=======
-} // namespace error
-} // namespace march
->>>>>>> 0f8fe76f
 
 #endif // MARCH_HARDWARE_HARDWARE_EXCEPTION_H