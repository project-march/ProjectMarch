--- conflicted
+++ resolved
@@ -22,21 +22,8 @@
     std::vector<std::tuple<std::string, float, float>> getTorqueRanges();
 
 private:
-<<<<<<< HEAD
-    double descending_upper_bound;
-    double descending_lower_bound;
-    double ascending_upper_bound;
-    double ascending_lower_bound;
-
-    std::vector<std::vector<float>> log { {}, {} };
-
-    float delta_avg_l = 0.0F;
-    float delta_avg_r = 0.0F;
-    float alpha = 0.2F;
-=======
     double lower_bound;
     double upper_bound;
->>>>>>> 2c458d31
 
     YAML::Node config_;
 };
