/*
 * Copyright 2019 Gianluca Frison, Dimitris Kouzoupis, Robin Verschueren,
 * Andrea Zanelli, Niels van Duijkeren, Jonathan Frey, Tommaso Sartor,
 * Branimir Novoselnik, Rien Quirynen, Rezart Qelibari, Dang Doan,
 * Jonas Koenemann, Yutao Chen, Tobias Schöls, Jonas Schlagenhauf, Moritz Diehl
 *
 * This file is part of acados.
 *
 * The 2-Clause BSD License
 *
 * Redistribution and use in source and binary forms, with or without
 * modification, are permitted provided that the following conditions are met:
 *
 * 1. Redistributions of source code must retain the above copyright notice,
 * this list of conditions and the following disclaimer.
 *
 * 2. Redistributions in binary form must reproduce the above copyright notice,
 * this list of conditions and the following disclaimer in the documentation
 * and/or other materials provided with the distribution.
 *
 * THIS SOFTWARE IS PROVIDED BY THE COPYRIGHT HOLDERS AND CONTRIBUTORS "AS IS"
 * AND ANY EXPRESS OR IMPLIED WARRANTIES, INCLUDING, BUT NOT LIMITED TO, THE
 * IMPLIED WARRANTIES OF MERCHANTABILITY AND FITNESS FOR A PARTICULAR PURPOSE
 * ARE DISCLAIMED. IN NO EVENT SHALL THE COPYRIGHT HOLDER OR CONTRIBUTORS BE
 * LIABLE FOR ANY DIRECT, INDIRECT, INCIDENTAL, SPECIAL, EXEMPLARY, OR
 * CONSEQUENTIAL DAMAGES (INCLUDING, BUT NOT LIMITED TO, PROCUREMENT OF
 * SUBSTITUTE GOODS OR SERVICES; LOSS OF USE, DATA, OR PROFITS; OR BUSINESS
 * INTERRUPTION) HOWEVER CAUSED AND ON ANY THEORY OF LIABILITY, WHETHER IN
 * CONTRACT, STRICT LIABILITY, OR TORT (INCLUDING NEGLIGENCE OR OTHERWISE)
 * ARISING IN ANY WAY OUT OF THE USE OF THIS SOFTWARE, EVEN IF ADVISED OF THE
 * POSSIBILITY OF SUCH DAMAGE.;
 */

// standard
#include <assert.h>
#include <stdio.h>
#include <stdlib.h>
// acados
// #include "acados/utils/print.h"
#include "acados_c/external_function_interface.h"
#include "acados_c/ocp_nlp_interface.h"

// example specific
#include "ZMP_pendulum_ode_constraints/ZMP_pendulum_ode_constraints.h"
#include "ZMP_pendulum_ode_cost/ZMP_pendulum_ode_cost.h"
#include "ZMP_pendulum_ode_model/ZMP_pendulum_ode_model.h"

#include "acados_solver_ZMP_pendulum_ode.h"

#define NX ZMP_PENDULUM_ODE_NX
#define NZ ZMP_PENDULUM_ODE_NZ
#define NU ZMP_PENDULUM_ODE_NU
#define NP ZMP_PENDULUM_ODE_NP
#define NBX ZMP_PENDULUM_ODE_NBX
#define NBX0 ZMP_PENDULUM_ODE_NBX0
#define NBU ZMP_PENDULUM_ODE_NBU
#define NSBX ZMP_PENDULUM_ODE_NSBX
#define NSBU ZMP_PENDULUM_ODE_NSBU
#define NSH ZMP_PENDULUM_ODE_NSH
#define NSG ZMP_PENDULUM_ODE_NSG
#define NSPHI ZMP_PENDULUM_ODE_NSPHI
#define NSHN ZMP_PENDULUM_ODE_NSHN
#define NSGN ZMP_PENDULUM_ODE_NSGN
#define NSPHIN ZMP_PENDULUM_ODE_NSPHIN
#define NSBXN ZMP_PENDULUM_ODE_NSBXN
#define NS ZMP_PENDULUM_ODE_NS
#define NSN ZMP_PENDULUM_ODE_NSN
#define NG ZMP_PENDULUM_ODE_NG
#define NBXN ZMP_PENDULUM_ODE_NBXN
#define NGN ZMP_PENDULUM_ODE_NGN
#define NY0 ZMP_PENDULUM_ODE_NY0
#define NY ZMP_PENDULUM_ODE_NY
#define NYN ZMP_PENDULUM_ODE_NYN
// #define N      ZMP_PENDULUM_ODE_N
#define NH ZMP_PENDULUM_ODE_NH
#define NPHI ZMP_PENDULUM_ODE_NPHI
#define NHN ZMP_PENDULUM_ODE_NHN
#define NPHIN ZMP_PENDULUM_ODE_NPHIN
#define NR ZMP_PENDULUM_ODE_NR

// ** solver data **

ZMP_pendulum_ode_solver_capsule* ZMP_pendulum_ode_acados_create_capsule(void)
{
    void* capsule_mem = malloc(sizeof(ZMP_pendulum_ode_solver_capsule));
    ZMP_pendulum_ode_solver_capsule* capsule = (ZMP_pendulum_ode_solver_capsule*)capsule_mem;

    return capsule;
}

int ZMP_pendulum_ode_acados_free_capsule(ZMP_pendulum_ode_solver_capsule* capsule)
{
    free(capsule);
    return 0;
}

int ZMP_pendulum_ode_acados_create(ZMP_pendulum_ode_solver_capsule* capsule)
{
    int N_shooting_intervals = ZMP_PENDULUM_ODE_N;
    double* new_time_steps = NULL; // NULL -> don't alter the code generated time-steps
    return ZMP_pendulum_ode_acados_create_with_discretization(capsule, N_shooting_intervals, new_time_steps);
}

int ZMP_pendulum_ode_acados_update_time_steps(ZMP_pendulum_ode_solver_capsule* capsule, int N, double* new_time_steps)
{
    if (N != capsule->nlp_solver_plan->N) {
        fprintf(stderr,
            "ZMP_pendulum_ode_acados_update_time_steps: given number of time steps (= %d) "
            "differs from the currently allocated number of "
            "time steps (= %d)!\n"
            "Please recreate with new discretization and provide a new vector of time_stamps!\n",
            N, capsule->nlp_solver_plan->N);
        return 1;
    }

    ocp_nlp_config* nlp_config = capsule->nlp_config;
    ocp_nlp_dims* nlp_dims = capsule->nlp_dims;
    ocp_nlp_in* nlp_in = capsule->nlp_in;

    for (int i = 0; i < N; i++) {
        ocp_nlp_in_set(nlp_config, nlp_dims, nlp_in, i, "Ts", &new_time_steps[i]);
        ocp_nlp_cost_model_set(nlp_config, nlp_dims, nlp_in, i, "scaling", &new_time_steps[i]);
    }
    return 0;
}

/**
 * Internal function for ZMP_pendulum_ode_acados_create: step 1
 */
void ZMP_pendulum_ode_acados_create_1_set_plan(ocp_nlp_plan_t* nlp_solver_plan, const int N)
{
    assert(N == nlp_solver_plan->N);

    /************************************************
     *  plan
     ************************************************/
    nlp_solver_plan->nlp_solver = SQP;

    nlp_solver_plan->ocp_qp_solver_plan.qp_solver = PARTIAL_CONDENSING_HPIPM;

    nlp_solver_plan->nlp_cost[0] = EXTERNAL;
    for (int i = 1; i < N; i++)
        nlp_solver_plan->nlp_cost[i] = EXTERNAL;

    nlp_solver_plan->nlp_cost[N] = EXTERNAL;

    for (int i = 0; i < N; i++) {
        nlp_solver_plan->nlp_dynamics[i] = CONTINUOUS_MODEL;
        nlp_solver_plan->sim_solver_plan[i].sim_solver = ERK;
    }

    for (int i = 0; i < N; i++) {
        nlp_solver_plan->nlp_constraints[i] = BGH;
    }
    nlp_solver_plan->nlp_constraints[N] = BGH;
}

/**
 * Internal function for ZMP_pendulum_ode_acados_create: step 2
 */
ocp_nlp_dims* ZMP_pendulum_ode_acados_create_2_create_and_set_dimensions(ZMP_pendulum_ode_solver_capsule* capsule)
{
    ocp_nlp_plan_t* nlp_solver_plan = capsule->nlp_solver_plan;
    const int N = nlp_solver_plan->N;
    ocp_nlp_config* nlp_config = capsule->nlp_config;

/************************************************
 *  dimensions
 ************************************************/
#define NINTNP1MEMS 17
    int* intNp1mem = (int*)malloc((N + 1) * sizeof(int) * NINTNP1MEMS);

    int* nx = intNp1mem + (N + 1) * 0;
    int* nu = intNp1mem + (N + 1) * 1;
    int* nbx = intNp1mem + (N + 1) * 2;
    int* nbu = intNp1mem + (N + 1) * 3;
    int* nsbx = intNp1mem + (N + 1) * 4;
    int* nsbu = intNp1mem + (N + 1) * 5;
    int* nsg = intNp1mem + (N + 1) * 6;
    int* nsh = intNp1mem + (N + 1) * 7;
    int* nsphi = intNp1mem + (N + 1) * 8;
    int* ns = intNp1mem + (N + 1) * 9;
    int* ng = intNp1mem + (N + 1) * 10;
    int* nh = intNp1mem + (N + 1) * 11;
    int* nphi = intNp1mem + (N + 1) * 12;
    int* nz = intNp1mem + (N + 1) * 13;
    int* ny = intNp1mem + (N + 1) * 14;
    int* nr = intNp1mem + (N + 1) * 15;
    int* nbxe = intNp1mem + (N + 1) * 16;

    for (int i = 0; i < N + 1; i++) {
        // common
        nx[i] = NX;
        nu[i] = NU;
        nz[i] = NZ;
        ns[i] = NS;
        // cost
        ny[i] = NY;
        // constraints
        nbx[i] = NBX;
        nbu[i] = NBU;
        nsbx[i] = NSBX;
        nsbu[i] = NSBU;
        nsg[i] = NSG;
        nsh[i] = NSH;
        nsphi[i] = NSPHI;
        ng[i] = NG;
        nh[i] = NH;
        nphi[i] = NPHI;
        nr[i] = NR;
        nbxe[i] = 0;
    }

    // for initial state
    nbx[0] = NBX0;
    nsbx[0] = 0;
    ns[0] = NS - NSBX;
    nbxe[0] = 12;
    ny[0] = NY0;

    // terminal - common
    nu[N] = 0;
    nz[N] = 0;
    ns[N] = NSN;
    // cost
    ny[N] = NYN;
    // constraint
    nbx[N] = NBXN;
    nbu[N] = 0;
    ng[N] = NGN;
    nh[N] = NHN;
    nphi[N] = NPHIN;
    nr[N] = 0;

    nsbx[N] = NSBXN;
    nsbu[N] = 0;
    nsg[N] = NSGN;
    nsh[N] = NSHN;
    nsphi[N] = NSPHIN;

    /* create and set ocp_nlp_dims */
    ocp_nlp_dims* nlp_dims = ocp_nlp_dims_create(nlp_config);

    ocp_nlp_dims_set_opt_vars(nlp_config, nlp_dims, "nx", nx);
    ocp_nlp_dims_set_opt_vars(nlp_config, nlp_dims, "nu", nu);
    ocp_nlp_dims_set_opt_vars(nlp_config, nlp_dims, "nz", nz);
    ocp_nlp_dims_set_opt_vars(nlp_config, nlp_dims, "ns", ns);

    for (int i = 0; i <= N; i++) {
        ocp_nlp_dims_set_constraints(nlp_config, nlp_dims, i, "nbx", &nbx[i]);
        ocp_nlp_dims_set_constraints(nlp_config, nlp_dims, i, "nbu", &nbu[i]);
        ocp_nlp_dims_set_constraints(nlp_config, nlp_dims, i, "nsbx", &nsbx[i]);
        ocp_nlp_dims_set_constraints(nlp_config, nlp_dims, i, "nsbu", &nsbu[i]);
        ocp_nlp_dims_set_constraints(nlp_config, nlp_dims, i, "ng", &ng[i]);
        ocp_nlp_dims_set_constraints(nlp_config, nlp_dims, i, "nsg", &nsg[i]);
        ocp_nlp_dims_set_constraints(nlp_config, nlp_dims, i, "nbxe", &nbxe[i]);
    }

    for (int i = 0; i < N; i++) {
        ocp_nlp_dims_set_constraints(nlp_config, nlp_dims, i, "nh", &nh[i]);
        ocp_nlp_dims_set_constraints(nlp_config, nlp_dims, i, "nsh", &nsh[i]);
    }
    ocp_nlp_dims_set_constraints(nlp_config, nlp_dims, N, "nh", &nh[N]);
    ocp_nlp_dims_set_constraints(nlp_config, nlp_dims, N, "nsh", &nsh[N]);
    free(intNp1mem);
    return nlp_dims;
}

/**
 * Internal function for ZMP_pendulum_ode_acados_create: step 3
 */
void ZMP_pendulum_ode_acados_create_3_create_and_set_functions(ZMP_pendulum_ode_solver_capsule* capsule)
{
    const int N = capsule->nlp_solver_plan->N;
    ocp_nlp_config* nlp_config = capsule->nlp_config;

    /************************************************
     *  external functions
     ************************************************/

#define MAP_CASADI_FNC(__CAPSULE_FNC__, __MODEL_BASE_FNC__)                                                            \
    do {                                                                                                               \
        capsule->__CAPSULE_FNC__.casadi_fun = &__MODEL_BASE_FNC__;                                                     \
        capsule->__CAPSULE_FNC__.casadi_n_in = &__MODEL_BASE_FNC__##_n_in;                                             \
        capsule->__CAPSULE_FNC__.casadi_n_out = &__MODEL_BASE_FNC__##_n_out;                                           \
        capsule->__CAPSULE_FNC__.casadi_sparsity_in = &__MODEL_BASE_FNC__##_sparsity_in;                               \
        capsule->__CAPSULE_FNC__.casadi_sparsity_out = &__MODEL_BASE_FNC__##_sparsity_out;                             \
        capsule->__CAPSULE_FNC__.casadi_work = &__MODEL_BASE_FNC__##_work;                                             \
        external_function_param_casadi_create(&capsule->__CAPSULE_FNC__, 5);                                           \
    } while (false)

    // constraints.constr_type == "BGH" and dims.nh > 0
    capsule->nl_constr_h_fun_jac = (external_function_param_casadi*)malloc(sizeof(external_function_param_casadi) * N);
    for (int i = 0; i < N; i++) {
        MAP_CASADI_FNC(nl_constr_h_fun_jac[i], ZMP_pendulum_ode_constr_h_fun_jac_uxt_zt);
    }
    capsule->nl_constr_h_fun = (external_function_param_casadi*)malloc(sizeof(external_function_param_casadi) * N);
    for (int i = 0; i < N; i++) {
        MAP_CASADI_FNC(nl_constr_h_fun[i], ZMP_pendulum_ode_constr_h_fun);
    }

    MAP_CASADI_FNC(nl_constr_h_e_fun_jac, ZMP_pendulum_ode_constr_h_e_fun_jac_uxt_zt);
    MAP_CASADI_FNC(nl_constr_h_e_fun, ZMP_pendulum_ode_constr_h_e_fun);

    // explicit ode
    capsule->forw_vde_casadi = (external_function_param_casadi*)malloc(sizeof(external_function_param_casadi) * N);
    for (int i = 0; i < N; i++) {
        MAP_CASADI_FNC(forw_vde_casadi[i], ZMP_pendulum_ode_expl_vde_forw);
    }

    capsule->expl_ode_fun = (external_function_param_casadi*)malloc(sizeof(external_function_param_casadi) * N);
    for (int i = 0; i < N; i++) {
        MAP_CASADI_FNC(expl_ode_fun[i], ZMP_pendulum_ode_expl_ode_fun);
    }

    // external cost
    MAP_CASADI_FNC(ext_cost_0_fun, ZMP_pendulum_ode_cost_ext_cost_0_fun);

    // external cost
    MAP_CASADI_FNC(ext_cost_0_fun_jac, ZMP_pendulum_ode_cost_ext_cost_0_fun_jac);

    // external cost
    MAP_CASADI_FNC(ext_cost_0_fun_jac_hess, ZMP_pendulum_ode_cost_ext_cost_0_fun_jac_hess);
    // external cost
    capsule->ext_cost_fun = (external_function_param_casadi*)malloc(sizeof(external_function_param_casadi) * N);
    for (int i = 0; i < N - 1; i++) {
        MAP_CASADI_FNC(ext_cost_fun[i], ZMP_pendulum_ode_cost_ext_cost_fun);
    }

    capsule->ext_cost_fun_jac = (external_function_param_casadi*)malloc(sizeof(external_function_param_casadi) * N);
    for (int i = 0; i < N - 1; i++) {
        MAP_CASADI_FNC(ext_cost_fun_jac[i], ZMP_pendulum_ode_cost_ext_cost_fun_jac);
    }

    capsule->ext_cost_fun_jac_hess
        = (external_function_param_casadi*)malloc(sizeof(external_function_param_casadi) * N);
    for (int i = 0; i < N - 1; i++) {
        MAP_CASADI_FNC(ext_cost_fun_jac_hess[i], ZMP_pendulum_ode_cost_ext_cost_fun_jac_hess);
    }
    // external cost - function
    MAP_CASADI_FNC(ext_cost_e_fun, ZMP_pendulum_ode_cost_ext_cost_e_fun);

    // external cost - jacobian
    MAP_CASADI_FNC(ext_cost_e_fun_jac, ZMP_pendulum_ode_cost_ext_cost_e_fun_jac);

    // external cost - hessian
    MAP_CASADI_FNC(ext_cost_e_fun_jac_hess, ZMP_pendulum_ode_cost_ext_cost_e_fun_jac_hess);

#undef MAP_CASADI_FNC
}

/**
 * Internal function for ZMP_pendulum_ode_acados_create: step 4
 */
void ZMP_pendulum_ode_acados_create_4_set_default_parameters(ZMP_pendulum_ode_solver_capsule* capsule)
{
    const int N = capsule->nlp_solver_plan->N;
    // initialize parameters to nominal value
    double* p = calloc(NP, sizeof(double));

    for (int i = 0; i <= N; i++) {
        ZMP_pendulum_ode_acados_update_params(capsule, i, p, NP);
    }
    free(p);
}

/**
 * Internal function for ZMP_pendulum_ode_acados_create: step 5
 */
void ZMP_pendulum_ode_acados_create_5_set_nlp_in(
    ZMP_pendulum_ode_solver_capsule* capsule, const int N, double* new_time_steps)
{
    assert(N == capsule->nlp_solver_plan->N);
    ocp_nlp_config* nlp_config = capsule->nlp_config;
    ocp_nlp_dims* nlp_dims = capsule->nlp_dims;

    /************************************************
     *  nlp_in
     ************************************************/
    //    ocp_nlp_in * nlp_in = ocp_nlp_in_create(nlp_config, nlp_dims);
    //    capsule->nlp_in = nlp_in;
    ocp_nlp_in* nlp_in = capsule->nlp_in;

    // set up time_steps

    if (new_time_steps) {
        ZMP_pendulum_ode_acados_update_time_steps(capsule, N, new_time_steps);
    } else { // all time_steps are identical
        double time_step = 0.007984031936127744;
        for (int i = 0; i < N; i++) {
            ocp_nlp_in_set(nlp_config, nlp_dims, nlp_in, i, "Ts", &time_step);
            ocp_nlp_cost_model_set(nlp_config, nlp_dims, nlp_in, i, "scaling", &time_step);
        }
    }

    /**** Dynamics ****/
    for (int i = 0; i < N; i++) {
        ocp_nlp_dynamics_model_set(nlp_config, nlp_dims, nlp_in, i, "expl_vde_forw", &capsule->forw_vde_casadi[i]);
        ocp_nlp_dynamics_model_set(nlp_config, nlp_dims, nlp_in, i, "expl_ode_fun", &capsule->expl_ode_fun[i]);
    }

    /**** Cost ****/
    ocp_nlp_cost_model_set(nlp_config, nlp_dims, nlp_in, 0, "ext_cost_fun", &capsule->ext_cost_0_fun);
    ocp_nlp_cost_model_set(nlp_config, nlp_dims, nlp_in, 0, "ext_cost_fun_jac", &capsule->ext_cost_0_fun_jac);
    ocp_nlp_cost_model_set(nlp_config, nlp_dims, nlp_in, 0, "ext_cost_fun_jac_hess", &capsule->ext_cost_0_fun_jac_hess);
    for (int i = 1; i < N; i++) {
        ocp_nlp_cost_model_set(nlp_config, nlp_dims, nlp_in, i, "ext_cost_fun", &capsule->ext_cost_fun[i - 1]);
        ocp_nlp_cost_model_set(nlp_config, nlp_dims, nlp_in, i, "ext_cost_fun_jac", &capsule->ext_cost_fun_jac[i - 1]);
        ocp_nlp_cost_model_set(
            nlp_config, nlp_dims, nlp_in, i, "ext_cost_fun_jac_hess", &capsule->ext_cost_fun_jac_hess[i - 1]);
    }
    ocp_nlp_cost_model_set(nlp_config, nlp_dims, nlp_in, N, "ext_cost_fun", &capsule->ext_cost_e_fun);
    ocp_nlp_cost_model_set(nlp_config, nlp_dims, nlp_in, N, "ext_cost_fun_jac", &capsule->ext_cost_e_fun_jac);
    ocp_nlp_cost_model_set(nlp_config, nlp_dims, nlp_in, N, "ext_cost_fun_jac_hess", &capsule->ext_cost_e_fun_jac_hess);

    /**** Constraints ****/

    // bounds for initial stage
    // x0
    int* idxbx0 = malloc(NBX0 * sizeof(int));
    idxbx0[0] = 0;
    idxbx0[1] = 1;
    idxbx0[2] = 2;
    idxbx0[3] = 3;
    idxbx0[4] = 4;
    idxbx0[5] = 5;
    idxbx0[6] = 6;
    idxbx0[7] = 7;
    idxbx0[8] = 8;
    idxbx0[9] = 9;
    idxbx0[10] = 10;
    idxbx0[11] = 11;

    double* lubx0 = calloc(2 * NBX0, sizeof(double));
    double* lbx0 = lubx0;
    double* ubx0 = lubx0 + NBX0;
    // change only the non-zero elements:
    lbx0[3] = 0.09;
    ubx0[3] = 0.09;
    lbx0[5] = 0.1;
    ubx0[5] = 0.1;
    lbx0[8] = 0.1;
    ubx0[8] = 0.1;
    lbx0[9] = 0.1;
    ubx0[9] = 0.1;

    ocp_nlp_constraints_model_set(nlp_config, nlp_dims, nlp_in, 0, "idxbx", idxbx0);
    ocp_nlp_constraints_model_set(nlp_config, nlp_dims, nlp_in, 0, "lbx", lbx0);
    ocp_nlp_constraints_model_set(nlp_config, nlp_dims, nlp_in, 0, "ubx", ubx0);
    free(idxbx0);
    free(lubx0);
    // idxbxe_0
    int* idxbxe_0 = malloc(12 * sizeof(int));

    idxbxe_0[0] = 0;
    idxbxe_0[1] = 1;
    idxbxe_0[2] = 2;
    idxbxe_0[3] = 3;
    idxbxe_0[4] = 4;
    idxbxe_0[5] = 5;
    idxbxe_0[6] = 6;
    idxbxe_0[7] = 7;
    idxbxe_0[8] = 8;
    idxbxe_0[9] = 9;
    idxbxe_0[10] = 10;
    idxbxe_0[11] = 11;
    ocp_nlp_constraints_model_set(nlp_config, nlp_dims, nlp_in, 0, "idxbxe", idxbxe_0);
    free(idxbxe_0);

    /* constraints that are the same for initial and intermediate */

    // set up nonlinear constraints for stage 0 to N-1
    double* luh = calloc(2 * NH, sizeof(double));
    double* lh = luh;
    double* uh = luh + NH;

    lh[0] = -0.31;
    lh[1] = -0.01;
    lh[2] = -0.025;
    lh[3] = -0.05;

    uh[0] = 0.31;
    uh[1] = 0.01;
    uh[2] = 0.025;
    uh[3] = 0.05;

    for (int i = 0; i < N; i++) {
        // nonlinear constraints for stages 0 to N-1
        ocp_nlp_constraints_model_set(
            nlp_config, nlp_dims, nlp_in, i, "nl_constr_h_fun_jac", &capsule->nl_constr_h_fun_jac[i]);
        ocp_nlp_constraints_model_set(nlp_config, nlp_dims, nlp_in, i, "nl_constr_h_fun", &capsule->nl_constr_h_fun[i]);

        ocp_nlp_constraints_model_set(nlp_config, nlp_dims, nlp_in, i, "lh", lh);
        ocp_nlp_constraints_model_set(nlp_config, nlp_dims, nlp_in, i, "uh", uh);
    }
    free(luh);

    /* terminal constraints */

    // set up nonlinear constraints for last stage
    double* luh_e = calloc(2 * NHN, sizeof(double));
    double* lh_e = luh_e;
    double* uh_e = luh_e + NHN;
<<<<<<< HEAD
    
    lh_e[0] = -0.01;
    lh_e[1] = -0.01;

    
    uh_e[0] = 0.01;
    uh_e[1] = 0.01;
=======

    lh_e[0] = -0.1;
    lh_e[1] = -0.1;

    uh_e[0] = 0.1;
    uh_e[1] = 0.1;
>>>>>>> 1fca04c6

    ocp_nlp_constraints_model_set(
        nlp_config, nlp_dims, nlp_in, N, "nl_constr_h_fun_jac", &capsule->nl_constr_h_e_fun_jac);
    ocp_nlp_constraints_model_set(nlp_config, nlp_dims, nlp_in, N, "nl_constr_h_fun", &capsule->nl_constr_h_e_fun);

    ocp_nlp_constraints_model_set(nlp_config, nlp_dims, nlp_in, N, "lh", lh_e);
    ocp_nlp_constraints_model_set(nlp_config, nlp_dims, nlp_in, N, "uh", uh_e);
    free(luh_e);
}

/**
 * Internal function for ZMP_pendulum_ode_acados_create: step 6
 */
void ZMP_pendulum_ode_acados_create_6_set_opts(ZMP_pendulum_ode_solver_capsule* capsule)
{
    const int N = capsule->nlp_solver_plan->N;
    ocp_nlp_config* nlp_config = capsule->nlp_config;
    ocp_nlp_dims* nlp_dims = capsule->nlp_dims;
    void* nlp_opts = capsule->nlp_opts;

    /************************************************
     *  opts
     ************************************************/

    ocp_nlp_solver_opts_set(nlp_config, nlp_opts, "globalization", "fixed_step");
    int full_step_dual = 0;
    ocp_nlp_solver_opts_set(nlp_config, capsule->nlp_opts, "full_step_dual", &full_step_dual);

    // set collocation type (relevant for implicit integrators)
    sim_collocation_type collocation_type = GAUSS_LEGENDRE;
    for (int i = 0; i < N; i++)
        ocp_nlp_solver_opts_set_at_stage(nlp_config, nlp_opts, i, "dynamics_collocation_type", &collocation_type);

    // set up sim_method_num_steps
    // all sim_method_num_steps are identical
    int sim_method_num_steps = 1;
    for (int i = 0; i < N; i++)
        ocp_nlp_solver_opts_set_at_stage(nlp_config, nlp_opts, i, "dynamics_num_steps", &sim_method_num_steps);

    // set up sim_method_num_stages
    // all sim_method_num_stages are identical
    int sim_method_num_stages = 1;
    for (int i = 0; i < N; i++)
        ocp_nlp_solver_opts_set_at_stage(nlp_config, nlp_opts, i, "dynamics_num_stages", &sim_method_num_stages);

    int newton_iter_val = 3;
    for (int i = 0; i < N; i++)
        ocp_nlp_solver_opts_set_at_stage(nlp_config, nlp_opts, i, "dynamics_newton_iter", &newton_iter_val);

    // set up sim_method_jac_reuse
    bool tmp_bool = (bool)0;
    for (int i = 0; i < N; i++)
        ocp_nlp_solver_opts_set_at_stage(nlp_config, nlp_opts, i, "dynamics_jac_reuse", &tmp_bool);

    double nlp_solver_step_length = 1;
    ocp_nlp_solver_opts_set(nlp_config, nlp_opts, "step_length", &nlp_solver_step_length);

    double levenberg_marquardt = 0;
    ocp_nlp_solver_opts_set(nlp_config, nlp_opts, "levenberg_marquardt", &levenberg_marquardt);

    /* options QP solver */
    int qp_solver_cond_N;

    // NOTE: there is no condensing happening here!
    qp_solver_cond_N = N;
    ocp_nlp_solver_opts_set(nlp_config, nlp_opts, "qp_cond_N", &qp_solver_cond_N);

    int nlp_solver_ext_qp_res = 0;
    ocp_nlp_solver_opts_set(nlp_config, nlp_opts, "ext_qp_res", &nlp_solver_ext_qp_res);
    // set HPIPM mode: should be done before setting other QP solver options
    ocp_nlp_solver_opts_set(nlp_config, nlp_opts, "qp_hpipm_mode", "BALANCE");

    // set SQP specific options
    double nlp_solver_tol_stat = 0.000001;
    ocp_nlp_solver_opts_set(nlp_config, nlp_opts, "tol_stat", &nlp_solver_tol_stat);

    double nlp_solver_tol_eq = 0.000001;
    ocp_nlp_solver_opts_set(nlp_config, nlp_opts, "tol_eq", &nlp_solver_tol_eq);

    double nlp_solver_tol_ineq = 0.000001;
    ocp_nlp_solver_opts_set(nlp_config, nlp_opts, "tol_ineq", &nlp_solver_tol_ineq);

    double nlp_solver_tol_comp = 0.000001;
    ocp_nlp_solver_opts_set(nlp_config, nlp_opts, "tol_comp", &nlp_solver_tol_comp);

    int nlp_solver_max_iter = 100;
    ocp_nlp_solver_opts_set(nlp_config, nlp_opts, "max_iter", &nlp_solver_max_iter);

    int initialize_t_slacks = 0;
    ocp_nlp_solver_opts_set(nlp_config, nlp_opts, "initialize_t_slacks", &initialize_t_slacks);

    int qp_solver_iter_max = 50;
    ocp_nlp_solver_opts_set(nlp_config, nlp_opts, "qp_iter_max", &qp_solver_iter_max);

    int print_level = 0;
    ocp_nlp_solver_opts_set(nlp_config, nlp_opts, "print_level", &print_level);
    int qp_solver_cond_ric_alg = 1;
    ocp_nlp_solver_opts_set(nlp_config, nlp_opts, "qp_cond_ric_alg", &qp_solver_cond_ric_alg);

    int qp_solver_ric_alg = 1;
    ocp_nlp_solver_opts_set(nlp_config, nlp_opts, "qp_ric_alg", &qp_solver_ric_alg);

    int ext_cost_num_hess = 0;
    for (int i = 0; i < N; i++) {
        ocp_nlp_solver_opts_set_at_stage(nlp_config, nlp_opts, i, "cost_numerical_hessian", &ext_cost_num_hess);
    }
    ocp_nlp_solver_opts_set_at_stage(nlp_config, nlp_opts, N, "cost_numerical_hessian", &ext_cost_num_hess);
}

/**
 * Internal function for ZMP_pendulum_ode_acados_create: step 7
 */
void ZMP_pendulum_ode_acados_create_7_set_nlp_out(ZMP_pendulum_ode_solver_capsule* capsule)
{
    const int N = capsule->nlp_solver_plan->N;
    ocp_nlp_config* nlp_config = capsule->nlp_config;
    ocp_nlp_dims* nlp_dims = capsule->nlp_dims;
    ocp_nlp_out* nlp_out = capsule->nlp_out;

    // initialize primal solution
    double* xu0 = calloc(NX + NU, sizeof(double));
    double* x0 = xu0;

    // initialize with x0
<<<<<<< HEAD
    
    x0[3] = 0.09;
    x0[5] = 0.1;
=======

    x0[3] = 0.03;
    x0[4] = -0.06;
    x0[5] = 0.08;
>>>>>>> 1fca04c6
    x0[8] = 0.1;
    x0[9] = 0.1;

    double* u0 = xu0 + NX;

    for (int i = 0; i < N; i++) {
        // x0
        ocp_nlp_out_set(nlp_config, nlp_dims, nlp_out, i, "x", x0);
        // u0
        ocp_nlp_out_set(nlp_config, nlp_dims, nlp_out, i, "u", u0);
    }
    ocp_nlp_out_set(nlp_config, nlp_dims, nlp_out, N, "x", x0);
    free(xu0);
}

/**
 * Internal function for ZMP_pendulum_ode_acados_create: step 8
 */
// void ZMP_pendulum_ode_acados_create_8_create_solver(ZMP_pendulum_ode_solver_capsule* capsule)
//{
//    capsule->nlp_solver = ocp_nlp_solver_create(capsule->nlp_config, capsule->nlp_dims, capsule->nlp_opts);
//}

/**
 * Internal function for ZMP_pendulum_ode_acados_create: step 9
 */
int ZMP_pendulum_ode_acados_create_9_precompute(ZMP_pendulum_ode_solver_capsule* capsule)
{
    int status = ocp_nlp_precompute(capsule->nlp_solver, capsule->nlp_in, capsule->nlp_out);

    if (status != ACADOS_SUCCESS) {
        printf("\nocp_nlp_precompute failed!\n\n");
        exit(1);
    }

    return status;
}

int ZMP_pendulum_ode_acados_create_with_discretization(
    ZMP_pendulum_ode_solver_capsule* capsule, int N, double* new_time_steps)
{
    // If N does not match the number of shooting intervals used for code generation, new_time_steps must be given.
    if (N != ZMP_PENDULUM_ODE_N && !new_time_steps) {
        fprintf(stderr,
            "ZMP_pendulum_ode_acados_create_with_discretization: new_time_steps is NULL "
            "but the number of shooting intervals (= %d) differs from the number of "
            "shooting intervals (= %d) during code generation! Please provide a new vector of time_stamps!\n",
            N, ZMP_PENDULUM_ODE_N);
        return 1;
    }

    // number of expected runtime parameters
    capsule->nlp_np = NP;

    // 1) create and set nlp_solver_plan; create nlp_config
    capsule->nlp_solver_plan = ocp_nlp_plan_create(N);
    ZMP_pendulum_ode_acados_create_1_set_plan(capsule->nlp_solver_plan, N);
    capsule->nlp_config = ocp_nlp_config_create(*capsule->nlp_solver_plan);

    // 3) create and set dimensions
    capsule->nlp_dims = ZMP_pendulum_ode_acados_create_2_create_and_set_dimensions(capsule);
    ZMP_pendulum_ode_acados_create_3_create_and_set_functions(capsule);

    // 4) set default parameters in functions
    ZMP_pendulum_ode_acados_create_4_set_default_parameters(capsule);

    // 5) create and set nlp_in
    capsule->nlp_in = ocp_nlp_in_create(capsule->nlp_config, capsule->nlp_dims);
    ZMP_pendulum_ode_acados_create_5_set_nlp_in(capsule, N, new_time_steps);

    // 6) create and set nlp_opts
    capsule->nlp_opts = ocp_nlp_solver_opts_create(capsule->nlp_config, capsule->nlp_dims);
    ZMP_pendulum_ode_acados_create_6_set_opts(capsule);

    // 7) create and set nlp_out
    // 7.1) nlp_out
    capsule->nlp_out = ocp_nlp_out_create(capsule->nlp_config, capsule->nlp_dims);
    // 7.2) sens_out
    capsule->sens_out = ocp_nlp_out_create(capsule->nlp_config, capsule->nlp_dims);
    ZMP_pendulum_ode_acados_create_7_set_nlp_out(capsule);

    // 8) create solver
    capsule->nlp_solver = ocp_nlp_solver_create(capsule->nlp_config, capsule->nlp_dims, capsule->nlp_opts);
    // ZMP_pendulum_ode_acados_create_8_create_solver(capsule);

    // 9) do precomputations
    int status = ZMP_pendulum_ode_acados_create_9_precompute(capsule);

    return status;
}

/**
 * This function is for updating an already initialized solver with a different number of qp_cond_N. It is useful for
 * code reuse after code export.
 */
int ZMP_pendulum_ode_acados_update_qp_solver_cond_N(ZMP_pendulum_ode_solver_capsule* capsule, int qp_solver_cond_N)
{
    // 1) destroy solver
    ocp_nlp_solver_destroy(capsule->nlp_solver);

    // 2) set new value for "qp_cond_N"
    const int N = capsule->nlp_solver_plan->N;
    if (qp_solver_cond_N > N)
        printf("Warning: qp_solver_cond_N = %d > N = %d\n", qp_solver_cond_N, N);
    ocp_nlp_solver_opts_set(capsule->nlp_config, capsule->nlp_opts, "qp_cond_N", &qp_solver_cond_N);

    // 3) continue with the remaining steps from ZMP_pendulum_ode_acados_create_with_discretization(...):
    // -> 8) create solver
    capsule->nlp_solver = ocp_nlp_solver_create(capsule->nlp_config, capsule->nlp_dims, capsule->nlp_opts);

    // -> 9) do precomputations
    int status = ZMP_pendulum_ode_acados_create_9_precompute(capsule);
    return status;
}

int ZMP_pendulum_ode_acados_reset(ZMP_pendulum_ode_solver_capsule* capsule, int reset_qp_solver_mem)
{

    // set initialization to all zeros

    const int N = capsule->nlp_solver_plan->N;
    ocp_nlp_config* nlp_config = capsule->nlp_config;
    ocp_nlp_dims* nlp_dims = capsule->nlp_dims;
    ocp_nlp_out* nlp_out = capsule->nlp_out;
    ocp_nlp_in* nlp_in = capsule->nlp_in;
    ocp_nlp_solver* nlp_solver = capsule->nlp_solver;

    int nx, nu, nv, ns, nz, ni, dim;

    double* buffer = calloc(
        NX + NU + NZ + 2 * NS + 2 * NSN + NBX + NBU + NG + NH + NPHI + NBX0 + NBXN + NHN + NPHIN + NGN, sizeof(double));

    for (int i = 0; i < N + 1; i++) {
        ocp_nlp_out_set(nlp_config, nlp_dims, nlp_out, i, "x", buffer);
        ocp_nlp_out_set(nlp_config, nlp_dims, nlp_out, i, "u", buffer);
        ocp_nlp_out_set(nlp_config, nlp_dims, nlp_out, i, "sl", buffer);
        ocp_nlp_out_set(nlp_config, nlp_dims, nlp_out, i, "su", buffer);
        ocp_nlp_out_set(nlp_config, nlp_dims, nlp_out, i, "lam", buffer);
        ocp_nlp_out_set(nlp_config, nlp_dims, nlp_out, i, "t", buffer);
        ocp_nlp_out_set(nlp_config, nlp_dims, nlp_out, i, "z", buffer);
        if (i < N) {
            ocp_nlp_out_set(nlp_config, nlp_dims, nlp_out, i, "pi", buffer);
        }
    }
    // get qp_status: if NaN -> reset memory
    int qp_status;
    ocp_nlp_get(capsule->nlp_config, capsule->nlp_solver, "qp_status", &qp_status);
    if (reset_qp_solver_mem || (qp_status == 3)) {
        // printf("\nin reset qp_status %d -> resetting QP memory\n", qp_status);
        ocp_nlp_solver_reset_qp_memory(nlp_solver, nlp_in, nlp_out);
    }

    free(buffer);
    return 0;
}

int ZMP_pendulum_ode_acados_update_params(ZMP_pendulum_ode_solver_capsule* capsule, int stage, double* p, int np)
{
    int solver_status = 0;

    int casadi_np = 5;
    if (casadi_np != np) {
        printf("acados_update_params: trying to set %i parameters for external functions."
               " External function has %i parameters. Exiting.\n",
            np, casadi_np);
        exit(1);
    }

    const int N = capsule->nlp_solver_plan->N;
    if (stage < N && stage >= 0) {
        capsule->forw_vde_casadi[stage].set_param(capsule->forw_vde_casadi + stage, p);
        capsule->expl_ode_fun[stage].set_param(capsule->expl_ode_fun + stage, p);

        // constraints

        capsule->nl_constr_h_fun_jac[stage].set_param(capsule->nl_constr_h_fun_jac + stage, p);
        capsule->nl_constr_h_fun[stage].set_param(capsule->nl_constr_h_fun + stage, p);

        // cost
        if (stage == 0) {
            capsule->ext_cost_0_fun.set_param(&capsule->ext_cost_0_fun, p);
            capsule->ext_cost_0_fun_jac.set_param(&capsule->ext_cost_0_fun_jac, p);
            capsule->ext_cost_0_fun_jac_hess.set_param(&capsule->ext_cost_0_fun_jac_hess, p);

        } else // 0 < stage < N
        {
            capsule->ext_cost_fun[stage - 1].set_param(capsule->ext_cost_fun + stage - 1, p);
            capsule->ext_cost_fun_jac[stage - 1].set_param(capsule->ext_cost_fun_jac + stage - 1, p);
            capsule->ext_cost_fun_jac_hess[stage - 1].set_param(capsule->ext_cost_fun_jac_hess + stage - 1, p);
        }
    }

    else // stage == N
    {
        // terminal shooting node has no dynamics
        // cost
        capsule->ext_cost_e_fun.set_param(&capsule->ext_cost_e_fun, p);
        capsule->ext_cost_e_fun_jac.set_param(&capsule->ext_cost_e_fun_jac, p);
        capsule->ext_cost_e_fun_jac_hess.set_param(&capsule->ext_cost_e_fun_jac_hess, p);

        // constraints

        capsule->nl_constr_h_e_fun_jac.set_param(&capsule->nl_constr_h_e_fun_jac, p);
        capsule->nl_constr_h_e_fun.set_param(&capsule->nl_constr_h_e_fun, p);
    }

    return solver_status;
}

int ZMP_pendulum_ode_acados_update_params_sparse(
    ZMP_pendulum_ode_solver_capsule* capsule, int stage, int* idx, double* p, int n_update)
{
    int solver_status = 0;

    int casadi_np = 5;
    if (casadi_np < n_update) {
        printf("ZMP_pendulum_ode_acados_update_params_sparse: trying to set %d parameters for external functions."
               " External function has %d parameters. Exiting.\n",
            n_update, casadi_np);
        exit(1);
    }
    // for (int i = 0; i < n_update; i++)
    // {
    //     if (idx[i] > casadi_np) {
    //         printf("ZMP_pendulum_ode_acados_update_params_sparse: attempt to set parameters with index %d, while"
    //             " external functions only has %d parameters. Exiting.\n", idx[i], casadi_np);
    //         exit(1);
    //     }
    //     printf("param %d value %e\n", idx[i], p[i]);
    // }
    const int N = capsule->nlp_solver_plan->N;
    if (stage < N && stage >= 0) {
        capsule->forw_vde_casadi[stage].set_param_sparse(capsule->forw_vde_casadi + stage, n_update, idx, p);
        capsule->expl_ode_fun[stage].set_param_sparse(capsule->expl_ode_fun + stage, n_update, idx, p);

        // constraints

        capsule->nl_constr_h_fun_jac[stage].set_param_sparse(capsule->nl_constr_h_fun_jac + stage, n_update, idx, p);
        capsule->nl_constr_h_fun[stage].set_param_sparse(capsule->nl_constr_h_fun + stage, n_update, idx, p);

        // cost
        if (stage == 0) {
            capsule->ext_cost_0_fun.set_param_sparse(&capsule->ext_cost_0_fun, n_update, idx, p);
            capsule->ext_cost_0_fun_jac.set_param_sparse(&capsule->ext_cost_0_fun_jac, n_update, idx, p);
            capsule->ext_cost_0_fun_jac_hess.set_param_sparse(&capsule->ext_cost_0_fun_jac_hess, n_update, idx, p);

        } else // 0 < stage < N
        {
            capsule->ext_cost_fun[stage - 1].set_param_sparse(capsule->ext_cost_fun + stage - 1, n_update, idx, p);
            capsule->ext_cost_fun_jac[stage - 1].set_param_sparse(
                capsule->ext_cost_fun_jac + stage - 1, n_update, idx, p);
            capsule->ext_cost_fun_jac_hess[stage - 1].set_param_sparse(
                capsule->ext_cost_fun_jac_hess + stage - 1, n_update, idx, p);
        }
    }

    else // stage == N
    {
        // terminal shooting node has no dynamics
        // cost
        capsule->ext_cost_e_fun.set_param_sparse(&capsule->ext_cost_e_fun, n_update, idx, p);
        capsule->ext_cost_e_fun_jac.set_param_sparse(&capsule->ext_cost_e_fun_jac, n_update, idx, p);
        capsule->ext_cost_e_fun_jac_hess.set_param_sparse(&capsule->ext_cost_e_fun_jac_hess, n_update, idx, p);

        // constraints

        capsule->nl_constr_h_e_fun_jac.set_param_sparse(&capsule->nl_constr_h_e_fun_jac, n_update, idx, p);
        capsule->nl_constr_h_e_fun.set_param_sparse(&capsule->nl_constr_h_e_fun, n_update, idx, p);
    }

    return 0;
}

int ZMP_pendulum_ode_acados_solve(ZMP_pendulum_ode_solver_capsule* capsule)
{
    // solve NLP
    int solver_status = ocp_nlp_solve(capsule->nlp_solver, capsule->nlp_in, capsule->nlp_out);

    return solver_status;
}

int ZMP_pendulum_ode_acados_free(ZMP_pendulum_ode_solver_capsule* capsule)
{
    // before destroying, keep some info
    const int N = capsule->nlp_solver_plan->N;
    // free memory
    ocp_nlp_solver_opts_destroy(capsule->nlp_opts);
    ocp_nlp_in_destroy(capsule->nlp_in);
    ocp_nlp_out_destroy(capsule->nlp_out);
    ocp_nlp_out_destroy(capsule->sens_out);
    ocp_nlp_solver_destroy(capsule->nlp_solver);
    ocp_nlp_dims_destroy(capsule->nlp_dims);
    ocp_nlp_config_destroy(capsule->nlp_config);
    ocp_nlp_plan_destroy(capsule->nlp_solver_plan);

    /* free external function */
    // dynamics
    for (int i = 0; i < N; i++) {
        external_function_param_casadi_free(&capsule->forw_vde_casadi[i]);
        external_function_param_casadi_free(&capsule->expl_ode_fun[i]);
    }
    free(capsule->forw_vde_casadi);
    free(capsule->expl_ode_fun);

    // cost
    external_function_param_casadi_free(&capsule->ext_cost_0_fun);
    external_function_param_casadi_free(&capsule->ext_cost_0_fun_jac);
    external_function_param_casadi_free(&capsule->ext_cost_0_fun_jac_hess);
    for (int i = 0; i < N - 1; i++) {
        external_function_param_casadi_free(&capsule->ext_cost_fun[i]);
        external_function_param_casadi_free(&capsule->ext_cost_fun_jac[i]);
        external_function_param_casadi_free(&capsule->ext_cost_fun_jac_hess[i]);
    }
    free(capsule->ext_cost_fun);
    free(capsule->ext_cost_fun_jac);
    free(capsule->ext_cost_fun_jac_hess);
    external_function_param_casadi_free(&capsule->ext_cost_e_fun);
    external_function_param_casadi_free(&capsule->ext_cost_e_fun_jac);
    external_function_param_casadi_free(&capsule->ext_cost_e_fun_jac_hess);

    // constraints
    for (int i = 0; i < N; i++) {
        external_function_param_casadi_free(&capsule->nl_constr_h_fun_jac[i]);
        external_function_param_casadi_free(&capsule->nl_constr_h_fun[i]);
    }
    free(capsule->nl_constr_h_fun_jac);
    free(capsule->nl_constr_h_fun);
    external_function_param_casadi_free(&capsule->nl_constr_h_e_fun_jac);
    external_function_param_casadi_free(&capsule->nl_constr_h_e_fun);

    return 0;
}

void ZMP_pendulum_ode_acados_print_stats(ZMP_pendulum_ode_solver_capsule* capsule)
{
    int sqp_iter, stat_m, stat_n, tmp_int;
    ocp_nlp_get(capsule->nlp_config, capsule->nlp_solver, "sqp_iter", &sqp_iter);
    ocp_nlp_get(capsule->nlp_config, capsule->nlp_solver, "stat_n", &stat_n);
    ocp_nlp_get(capsule->nlp_config, capsule->nlp_solver, "stat_m", &stat_m);

    double stat[1200];
    ocp_nlp_get(capsule->nlp_config, capsule->nlp_solver, "statistics", stat);

    int nrow = sqp_iter + 1 < stat_m ? sqp_iter + 1 : stat_m;

    printf("iter\tres_stat\tres_eq\t\tres_ineq\tres_comp\tqp_stat\tqp_iter\talpha");
    if (stat_n > 8)
        printf("\t\tqp_res_stat\tqp_res_eq\tqp_res_ineq\tqp_res_comp");
    printf("\n");

    for (int i = 0; i < nrow; i++) {
        for (int j = 0; j < stat_n + 1; j++) {
            if (j == 0 || j == 5 || j == 6) {
                tmp_int = (int)stat[i + j * nrow];
                printf("%d\t", tmp_int);
            } else {
                printf("%e\t", stat[i + j * nrow]);
            }
        }
        printf("\n");
    }
}

int ZMP_pendulum_ode_acados_custom_update(ZMP_pendulum_ode_solver_capsule* capsule, double* data, int data_len)
{
    printf("\ndummy function that can be called in between solver calls to update parameters or numerical data "
           "efficiently in C.\n");
    printf("nothing set yet..\n");
    return 1;
}

ocp_nlp_in* ZMP_pendulum_ode_acados_get_nlp_in(ZMP_pendulum_ode_solver_capsule* capsule)
{
    return capsule->nlp_in;
}
ocp_nlp_out* ZMP_pendulum_ode_acados_get_nlp_out(ZMP_pendulum_ode_solver_capsule* capsule)
{
    return capsule->nlp_out;
}
ocp_nlp_out* ZMP_pendulum_ode_acados_get_sens_out(ZMP_pendulum_ode_solver_capsule* capsule)
{
    return capsule->sens_out;
}
ocp_nlp_solver* ZMP_pendulum_ode_acados_get_nlp_solver(ZMP_pendulum_ode_solver_capsule* capsule)
{
    return capsule->nlp_solver;
}
ocp_nlp_config* ZMP_pendulum_ode_acados_get_nlp_config(ZMP_pendulum_ode_solver_capsule* capsule)
{
    return capsule->nlp_config;
}
void* ZMP_pendulum_ode_acados_get_nlp_opts(ZMP_pendulum_ode_solver_capsule* capsule)
{
    return capsule->nlp_opts;
}
ocp_nlp_dims* ZMP_pendulum_ode_acados_get_nlp_dims(ZMP_pendulum_ode_solver_capsule* capsule)
{
    return capsule->nlp_dims;
}
ocp_nlp_plan_t* ZMP_pendulum_ode_acados_get_nlp_plan(ZMP_pendulum_ode_solver_capsule* capsule)
{
    return capsule->nlp_solver_plan;
}<|MERGE_RESOLUTION|>--- conflicted
+++ resolved
@@ -479,6 +479,7 @@
     lh[2] = -0.025;
     lh[3] = -0.05;
 
+    
     uh[0] = 0.31;
     uh[1] = 0.01;
     uh[2] = 0.025;
@@ -501,7 +502,6 @@
     double* luh_e = calloc(2 * NHN, sizeof(double));
     double* lh_e = luh_e;
     double* uh_e = luh_e + NHN;
-<<<<<<< HEAD
     
     lh_e[0] = -0.01;
     lh_e[1] = -0.01;
@@ -509,14 +509,6 @@
     
     uh_e[0] = 0.01;
     uh_e[1] = 0.01;
-=======
-
-    lh_e[0] = -0.1;
-    lh_e[1] = -0.1;
-
-    uh_e[0] = 0.1;
-    uh_e[1] = 0.1;
->>>>>>> 1fca04c6
 
     ocp_nlp_constraints_model_set(
         nlp_config, nlp_dims, nlp_in, N, "nl_constr_h_fun_jac", &capsule->nl_constr_h_e_fun_jac);
@@ -641,16 +633,9 @@
     double* x0 = xu0;
 
     // initialize with x0
-<<<<<<< HEAD
     
     x0[3] = 0.09;
     x0[5] = 0.1;
-=======
-
-    x0[3] = 0.03;
-    x0[4] = -0.06;
-    x0[5] = 0.08;
->>>>>>> 1fca04c6
     x0[8] = 0.1;
     x0[9] = 0.1;
 
