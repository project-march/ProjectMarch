--- conflicted
+++ resolved
@@ -393,7 +393,6 @@
         ):
             return
 
-<<<<<<< HEAD
         parameters = self._parametric_same_versions_pop_up.parameters
         all_selected_versions = (
             self._parametric_same_versions_pop_up.all_selected_versions
@@ -407,28 +406,6 @@
             ]
             for subgait in self.available_gaits[self.current_gait]
         }
-=======
-        subgaits = self.available_gaits[gait_name]
-        selected_versions = {}
-        for subgait, versions in subgaits.items():
-
-            subgait_no_underscores = subgait.replace("_", "")
-            regex_string = f"{prefix}(_?{gait_name})?_({subgait}|{subgait_no_underscores})_{postfix}"
-            pattern = re.compile(regex_string)
-
-            version_is_found = False
-            for version_name in versions:
-                match = pattern.match(version_name)
-                if match is not None:
-                    selected_versions[subgait] = version_name
-                    version_is_found = True
-
-            if not version_is_found:
-                self._log(
-                    f"Unable to find a matching version for subgait {subgait}",
-                    LogLevel.WARNING,
-                )
->>>>>>> 697535a3
 
         for subgait_label, subgait_menu in zip(
             self._subgait_labels, self._subgait_menus
