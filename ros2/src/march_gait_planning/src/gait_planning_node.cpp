--- conflicted
+++ resolved
@@ -30,11 +30,7 @@
 
     m_gait_planning.setGaitType(exoMode::BootUp); 
 
-<<<<<<< HEAD
-    m_home_stand = {0.16, 0.15, -0.8, 0.16, -0.15, -0.8}; 
-=======
     m_home_stand = {0.19, 0.19, -0.9, 0.19, -0.19, -0.9}; 
->>>>>>> a43383eb
     // m_home_stand = {0.12, 0.15, -0.90, 0.12, -0.15, -0.90}; 
  }
 
