#include <ctime>
#include <march_realsense_reader/realsense_reader.h>
#include <march_shared_msgs/GetGaitParameters.h>
#include <pcl/point_types.h>
#include <pcl_conversions/pcl_conversions.h>
#include <pcl_ros/point_cloud.h>
#include <pointcloud_processor/hull_finder.h>
#include <pointcloud_processor/parameter_determiner.h>
#include <pointcloud_processor/preprocessor.h>
#include <pointcloud_processor/region_creator.h>
#include <ros/console.h>
#include <ros/ros.h>

using PointCloud = pcl::PointCloud<pcl::PointXYZ>;
using Normals = pcl::PointCloud<pcl::Normal>;
using RegionVector = std::vector<pcl::PointIndices>;
using PlaneCoefficientsVector = std::vector<pcl::ModelCoefficients::Ptr>;
using HullVector = std::vector<pcl::PointCloud<pcl::PointXYZ>::Ptr>;
using PolygonVector = std::vector<std::vector<pcl::Vertices>>;

std::string POINTCLOUD_TOPIC = "/camera_front/depth/color/points";
ros::Duration POINTCLOUD_TIMEOUT = ros::Duration(1.0); // secs

RealSenseReader::RealSenseReader(ros::NodeHandle* n)
    : n_(n)
{
    pointcloud_subscriber_ = n_->subscribe<sensor_msgs::PointCloud2>(
        POINTCLOUD_TOPIC, 1, &RealSenseReader::pointcloudCallback, this);
    read_pointcloud_service_
        = n_->advertiseService("/camera/process_pointcloud",
            &RealSenseReader::processPointcloudCallback, this);

    config_tree_ = readConfig("pointcloud_parameters.yaml");

    if (config_tree_["debug"]) {
        debugging_ = config_tree_["debug"].as<bool>();
    } else {
        debugging_ = false;
    }

    preprocessor_ = std::make_unique<NormalsPreprocessor>(
        getConfigIfPresent("preprocessor"), debugging_);
    region_creator_ = std::make_unique<RegionGrower>(
        getConfigIfPresent("region_creator"), debugging_);
    hull_finder_ = std::make_unique<CHullFinder>(
        getConfigIfPresent("hull_finder"), debugging_);
    parameter_determiner_ = std::make_unique<HullParameterDeterminer>(
        getConfigIfPresent("parameter_determiner"), debugging_);

    if (debugging_) {
        ROS_DEBUG(
            "Realsense reader started with debugging, all intermediate result "
            "steps will be published and more information given in console, but"
            " this might slow the process, this can be turned off in the "
            "yaml.");
        if (ros::console::set_logger_level(
                ROSCONSOLE_DEFAULT_NAME, ros::console::levels::Debug)) {
            ros::console::notifyLoggerLevelsChanged();
        }

        preprocessed_pointcloud_publisher_
            = n_->advertise<PointCloud>("/camera/preprocessed_cloud", 1);
        region_pointcloud_publisher_
            = n_->advertise<pcl::PointCloud<pcl::PointXYZRGB>>(
                "/camera/region_cloud", 1);
        hull_marker_array_publisher_
            = n_->advertise<visualization_msgs::Marker>(
                "/camera/hull_marker_list", 1);
        hull_parameter_determiner_publisher_
            = n_->advertise<visualization_msgs::MarkerArray>(
                "/camera/foot_locations_marker_array", 1);
    }
}

YAML::Node RealSenseReader::readConfig(std::string config_file)
{
    YAML::Node config_tree;
    std::string path = ros::package::getPath("march_realsense_reader")
        + "/config/" + config_file;
    try {
        config_tree = YAML::LoadFile(path);
    } catch (YAML::Exception e) {
        ROS_WARN_STREAM("YAML file with path " << path
                                               << " could not be loaded, using "
                                                  "empty config instead");
    }
    return config_tree;
}

YAML::Node RealSenseReader::getConfigIfPresent(std::string key)
{
    if (config_tree_[key]) {
        return config_tree_[key];
    } else {
        ROS_WARN_STREAM("Key "
            << key
            << " was not found in the config file, empty config "
               "will be used");
        return YAML::Node();
    }
}

// This method executes the logic to process a pointcloud
bool RealSenseReader::processPointcloud(PointCloud::Ptr pointcloud,
    march_shared_msgs::GetGaitParameters::Response& res)
{
<<<<<<< HEAD
  clock_t start_of_processing_time = clock();
  Normals::Ptr normals = boost::make_shared<Normals>();

  // Preprocess
  bool preprocessing_was_successful = preprocessor_->preprocess(pointcloud, normals, frame_id_to_transform_to_);
  if (debugging_)
  {
    ROS_DEBUG("Done preprocessing, see /camera/preprocessed_cloud for resulting point cloud");
    publishCloud<pcl::PointXYZ>(preprocessed_pointcloud_publisher_, *pointcloud);
  }
  if (not preprocessing_was_successful)
  {
    res.error_message = "Preprocessing was unsuccessful, see debug output "
                        "for more information";
    res.success = false;
    return false;
  }

  // Setup data structures for region creating
  boost::shared_ptr<RegionVector> region_vector =
      boost::make_shared<RegionVector>();
  // Create regions
  bool region_creating_was_successful =
      region_creator_->createRegions(pointcloud, normals, region_vector);
  if (debugging_)
  {
    ROS_DEBUG("Done creating regions, now publishing point cloud regions to /camera/region_cloud");
    pcl::PointCloud<pcl::PointXYZRGB>::Ptr coloured_cloud = region_creator_->debug_visualisation();
    publishCloud<pcl::PointXYZRGB>(region_pointcloud_publisher_, *coloured_cloud);
  }
  if (not region_creating_was_successful)
  {
    res.error_message = "Region creating was unsuccessful, see debug output "
                        "for more information";
    res.success = false;
    return false;
  }

  // Setup data structures for finding
  boost::shared_ptr<PlaneCoefficientsVector> plane_coefficients_vector =
      boost::make_shared<PlaneCoefficientsVector>();
  boost::shared_ptr<HullVector> hull_vector = boost::make_shared<HullVector>();
  boost::shared_ptr<PolygonVector> polygon_vector = boost::make_shared<PolygonVector>();
  // Find hulls
  bool hull_finding_was_successful =
      hull_finder_->findHulls(pointcloud, normals, region_vector,
                               plane_coefficients_vector, hull_vector,
                               polygon_vector);
  if (debugging_)
  {
    ROS_DEBUG("Done creating hulls, now publishing markers to /camera/hull_marker_list");
    publishHullMarkerArray(hull_vector);
  }
  if (not hull_finding_was_successful)
  {
    res.error_message = "Hull finding was unsuccessful, see debug output "
                        "for more information";
    res.success = false;
    return false;
  }

  // Setup data structures for parameter determining
  SelectedGait selected_gait = (SelectedGait) selected_gait_;
  boost::shared_ptr<march_shared_msgs::GaitParameters> gait_parameters =
      boost::make_shared<march_shared_msgs::GaitParameters>();
  // Determine parameters
  bool parameter_determining_was_successful =
      parameter_determiner_->determineParameters(
          plane_coefficients_vector, hull_vector, polygon_vector,
          selected_gait, gait_parameters);
  if (debugging_)
  {
    ROS_DEBUG("Done determining parameters, now publishing a marker to /camera/foot_locations_marker_array");
    publishParameterDeterminerMarkerArray();
  }
  if (not parameter_determining_was_successful)
  {
    res.error_message = "Parameter determining was unsuccessful, see debug output "
                        "for more information";
    res.success = false;
    return false;
  }

  res.gait_parameters = *gait_parameters;

  clock_t end_of_processing_time = clock();

  double time_taken = double(end_of_processing_time - start_of_processing_time) / double(CLOCKS_PER_SEC);
  ROS_DEBUG_STREAM("Time taken by point cloud processor is : " << std::fixed <<
                   time_taken << std::setprecision(5) << " sec " << std::endl);

  res.success = true;
  return true;
=======
    clock_t start_of_processing_time = clock();
    Normals::Ptr normals = boost::make_shared<Normals>();

    // Preprocess
    bool preprocessing_was_successful = preprocessor_->preprocess(
        pointcloud, normals, frame_id_to_transform_to_);
    if (not preprocessing_was_successful) {
        res.error_message = "Preprocessing was unsuccessful, see debug output "
                            "for more information";
        res.success = false;
        return false;
    }

    if (debugging_) {
        ROS_DEBUG("Done preprocessing, see /camera/preprocessed_cloud for "
                  "resulting point cloud");
        publishCloud<pcl::PointXYZ>(
            preprocessed_pointcloud_publisher_, *pointcloud);
    }

    // Setup data structures for region creating
    boost::shared_ptr<RegionVector> region_vector
        = boost::make_shared<RegionVector>();
    // Create regions
    bool region_creating_was_successful
        = region_creator_->createRegions(pointcloud, normals, region_vector);
    if (not region_creating_was_successful) {
        res.error_message
            = "Region creating was unsuccessful, see debug output "
              "for more information";
        res.success = false;
        return false;
    }

    if (debugging_) {
        ROS_DEBUG("Done creating regions, now publishing point cloud regions "
                  "to /camera/region_cloud");
        pcl::PointCloud<pcl::PointXYZRGB>::Ptr coloured_cloud
            = region_creator_->debug_visualisation();
        publishCloud<pcl::PointXYZRGB>(
            region_pointcloud_publisher_, *coloured_cloud);
    }

    // Setup data structures for finding
    boost::shared_ptr<PlaneCoefficientsVector> plane_coefficients_vector
        = boost::make_shared<PlaneCoefficientsVector>();
    boost::shared_ptr<HullVector> hull_vector
        = boost::make_shared<HullVector>();
    boost::shared_ptr<PolygonVector> polygon_vector
        = boost::make_shared<PolygonVector>();
    // Find hulls
    bool hull_finding_was_successful
        = hull_finder_->findHulls(pointcloud, normals, region_vector,
            plane_coefficients_vector, hull_vector, polygon_vector);
    if (not hull_finding_was_successful) {
        res.error_message = "Hull finding was unsuccessful, see debug output "
                            "for more information";
        res.success = false;
        return false;
    }

    if (debugging_) {
        ROS_DEBUG("Done creating hulls, now publishing markers to "
                  "/camera/hull_marker_list");
        publishHullMarkerArray(hull_vector);
    }

    // Setup data structures for parameter determining
    SelectedGait selected_obstacle = (SelectedGait)selected_gait_;
    boost::shared_ptr<march_shared_msgs::GaitParameters> gait_parameters
        = boost::make_shared<march_shared_msgs::GaitParameters>();
    // Determine parameters
    bool parameter_determining_was_successful
        = parameter_determiner_->determineParameters(plane_coefficients_vector,
            hull_vector, polygon_vector, selected_obstacle, gait_parameters);
    if (not parameter_determining_was_successful) {
        res.error_message
            = "Parameter determining was unsuccessful, see debug output "
              "for more information";
        res.success = false;
        return false;
    }
    if (debugging_) {
        ROS_DEBUG("Done determining parameters, now publishing a marker to "
                  "/camera/foot_locations_marker_array");
        publishParameterDeterminerMarkerArray();
    }

    res.gait_parameters = *gait_parameters;

    clock_t end_of_processing_time = clock();

    double time_taken
        = double(end_of_processing_time - start_of_processing_time)
        / double(CLOCKS_PER_SEC);
    ROS_DEBUG_STREAM("Time taken by point cloud processor is : "
        << std::fixed << time_taken << std::setprecision(5) << " sec "
        << std::endl);

    res.success = true;
    return true;
>>>>>>> 51c6ca86
}

// Publish a pointcloud of any point type on a publisher
template <typename T>
void RealSenseReader::publishCloud(
    ros::Publisher publisher, pcl::PointCloud<T> cloud)
{
    cloud.width = 1;
    cloud.height = cloud.points.size();

    sensor_msgs::PointCloud2 msg;

    pcl::toROSMsg(cloud, msg);

    msg.header.frame_id = frame_id_to_transform_to_;

    publisher.publish(msg);
}

// Turn a HullVector into a marker with a list of points and publish for
// visualization
void RealSenseReader::publishHullMarkerArray(
    boost::shared_ptr<HullVector> hull_vector)
{
    visualization_msgs::Marker marker_list;
    marker_list.header.frame_id = frame_id_to_transform_to_;
    marker_list.header.stamp = ros::Time::now();
    marker_list.ns = "hulls";
    marker_list.action = visualization_msgs::Marker::ADD;
    marker_list.pose.orientation.w = 1.0;
    marker_list.id = 0;
    marker_list.type = visualization_msgs::Marker::CUBE_LIST;
    float cube_side_length = 0.07;
    marker_list.scale.x = cube_side_length;
    marker_list.scale.y = cube_side_length;
    marker_list.scale.z = cube_side_length;

    for (pcl::PointCloud<pcl::PointXYZ>::Ptr hull : *hull_vector) {
        // Color the hull with a random color (r, g and b in [1, 0])
        int number_of_colors = 500;
        double r = (rand() % number_of_colors) / (double)number_of_colors;
        double g = (rand() % number_of_colors) / (double)number_of_colors;
        double b = (rand() % number_of_colors) / (double)number_of_colors;
        for (pcl::PointXYZ hull_point : *hull) {
            geometry_msgs::Point marker_point;
            marker_point.x = hull_point.x;
            marker_point.y = hull_point.y;
            marker_point.z = hull_point.z;

            std_msgs::ColorRGBA marker_color;
            marker_color.r = r;
            marker_color.g = g;
            marker_color.b = b;
            marker_color.a = 1.0;

            marker_list.points.push_back(marker_point);
            marker_list.colors.push_back(marker_color);
        }
    }
    hull_marker_array_publisher_.publish(marker_list);
}

// Create markers from the parameter determiner and publish them for
// visualization
void RealSenseReader::publishParameterDeterminerMarkerArray()
{
    visualization_msgs::MarkerArray marker_array;

    visualization_msgs::Marker optimal_foot_location_marker;
    optimal_foot_location_marker.id = 0;
    optimal_foot_location_marker.header.frame_id = frame_id_to_transform_to_;
    fillOptimalFootLocationMarker(parameter_determiner_->optimal_foot_location,
        optimal_foot_location_marker);

    visualization_msgs::Marker foot_locations_to_try_marker_list;
    foot_locations_to_try_marker_list.id = 1;
    foot_locations_to_try_marker_list.header.frame_id
        = frame_id_to_transform_to_;
    fillFootLocationsToTryMarker(parameter_determiner_->foot_locations_to_try,
        foot_locations_to_try_marker_list);

    visualization_msgs::Marker possible_foot_locations_marker_list;
    possible_foot_locations_marker_list.id = 2;
    possible_foot_locations_marker_list.header.frame_id
        = frame_id_to_transform_to_;
    fillPossibleFootLocationsMarker(
        parameter_determiner_->possible_foot_locations,
        parameter_determiner_->optimal_foot_location,
        possible_foot_locations_marker_list);

    marker_array.markers.push_back(optimal_foot_location_marker);
    marker_array.markers.push_back(foot_locations_to_try_marker_list);
    marker_array.markers.push_back(possible_foot_locations_marker_list);

    hull_parameter_determiner_publisher_.publish(marker_array);
}

void RealSenseReader::fillPossibleFootLocationsMarker(
    PointNormalCloud::Ptr const possible_foot_locations,
    pcl::PointNormal const optimal_foot_location,
    visualization_msgs::Marker& marker_list)
{
    marker_list.pose.orientation.w = 1.0;
    marker_list.type = visualization_msgs::Marker::SPHERE_LIST;
    float sphere_radius = 0.05;
    marker_list.scale.x = sphere_radius;
    marker_list.scale.y = sphere_radius;
    marker_list.scale.z = sphere_radius;

    for (pcl::PointNormal ground_point : *possible_foot_locations) {
        geometry_msgs::Point marker_point;
        marker_point.x = ground_point.x;
        marker_point.y = ground_point.y;
        marker_point.z = ground_point.z;

        std_msgs::ColorRGBA marker_color;
        marker_color.r = 0.0;
        marker_color.g = 1.0;
        marker_color.b = 0.0;
        marker_color.a = 0.7;

        marker_list.points.push_back(marker_point);
        marker_list.colors.push_back(marker_color);
    }
}

// Create a marker list from the 'foot locations to try' and publish it and
// publish for visualization
void RealSenseReader::fillFootLocationsToTryMarker(
    PointCloud2D::Ptr const foot_locations_to_try,
    visualization_msgs::Marker& marker_list)
{
    marker_list.pose.orientation.w = 1.0;
    marker_list.type = visualization_msgs::Marker::SPHERE_LIST;
    float sphere_radius = 0.05;
    marker_list.scale.x = sphere_radius;
    marker_list.scale.y = sphere_radius;
    marker_list.scale.z = sphere_radius;

    for (pcl::PointXY ground_point : *foot_locations_to_try) {

        geometry_msgs::Point marker_point;
        marker_point.x = ground_point.x;
        marker_point.y = ground_point.y;
        marker_point.z = 0;

        std_msgs::ColorRGBA marker_color;
        marker_color.r = 0.0;
        marker_color.g = 0.0;
        marker_color.b = 1.0;
        marker_color.a = 0.7;

        marker_list.points.push_back(marker_point);
        marker_list.colors.push_back(marker_color);
    }
}

// Create a marker from the optimal foot location and publish it and publish for
// visualization
void RealSenseReader::fillOptimalFootLocationMarker(
    pcl::PointNormal const optimal_foot_location,
    visualization_msgs::Marker& marker)
{
    marker.type = visualization_msgs::Marker::SPHERE;
    float sphere_radius = 0.07;
    marker.scale.x = sphere_radius;
    marker.scale.y = sphere_radius;
    marker.scale.z = sphere_radius;
    marker.pose.position.x = optimal_foot_location.x;
    marker.pose.position.y = optimal_foot_location.y;
    marker.pose.position.z = optimal_foot_location.z;
    marker.pose.orientation.w = 1.0;
    marker.color.r = 1.0;
    marker.color.g = 1.0;
    marker.color.b = 1.0;
    marker.color.a = 1.0;
}

// The callback for the service that was starts processing the point cloud and
// gives back parameters for a gait
bool RealSenseReader::processPointcloudCallback(
    march_shared_msgs::GetGaitParameters::Request& req,
    march_shared_msgs::GetGaitParameters::Response& res)
{
    selected_gait_ = req.selected_gait;
    frame_id_to_transform_to_ = req.frame_id_to_transform_to;

    time_t start_callback = clock();

    boost::shared_ptr<const sensor_msgs::PointCloud2> input_cloud
        = ros::topic::waitForMessage<sensor_msgs::PointCloud2>(
            POINTCLOUD_TOPIC, *n_, POINTCLOUD_TIMEOUT);

    if (input_cloud == nullptr) {
        res.error_message = "No pointcloud published within timeout, so "
                            "no processing could be done.";
        res.success = false;
        return false;
    }

    PointCloud converted_cloud;
    pcl::fromROSMsg(*input_cloud, converted_cloud);
    PointCloud::Ptr point_cloud
        = boost::make_shared<PointCloud>(converted_cloud);

    bool success = processPointcloud(point_cloud, res);

    time_t end_callback = clock();
    double time_taken
        = double(end_callback - start_callback) / double(CLOCKS_PER_SEC);
    ROS_DEBUG_STREAM("Time taken by process point cloud callback method: "
        << std::fixed << time_taken << std::setprecision(5) << " sec "
        << std::endl);

    return success;
}<|MERGE_RESOLUTION|>--- conflicted
+++ resolved
@@ -104,7 +104,6 @@
 bool RealSenseReader::processPointcloud(PointCloud::Ptr pointcloud,
     march_shared_msgs::GetGaitParameters::Response& res)
 {
-<<<<<<< HEAD
   clock_t start_of_processing_time = clock();
   Normals::Ptr normals = boost::make_shared<Normals>();
 
@@ -198,109 +197,6 @@
 
   res.success = true;
   return true;
-=======
-    clock_t start_of_processing_time = clock();
-    Normals::Ptr normals = boost::make_shared<Normals>();
-
-    // Preprocess
-    bool preprocessing_was_successful = preprocessor_->preprocess(
-        pointcloud, normals, frame_id_to_transform_to_);
-    if (not preprocessing_was_successful) {
-        res.error_message = "Preprocessing was unsuccessful, see debug output "
-                            "for more information";
-        res.success = false;
-        return false;
-    }
-
-    if (debugging_) {
-        ROS_DEBUG("Done preprocessing, see /camera/preprocessed_cloud for "
-                  "resulting point cloud");
-        publishCloud<pcl::PointXYZ>(
-            preprocessed_pointcloud_publisher_, *pointcloud);
-    }
-
-    // Setup data structures for region creating
-    boost::shared_ptr<RegionVector> region_vector
-        = boost::make_shared<RegionVector>();
-    // Create regions
-    bool region_creating_was_successful
-        = region_creator_->createRegions(pointcloud, normals, region_vector);
-    if (not region_creating_was_successful) {
-        res.error_message
-            = "Region creating was unsuccessful, see debug output "
-              "for more information";
-        res.success = false;
-        return false;
-    }
-
-    if (debugging_) {
-        ROS_DEBUG("Done creating regions, now publishing point cloud regions "
-                  "to /camera/region_cloud");
-        pcl::PointCloud<pcl::PointXYZRGB>::Ptr coloured_cloud
-            = region_creator_->debug_visualisation();
-        publishCloud<pcl::PointXYZRGB>(
-            region_pointcloud_publisher_, *coloured_cloud);
-    }
-
-    // Setup data structures for finding
-    boost::shared_ptr<PlaneCoefficientsVector> plane_coefficients_vector
-        = boost::make_shared<PlaneCoefficientsVector>();
-    boost::shared_ptr<HullVector> hull_vector
-        = boost::make_shared<HullVector>();
-    boost::shared_ptr<PolygonVector> polygon_vector
-        = boost::make_shared<PolygonVector>();
-    // Find hulls
-    bool hull_finding_was_successful
-        = hull_finder_->findHulls(pointcloud, normals, region_vector,
-            plane_coefficients_vector, hull_vector, polygon_vector);
-    if (not hull_finding_was_successful) {
-        res.error_message = "Hull finding was unsuccessful, see debug output "
-                            "for more information";
-        res.success = false;
-        return false;
-    }
-
-    if (debugging_) {
-        ROS_DEBUG("Done creating hulls, now publishing markers to "
-                  "/camera/hull_marker_list");
-        publishHullMarkerArray(hull_vector);
-    }
-
-    // Setup data structures for parameter determining
-    SelectedGait selected_obstacle = (SelectedGait)selected_gait_;
-    boost::shared_ptr<march_shared_msgs::GaitParameters> gait_parameters
-        = boost::make_shared<march_shared_msgs::GaitParameters>();
-    // Determine parameters
-    bool parameter_determining_was_successful
-        = parameter_determiner_->determineParameters(plane_coefficients_vector,
-            hull_vector, polygon_vector, selected_obstacle, gait_parameters);
-    if (not parameter_determining_was_successful) {
-        res.error_message
-            = "Parameter determining was unsuccessful, see debug output "
-              "for more information";
-        res.success = false;
-        return false;
-    }
-    if (debugging_) {
-        ROS_DEBUG("Done determining parameters, now publishing a marker to "
-                  "/camera/foot_locations_marker_array");
-        publishParameterDeterminerMarkerArray();
-    }
-
-    res.gait_parameters = *gait_parameters;
-
-    clock_t end_of_processing_time = clock();
-
-    double time_taken
-        = double(end_of_processing_time - start_of_processing_time)
-        / double(CLOCKS_PER_SEC);
-    ROS_DEBUG_STREAM("Time taken by point cloud processor is : "
-        << std::fixed << time_taken << std::setprecision(5) << " sec "
-        << std::endl);
-
-    res.success = true;
-    return true;
->>>>>>> 51c6ca86
 }
 
 // Publish a pointcloud of any point type on a publisher
