"""Author: ???."""

from typing import Optional, Union, List
from gazebo_msgs.msg import ContactsState

from march_gait_selection.state_machine.state_machine_input import StateMachineInput
from march_shared_msgs.msg import CurrentState, CurrentGait, Error
from march_shared_msgs.srv import PossibleGaits
from march_utility.gait.edge_position import (
    EdgePosition,
    UnknownEdgePosition,
    DynamicEdgePosition,
)
from march_utility.gait.gait_graph import GaitGraph
from march_utility.utilities.duration import Duration
from march_utility.utilities.shutdown import shutdown_system
from march_utility.utilities.side import Side
from march_utility.utilities.node_utils import DEFAULT_HISTORY_DEPTH
from march_utility.utilities.logger import Logger
from rclpy.callback_groups import ReentrantCallbackGroup

from std_msgs.msg import Header
from .gait_update import GaitUpdate
from .trajectory_scheduler import TrajectoryScheduler
from ..gait_selection import GaitSelection

State = Union[EdgePosition, str]


class GaitStateMachine:
    """The state machine used to make sure that only valid transitions will be made.

    Args:
        gait_selection (GaitSelection): the gait selection node, loaded gaits to build graph from
        trajectory_scheduler (TrajectoryScheduler): scheduler interface for scheduling trajectories
    Attributes:
        logger (Logger): used to log to the terminal
        update_timer (???): ??? TODO: Add docs
        timer_period (float): state machine runs at intervals of timer_period
        current_state_pub (Publisher): publishes CurrentState message
        current_gait_pub (Publisher): publishes CurrentGait message
        error_sub (Subscriber): subscribes to the /march/error topic

        _gait_selection (GaitSelection): the gait selection node, loaded gaits to build graph from
        _trajectory_scheduler (TrajectoryScheduler): scheduler interface for scheduling trajectories
        _input (StateMachineInput): ??? TODO: Add docs
        _transition_callbacks (List[???]): ??? TODO: Add docs
        _gait_callbacks (List[???]): ??? TODO: Add docs
        _stop_accepted_callbacks (List[???]): ??? TODO: Add docs
        _gait_graph (GaitGraph): ??? TODO: Add docs
        _current_state (State): Either an EdgePosition or a string representing the active gait
        _current_gait (???): The current gait
        _shutdown_requested (bool): whether the state machine should shut down
        _should_stop (bool): whether the gait should be stopped
        _is_stopping (bool): whether the gait is currently stopping
        _right_foot_on_ground (bool): whether the right foot is on the ground or not
        _left_foot_on_ground (bool): whether the left foot is on the ground or not
        _force_right_foot (float): amount of force on right foot
        _force_left_foot (float): amount of force on left foot
        _right_pressure_sub (Subscriber): subscribes to /march/sensor/right_pressure_sole
        _left_pressure_sub (Subscriber): subscribes to /march/sensor/left_pressure_sole
        _get_possible_gaits_client (Service): service to get possible gaits from gait_selection
    """

    UNKNOWN = "unknown"

    def __init__(self, gait_selection: GaitSelection, trajectory_scheduler: TrajectoryScheduler):
        """Generates a state machine from given gaits and resets it to UNKNOWN state.

        In order to start the state machine see `run`.
        """
        self._gait_selection = gait_selection
        self._trajectory_scheduler = trajectory_scheduler
        self.logger = Logger(self._gait_selection, __class__.__name__)

        self._input = StateMachineInput(gait_selection)

        self._transition_callbacks = []
        self._gait_callbacks = []
        self._stop_accepted_callbacks = []

        self._gait_graph = GaitGraph(self._gait_selection)
        self._gait_graph.generate_graph()

        # Current state is either an EdgePositions or a string representing the active gait
        self._current_state: State = UnknownEdgePosition()
        self._current_gait = None
        self._shutdown_requested = False

        # Boolean flag that indicates that the gait should stop
        self._should_stop = False

        # Boolean flag to not execute a stop when the gait is already stopping
        self._is_stopping = False

        self.update_timer = None

        self.timer_period = self._gait_selection.get_parameter("timer_period").get_parameter_value().double_value

        self.current_state_pub = self._gait_selection.create_publisher(
            msg_type=CurrentState,
            topic="/march/gait_selection/current_state",
            qos_profile=DEFAULT_HISTORY_DEPTH,
        )
        self.current_gait_pub = self._gait_selection.create_publisher(
            msg_type=CurrentGait,
            topic="/march/gait_selection/current_gait",
            qos_profile=DEFAULT_HISTORY_DEPTH,
        )
        self.error_sub = self._gait_selection.create_subscription(
            msg_type=Error,
            topic="/march/error",
            callback=self._error_cb,
            qos_profile=DEFAULT_HISTORY_DEPTH,
        )

        self._right_foot_on_ground = True
        self._left_foot_on_ground = True
        self._force_right_foot = 0
        self._force_left_foot = 0
        self._right_pressure_sub = self._gait_selection.create_subscription(
            msg_type=ContactsState,
            topic="/march/sensor/right_pressure_sole",
            callback=lambda msg: self._update_foot_on_ground_cb(Side.right, msg),
            callback_group=ReentrantCallbackGroup(),
            qos_profile=DEFAULT_HISTORY_DEPTH,
        )
        self._left_pressure_sub = self._gait_selection.create_subscription(
            msg_type=ContactsState,
            topic="/march/sensor/left_pressure_sole",
            callback=lambda msg: self._update_foot_on_ground_cb(Side.left, msg),
            callback_group=ReentrantCallbackGroup(),
            qos_profile=DEFAULT_HISTORY_DEPTH,
        )

        self._get_possible_gaits_client = self._gait_selection.create_service(
            srv_type=PossibleGaits,
            srv_name="/march/gait_selection/get_possible_gaits",
            callback=self._possible_gaits_cb,
            callback_group=ReentrantCallbackGroup(),
        )

        self.add_transition_callback(self._current_state_cb)
        self.add_gait_callback(self._current_gait_cb)
        self.logger.debug("Initialized state machine")

    def _is_idle(self):
        return isinstance(self._current_state, EdgePosition)

    def _update_foot_on_ground_cb(self, side: Side, msg: ContactsState) -> None:
        """Update the status of the feet on ground based on pressure sole data.

        This is currently decided based on the force in simulation, but the numbers
        for this will be updated when range of real pressure soles is known.

        Args:
            side (Side): Enum for right or left side
            msg (ContactsState): message published on /march/sensor/[left/right]_pressure_sole
        """
        if len(msg.states) > 0:
            force = sum(state.total_wrench.force.z for state in msg.states)

            # Assign force to specific foot
            if side is Side.right:
                self._force_right_foot = force
            else:
                self._force_left_foot = force

        # If there are no contacts, change foot on ground to False
        elif len(msg.states) == 0:
            if side is Side.right:
                self._force_right_foot = 0
            else:
                self._force_left_foot = 0

    def _possible_gaits_cb(self, request, response: PossibleGaits) -> PossibleGaits:
        """Standard callback for the get possible gaits service.

        Args:
            request: Necessary for service
            response (PossibleGaits): PossibleGaits message to return at service request
        """
        response.gaits = self.get_possible_gaits()
        return response

    def _current_state_cb(self, state: State) -> None:
        """Standard transition callback for when current state changes.

        Publishes the current state. More callbacks can be added using add_transition_callback.

        Args:
            state (State): message passed on through callback
        """
        if self._is_idle():
            state_type = CurrentState.IDLE
            state_name = self._gait_graph.get_name_of_position(self._current_state)

        else:
            state_type = CurrentState.GAIT
            state_name = self._current_state

        self.current_state_pub.publish(
            CurrentState(
                header=Header(stamp=self._gait_selection.get_clock().now().to_msg()),
                state=state_name,
                state_type=state_type,
            )
        )

    def _current_gait_cb(
        self,
        gait_name: str,
        subgait_name: str,
        version: str,
        duration: Duration,
        gait_type: str,
    ) -> None:
        """Standard callback when gait changes, publishes the current gait.

        More callback can be added using add_gait_callback.

        Args:
            gait_name (str): name of the gait
            subgait_name (str): name of the subgait
            version (str): version of the subgait
            duration (Duration): duration of the subgait
            gait_type (str): type of gait, for example walk_like or sit_like
        """
        self.logger.debug(f"Current subgait updated to {subgait_name}")
        self.current_gait_pub.publish(
            CurrentGait(
                header=Header(stamp=self._gait_selection.get_clock().now().to_msg()),
                gait=gait_name,
                subgait=subgait_name,
                version=version,
                duration=duration.to_msg(),
                gait_type=gait_type,
            )
        )

    def _error_cb(self, msg: Error) -> None:
        """Standard callback for state machine errors.

        Completely stops updating if the error is fatal. If non-fatal, it stops the current gait.

        Args:
            msg (Error): message containing the error type (fatal or non-fatal)
        """
        if msg.type == Error.NON_FATAL:
            self.stop_gait()
        elif msg.type == Error.FATAL:
            self.request_shutdown("A fatal error was posted to /march/error")

    def get_possible_gaits(self) -> Union[List, set]:
        """Returns possible names of gaits that can be executed.

        Returns:
            Union[List, set]: Set of names, or empty list when a gait is executing.
        """
        if self._is_idle():
            return self._gait_graph.possible_gaits_from_idle(self._current_state)
        else:
            return []

    def add_transition_callback(self, cb) -> None:
        """Adds a callback function that will be called when a transition to a state happens.

        The given method should be running as shortly as possible, since they
        will be called from within the main loop.

        TODO: Add cb type
        Args:
            cb: method that accepts a name of the state and a boolean if it is an idle state.

        """
        self._add_callback(self._transition_callbacks, cb)

    def add_gait_callback(self, cb) -> None:
        """Adds a callback function that will be called when a trajectory of a gait is being scheduled.

        The given method should be running as shortly as possible, since they
        will be called from within the main loop.

        TODO: Add cb type
        Args:
            cb: Callable method that accepts 5 args: gait name, subgait name, version, duration and gait type.
        """
        self._add_callback(self._gait_callbacks, cb)

    def add_stop_accepted_callback(self, cb) -> None:
        """Adds a callback function that will be called when a gait accepts the stop command.

        The given method should be running as shortly as possible, since they
        will be called from within the main loop.

        TODO: Add cb type
        Args:
            cb: Callable method that accepts no arguments and returns None.
        """
        self._add_callback(self._stop_accepted_callbacks, cb)

    def run(self) -> None:
        """Runs the state machine until shutdown is requested."""
        self.update_timer = self._gait_selection.create_timer(
            timer_period_sec=self.timer_period,
            callback=self.update,
        )

    def update(self) -> None:
        """Updates the current state based on the elapsed time, after the state machine is started.

        This function is called every timer period.
        """
        if not self._shutdown_requested:
            if self._input.unknown_requested():
                self._input.gait_accepted()
                self._transition_to_unknown()
                self._input.gait_finished()
                self._call_transition_callbacks()
                self._current_gait = None
                self._trajectory_scheduler.reset()

            if self._is_idle():
                self._process_idle_state()
            else:
                self._process_gait_state()
        else:
            self.update_timer.cancel()

    def request_shutdown(self, msg: Optional[str] = None) -> None:
        """Requests shutdown, which will terminate the state machine as soon as possible.

        Args:
            msg (:obj: str, optional): message to log with shutdown request, if not specified will be
                "Shutdown requested"
        """
        base_msg = "Shutdown requested"
        if msg is not None:
            base_msg += ": " + msg
        self.logger.fatal(base_msg)
        self._shutdown_requested = True
        shutdown_system()

    def stop_gait(self) -> None:
        """Requests a stop from the current executing gait, but keeps the state machine running."""
        if not self._is_idle() and not self._is_stopping:
            self._should_stop = True

    def check_correct_foot_pressure(self) -> bool:
        """Check if the pressure is placed on the foot opposite to the subgait starting foot.

        If not, issue a warning. This will only be checked when transitioning from idle to gait state

        Returns:
            bool: True if pressure is on the correct foot, else False
        """
        if self._current_gait is not None:
            if "right" in self._current_gait.subgait_name and self._force_right_foot > self._force_left_foot:
                self.logger.warn("Incorrect pressure placement, place pressure on left foot")
                return False
            if "left" in self._current_gait.subgait_name and self._force_left_foot > self._force_right_foot:
                self.logger.warn("Incorrect pressure placement, place pressure on right foot")
                return False

        return True

    def _process_idle_state(self) -> None:
        """If the current state is idle, this function processes input for what to do next."""
        self._handle_input()
        if self._input.gait_requested():
            gait_name = self._input.gait_name()
            self.logger.info(f"Requested gait `{gait_name}`")
            gait = self._gait_selection._gaits.get(gait_name)
            if (
                gait is not None
                and gait_name in self._gait_graph.possible_gaits_from_idle(self._current_state)
                or gait_name
                == [
                    "dynamic_walk",
                    "dynamic_step_and_close",
                    "dynamic_step",
                    "dynamic_close",
                ]
            ):
                if (
                    isinstance(gait.starting_position, DynamicEdgePosition)
                    and gait.starting_position != self._current_state
                ):
                    self.logger.warn(
                        f"The gait {gait_name} does not have the correct dynamic "
                        f"starting position, should be {self._current_state}, but was "
                        f"{gait.starting_position}"
                    )
                    self._input.gait_rejected()
                    return
                self._current_state = gait_name
                self._should_stop = False
                self._input.gait_accepted()
                self._call_transition_callbacks()
                self.logger.info(f"Accepted gait `{gait_name}`")
            else:
                self._input.gait_rejected()
                self.logger.info(f"Cannot execute gait `{gait_name}` from idle state `{self._current_state}`")

    def _process_gait_state(self) -> None:
        """Processes the current state when there is a gait happening.

        Schedules the next subgait if there is no trajectory happening or
        finishes the gait if it is done.
        """
        now = self._gait_selection.get_clock().now()
        if self._current_gait is None:
            self._current_gait = self._gait_selection._gaits[self._current_state]
            self._previous_gait = self._current_gait

            self.logger.info(f"Executing gait `{self._current_gait.name}`")
            if self._current_gait.first_subgait_can_be_scheduled_early:
                gait_update = self._current_gait.start(now, self._gait_selection._first_subgait_delay)
            else:
                gait_update = self._current_gait.start(now)

            if gait_update == GaitUpdate.empty():
                self._input.gait_finished()
                # Find the start position of the current gait, to go back to idle.
                self._current_state = self._current_gait.starting_position
                self._current_gait = None
                self.logger.info(
                    f"Starting the gait returned "
                    f"no trajectory, going back to idle state "
                    f"{self._gait_graph.get_name_of_position(self._current_state)}"
                )
                return

            if not self.check_correct_foot_pressure():
                self.logger.debug(
                    f"Foot forces when incorrect pressure warning was issued: "
                    f"left={self._force_left_foot}, right={self._force_right_foot}"
                )
            self._process_gait_update(gait_update)

        if self._trajectory_scheduler.failed():
            self._trajectory_scheduler.reset()
            self._current_gait.end()
            self._current_gait = None
            self._transition_to_unknown()
            self._input.gait_finished()
            return

        self._handle_input()

        if self._current_gait.subsequent_subgaits_can_be_scheduled_early:
            gait_update = self._current_gait.update(now, self._gait_selection._early_schedule_duration)
        else:
            gait_update = self._current_gait.update(now)
        self._process_gait_update(gait_update)

    def _process_gait_update(self, gait_update: GaitUpdate) -> None:
        """Process an incoming GaitUpdate.

        Will call gait callbacks for each new subgait, schedule new trajectories and process finishing of gait.

        Args:
            gait_update (GaitUpdate): GaitUpdate returned by the gait that is currently executing
        """
        # Call gait callback if there is a new subgait
        if gait_update.is_new_subgait:
            self._call_gait_callbacks()

        # Schedule a new trajectory if any
        if gait_update.new_trajectory_command is not None:
            self._trajectory_scheduler.schedule(gait_update.new_trajectory_command)

        # Process finishing of the gait
        if gait_update.is_finished:
            self._current_state = self._current_gait.final_position
            # To make the half step dynamic gait work, the current state (that is final
            # position) needs to be a position from which the next half step can be started.
            # Therefore, it needs to be added to the idle_transitions dictionary of the
            # gait_graph.
            if (
                self._current_gait.name == "dynamic_step"
                and self._current_state not in self._gait_graph._idle_transitions
            ):
                self._gait_graph._idle_transitions[self._current_state] = {"dynamic_step", "dynamic_close"}
<<<<<<< HEAD
            if (
                self._current_gait.name == "dynamic_step_and_hold"
                and self._current_state not in self._gait_graph._idle_transitions
            ):
                self._gait_graph._idle_transitions[self._current_state] = {"dynamic_step_and_hold", "dynamic_close"}
=======
            elif (
                self._current_gait.name == "dynamic_step_and_hold"
                and self._current_state not in self._gait_graph._idle_transitions
            ):
                self._gait_graph._idle_transitions[self._current_state] = {"dynamic_step_and_hold"}

>>>>>>> 58e8bb67
            self._current_gait.end()
            self._input.gait_finished()
            self._call_transition_callbacks()
            self._trajectory_scheduler.reset()
            self.logger.info(f"Finished gait `{self._current_gait.name}`")
            self._current_gait = None
            self._is_stopping = False

    def _handle_input(self) -> None:
        """Handles stop and transition input from the input device.

        This input is passed on to the current gait to execute the request.
        """
        if self._is_stop_requested() and not self._is_stopping:
            if self._previous_gait.name in ["dynamic_step", "dynamic_step_and_hold"] and not isinstance(
                self._current_state, UnknownEdgePosition
            ):
                self._current_state = "dynamic_close"
            else:
                self._should_stop = False
                self._is_stopping = True
                if self._current_gait.stop():
                    self.logger.info(f"Gait {self._current_gait.name} responded to stop")
                    self._input.stop_accepted()
                    self._call_callbacks(self._stop_accepted_callbacks)
                else:
                    self.logger.info(f"Gait {self._current_gait.name} does not respond to stop")
                    self._input.stop_rejected()

        if self._input.transition_requested():
            request = self._input.get_transition_request()
            self._input.reset()
            if self._current_gait.transition(request):
                self.logger.info(f"Gait {self._current_gait.name} responded to transition request {request.name}")
            else:
                self.logger.info(
                    f"Gait {self._current_gait.name} does not respond to transition request {request.name}"
                )

    def _call_transition_callbacks(self) -> None:
        """Calls all transition callbacks when the current state changes."""
        self._call_callbacks(self._transition_callbacks, self._current_state)

    def _is_stop_requested(self) -> bool:
        """Returns true if either the input device requested a stop or some other external source requested a stop.

        Returns:
            bool: True if stop is requested, else False
        """
        return self._input.stop_requested() or self._should_stop

    def _call_gait_callbacks(self) -> None:
        """Calls all added gait callbacks when the current gait changes."""
        if self._current_gait is not None:
            self._call_callbacks(
                self._gait_callbacks,
                self._current_gait.name,
                self._current_gait.subgait_name,
                self._current_gait.version,
                self._current_gait.duration,
                self._current_gait.gait_type,
            )

    def _transition_to_unknown(self) -> None:
        """When the unknown button is pressed, this function resets the state machine to unknown state."""
        if self._current_gait is not None:
            self._trajectory_scheduler.send_position_hold()
            self._trajectory_scheduler.cancel_active_goals()
        self._current_state = UnknownEdgePosition()
        self.logger.info("Transitioned to unknown")

    @staticmethod
    def _add_callback(callbacks, cb) -> None:
        """Adds a method to a list if it is callable. TODO: Add docs."""
        if callable(cb):
            callbacks.append(cb)

    @staticmethod
    def _call_callbacks(callbacks, *args) -> None:
        """Calls multiple methods with same set of arguments. TODO: Add docs."""
        for cb in callbacks:
            cb(*args)<|MERGE_RESOLUTION|>--- conflicted
+++ resolved
@@ -473,29 +473,14 @@
         # Process finishing of the gait
         if gait_update.is_finished:
             self._current_state = self._current_gait.final_position
-            # To make the half step dynamic gait work, the current state (that is final
-            # position) needs to be a position from which the next half step can be started.
-            # Therefore, it needs to be added to the idle_transitions dictionary of the
-            # gait_graph.
+            # To make the step (and hold) gait work, the current state (that is final position) needs to be a position
+            # from which the next step can be started. Therefore, it needs to be added to the idle_transitions
+            # dictionary of the gait_graph.
             if (
-                self._current_gait.name == "dynamic_step"
-                and self._current_state not in self._gait_graph._idle_transitions
-            ):
-                self._gait_graph._idle_transitions[self._current_state] = {"dynamic_step", "dynamic_close"}
-<<<<<<< HEAD
-            if (
-                self._current_gait.name == "dynamic_step_and_hold"
-                and self._current_state not in self._gait_graph._idle_transitions
-            ):
-                self._gait_graph._idle_transitions[self._current_state] = {"dynamic_step_and_hold", "dynamic_close"}
-=======
-            elif (
-                self._current_gait.name == "dynamic_step_and_hold"
-                and self._current_state not in self._gait_graph._idle_transitions
-            ):
-                self._gait_graph._idle_transitions[self._current_state] = {"dynamic_step_and_hold"}
-
->>>>>>> 58e8bb67
+                self._current_gait.name == "dynamic_step" or self._current_gait.name == "dynamic_step_and_hold"
+            ) and self._current_state not in self._gait_graph._idle_transitions:
+                self._gait_graph._idle_transitions[self._current_state] = {self._current_gait.name, "dynamic_close"}
+
             self._current_gait.end()
             self._input.gait_finished()
             self._call_transition_callbacks()
