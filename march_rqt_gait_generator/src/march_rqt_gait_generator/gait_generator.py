import math
import os

import rospy
import rospkg

from urdf_parser_py import urdf
import pyqtgraph as pg


from pyqtgraph.Qt import QtCore

from qt_gui.plugin import Plugin
from python_qt_binding import loadUi
from python_qt_binding.QtWidgets import QWidget
from python_qt_binding.QtWidgets import QPushButton
from python_qt_binding.QtWidgets import QFrame
from python_qt_binding.QtWidgets import QLineEdit
from python_qt_binding.QtWidgets import QSlider
from python_qt_binding.QtWidgets import QHeaderView
from python_qt_binding.QtWidgets import QTableWidgetItem

import rviz

from trajectory_msgs.msg import JointTrajectory
from sensor_msgs.msg import JointState

from march_rqt_gait_generator.JointSettingPlot import JointSettingPlot
from march_rqt_gait_generator.model.Setpoint import Setpoint
from march_rqt_gait_generator.model.Joint import Joint
from march_rqt_gait_generator.model.Limits import Limits
from march_rqt_gait_generator.model.Gait import Gait


class GaitGeneratorPlugin(Plugin):
    TABLE_DIGITS = 4
    DEFAULT_GAIT_DURATION = 12

    def __init__(self, context):
        super(GaitGeneratorPlugin, self).__init__(context)
        self.setObjectName('GaitGeneratorPlugin')

        self.joint_state_pub = rospy.Publisher('joint_states', JointState, queue_size=10)

        self.robot = urdf.Robot.from_parameter_server()
        self.gait = self.create_empty_gait()
        self.gait_publisher = None
        self.topic_name = ""

        # Process standalone plugin command-line arguments
        from argparse import ArgumentParser
        parser = ArgumentParser()
        # Add argument(s) to the parser.
        parser.add_argument("-q", "--quiet", action="store_true",
                            dest="quiet",
                            help="Put plugin in silent mode")
        args, unknowns = parser.parse_known_args(context.argv())
        if not args.quiet:
            print 'arguments: ', args
            print 'unknowns: ', unknowns

        self._widget = QWidget()

        # Load main UI file
        ui_file = os.path.join(rospkg.RosPack().get_path('march_rqt_gait_generator'), 'resource', 'gait_generator.ui')
        loadUi(ui_file, self._widget)

        self._widget.setObjectName('Gait Generator')

        # Add widget to the user interface
        context.add_widget(self._widget)

        # Load and configure Rviz
        self.frame = rviz.VisualizationFrame()
        self.frame.initialize()
        reader = rviz.YamlConfigReader()
        config = rviz.Config()
        reader.readFile(config,
                        os.path.join(rospkg.RosPack().get_path('march_rqt_gait_generator'), 'resource', 'cfg.rviz'))
        self.frame.load(config)

        # Hide irrelevant Rviz details
        self.frame.setMenuBar(None)
        self.frame.setStatusBar(None)
        self.frame.setHideButtonVisibility(False)

        self._widget.RvizFrame.layout().addWidget(self.frame, 1, 0)

        time_slider = self._widget.RvizFrame.findChild(QSlider, "TimeSlider")
        time_slider.setRange(0, 1000)

        # Connect TimeSlider to the preview
        time_slider.valueChanged.connect(lambda: [
            self.gait.set_current_time(float(time_slider.value() / 1000.0) * self.gait.duration),
            self.publish_preview(),
            self.update_time_sliders(),
        ])

        # Connect Gait settings buttons
        self._widget.SettingsFrame.findChild(QPushButton, "ExportButton").clicked.connect(
            lambda: self.gait.export_to_file()
        )

        self._widget.SettingsFrame.findChild(QPushButton, "PublishButton").clicked.connect(
            lambda: self.publish_gait()
        )

        self._widget.SettingsFrame.findChild(QLineEdit, "TopicName").editingFinished.connect(
            lambda: self.set_topic_name(self._widget.SettingsFrame.findChild(QLineEdit, "TopicName").text())
        )

        # Initialize the publisher on startup
        self.set_topic_name(self._widget.SettingsFrame.findChild(QLineEdit, "TopicName").text())

        self.create_joint_settings()

        self.publish_preview()

    def create_empty_gait(self):
        if self.robot is None:
            rospy.logerr("Cannot create gait without a loaded robot.")
        joint_list = []
        for i in range(0, len(self.robot.joints)):
            urdf_joint = self.robot.joints[i]
            if urdf_joint.type == "fixed":
                rospy.loginfo("Skipping fixed joint " + urdf_joint.name)
                continue

            if urdf_joint.limit is None:
                rospy.logwarn("Skipping joint " + urdf_joint.name + " because it has no limits.")
                continue

            default_setpoints = [
                Setpoint(0.2, 0, 0),
                Setpoint(3, 1.3, 0),
                Setpoint(4, 1.3, 0),
                Setpoint(6.8, 0, 0)
            ]
            joint = Joint(urdf_joint.name,
                          Limits(urdf_joint.limit.upper, urdf_joint.limit.lower, urdf_joint.limit.velocity),
                          default_setpoints,
                          self.DEFAULT_GAIT_DURATION
                          )
            joint_list.append(joint)
        return Gait(joint_list, self.DEFAULT_GAIT_DURATION)

    def create_joint_settings(self):
        for i in range(0, len(self.gait.joints)):
            self._widget.JointSettingContainer.layout().addWidget(self.create_joint_setting(self.gait.joints[i]), i % 3,
                                                                  i >= 3)

    def create_joint_setting(self, joint):
        joint_setting_file = os.path.join(rospkg.RosPack().get_path('march_rqt_gait_generator'), 'resource',
                                          'joint_setting.ui')

        joint_setting = QFrame()
        loadUi(joint_setting_file, joint_setting)

        joint_setting_plot = JointSettingPlot(joint, self.gait.duration)

        # Connect a function to update the model and to update the table.
        for slider in joint_setting_plot.velocity_sliders:
            slider.sigRegionChangeStarted.connect(
                lambda: rospy.logwarn("asdasd")
        )


        joint_setting_plot.plot_item.sigPlotChanged.connect(
            lambda: [joint.set_setpoints(self.plot_to_setpoints(joint_setting_plot)),
                     self.update_ui_elements(joint, table=joint_setting.Table, plot=joint_setting_plot),
                     self.publish_preview(),
                     ])

        joint_setting_plot.add_setpoint.connect(
            lambda time, position, button: [
                                    self.add_setpoint(joint, time, position, button),
                                    self.update_ui_elements(joint, table=joint_setting.Table, plot=joint_setting_plot)
            ])

<<<<<<< HEAD
=======
        joint_setting_plot.remove_setpoint.connect(
            lambda index: [
                joint.remove_setpoint(index),
                self.update_ui_elements(joint, table=joint_setting.Table, plot=joint_setting_plot)
            ])

>>>>>>> 8fa78971
        joint_setting.Plot.addItem(joint_setting_plot)

        # Populate table with data and resize
        joint_setting.Table = self.update_table(joint_setting.Table, joint.setpoints)

        # Disconnect the signals on the plot to avoid an infinite loop of table to plot to table updates.
        # Todo(Isha) refactor to check if new item is valid and don't update if invalid.
        joint_setting.Table.itemChanged.connect(
            lambda: [joint.set_setpoints(self.table_to_setpoints(joint_setting.Table)),
                     self.update_ui_elements(joint, table=joint_setting.Table, plot=joint_setting_plot)
                     ])

        # Disable scrolling vertically
        joint_setting.Table.verticalScrollBar().setDisabled(True)
        joint_setting.Table.verticalHeader().setSectionResizeMode(QHeaderView.Stretch)

        return joint_setting

    def add_setpoint(self, joint, time, position, button):
        if button == QtCore.Qt.ControlModifier:
            joint.add_interpolated_setpoint(time)
        else:
            joint.add_setpoint(Setpoint(time, position, 0))

    def plot_to_setpoints(self, plot):
        plot_data = plot.plot_item.getData()
        setpoints = []
        for i in range(0, len(plot_data[0])):
            # TODO(Isha) Implement velocity here.
            setpoints.append(Setpoint(plot_data[0][i], plot_data[1][i], 0))
        return setpoints

    def table_to_setpoints(self, table_data):
        setpoints = []
        for i in range(0, table_data.columnCount()):
            time = float(table_data.item(0, i).text())
            position = float(table_data.item(1, i).text())
            velocity = float(table_data.item(2, i).text())
            setpoints.append(Setpoint(time, position, velocity))
        return setpoints

    def update_table(self, table, setpoints):
        rospy.logdebug("Updating table")

        table.setColumnCount(len(setpoints))
        for i in range(0, len(setpoints)):
            table.setItem(0, i, QTableWidgetItem(str(round(setpoints[i].time, self.TABLE_DIGITS))))
            table.setItem(1, i, QTableWidgetItem(str(round(setpoints[i].position, self.TABLE_DIGITS))))
            table.setItem(2, i, QTableWidgetItem(str(round(setpoints[i].velocity, self.TABLE_DIGITS))))

        table.resizeRowsToContents()
        table.resizeColumnsToContents()
        return table

    def publish_preview(self):
        joint_state = JointState()
        joint_state.header.stamp = rospy.get_rostime()
        time = self.gait.current_time

        for i in range(len(self.gait.joints)):
            joint_state.name.append(self.gait.joints[i].name)
            joint_state.position.append(self.gait.joints[i].get_interpolated_position(time))
        self.joint_state_pub.publish(joint_state)

    def update_time_sliders(self):
        graphics_layouts = self._widget.JointSettingContainer.findChildren(pg.GraphicsLayoutWidget)
        for graphics_layout in graphics_layouts:
            joint_settings_plot = graphics_layout.getItem(0, 0)
            joint_settings_plot.updateTimeSlider(self.gait.current_time)

    def publish_gait(self, ):
        trajectory = self.gait.to_joint_trajectory()
        rospy.loginfo("Publishing trajectory to topic '" + self.topic_name + "'")
        self.gait_publisher.publish(trajectory)

    def set_topic_name(self, topic_name):
        self.topic_name = topic_name
        self.gait_publisher = rospy.Publisher(topic_name,
                                    JointTrajectory, queue_size=10)

    def update_ui_elements(self, joint, table, plot, update_preview=True):
        plot.plot_item.blockSignals(True)
        table.blockSignals(True)

        plot.updateSetpoints(joint)

        self.update_table(table, joint.setpoints)

        plot.plot_item.blockSignals(False)
        table.blockSignals(False)

        if update_preview:
            self.publish_preview()

    @staticmethod
    def rad_to_deg(rad):
        return rad * math.pi / 180

    @staticmethod
    def deg_to_rad(deg):
        return deg / math.pi * 180

# def trigger_configuration(self):
# Comment in to signal that the plugin has a way to configure
# This will enable a setting button (gear icon) in each dock widget title bar
# Usually used to open a modal configuration dialog<|MERGE_RESOLUTION|>--- conflicted
+++ resolved
@@ -168,7 +168,7 @@
         joint_setting_plot.plot_item.sigPlotChanged.connect(
             lambda: [joint.set_setpoints(self.plot_to_setpoints(joint_setting_plot)),
                      self.update_ui_elements(joint, table=joint_setting.Table, plot=joint_setting_plot),
-                     self.publish_preview(),
+                     self.publish_preview()
                      ])
 
         joint_setting_plot.add_setpoint.connect(
@@ -177,15 +177,12 @@
                                     self.update_ui_elements(joint, table=joint_setting.Table, plot=joint_setting_plot)
             ])
 
-<<<<<<< HEAD
-=======
         joint_setting_plot.remove_setpoint.connect(
             lambda index: [
                 joint.remove_setpoint(index),
                 self.update_ui_elements(joint, table=joint_setting.Table, plot=joint_setting_plot)
             ])
 
->>>>>>> 8fa78971
         joint_setting.Plot.addItem(joint_setting_plot)
 
         # Populate table with data and resize
