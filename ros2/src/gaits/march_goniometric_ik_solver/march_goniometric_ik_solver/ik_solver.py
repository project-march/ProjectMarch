--- conflicted
+++ resolved
@@ -36,16 +36,6 @@
 for name in JOINT_NAMES:
     JOINT_LIMITS[name] = get_limits_robot_from_urdf_for_inverse_kinematics(name)
 
-<<<<<<< HEAD
-# Create a constant for frequently used limits:
-ANKLE_BUFFER = np.deg2rad(1)
-HIP_BUFFER = np.deg2rad(1)
-MAX_ANKLE_DORSI_FLEXION = min(JOINT_LIMITS["left_ankle"].upper, JOINT_LIMITS["right_ankle"].upper) - ANKLE_BUFFER
-MAX_ANKLE_PLANTAR_FLEXION = max(JOINT_LIMITS["left_ankle"].lower, JOINT_LIMITS["right_ankle"].lower) + ANKLE_BUFFER
-MAX_HIP_EXTENSION = max(JOINT_LIMITS["left_hip_fe"].lower, JOINT_LIMITS["right_hip_fe"].lower) + HIP_BUFFER
-
-=======
->>>>>>> 5dea0e19
 # Constants:
 LENGTH_FOOT = 0.10  # m
 DEFAULT_FOOT_DISTANCE = 0.55  # m
@@ -54,15 +44,8 @@
 KNEE_ZERO_ANGLE = np.pi  # rad
 HIP_ZERO_ANGLE = np.pi  # rad
 
-<<<<<<< HEAD
-DEFAULT_HIP_X_FRACTION = 0.5
-DEFAULT_KNEE_BEND = np.deg2rad(8)
-MIDPOINT_HEIGHT = 0.1
-ANKLE_TRAJECTORY_SAMPLES = 99
-=======
 # Default parameters:
 DEFUALT_PARAMETERS = IKSolverParameters()
->>>>>>> 5dea0e19
 
 
 class Pose:
@@ -96,9 +79,13 @@
     ) -> None:
         self._parameters = parameters
 
-        self._max_ankle_flexion = (
+        self._max_ankle_dorsi_flexion = (
             min(JOINT_LIMITS["left_ankle"].upper, JOINT_LIMITS["right_ankle"].upper)
             - self._parameters.ankle_buffer_radians
+        )
+        self._max_ankle_plantar_flexion = (
+            max(JOINT_LIMITS["left_ankle"].lower, JOINT_LIMITS["right_ankle"].lower)
+            + self._parameters.ankle_buffer_radians
         )
         self._max_hip_extension = (
             max(JOINT_LIMITS["left_hip_fe"].lower, JOINT_LIMITS["right_hip_fe"].lower)
@@ -287,37 +274,22 @@
     @property
     def ankle_limit_pos_hip(self) -> np.ndarray:
         """Returns the hip position when the ankle is in max dorsi flexion."""
-<<<<<<< HEAD
-        pose = Pose(self.all_joint_names)
-        pose.fe_ankle1 = MAX_ANKLE_DORSI_FLEXION
-=======
         pose = Pose(self._parameters)
-        pose.fe_ankle1 = self._max_ankle_flexion
->>>>>>> 5dea0e19
+        pose.fe_ankle1 = self._max_ankle_dorsi_flexion
         return pose.pos_hip
 
     @property
     def ankle_limit_toes_knee_distance(self) -> float:
         """Returns the distance between knee and toes when the ankle is in max dorsi flexion."""
-<<<<<<< HEAD
-        pose = Pose(self.all_joint_names)
-        pose.fe_ankle1 = MAX_ANKLE_DORSI_FLEXION
-=======
         pose = Pose(self._parameters)
-        pose.fe_ankle1 = self._max_ankle_flexion
->>>>>>> 5dea0e19
+        pose.fe_ankle1 = self._max_ankle_dorsi_flexion
         return np.linalg.norm(pose.pos_knee1 - pose.pos_toes1)
 
     @property
     def ankle_limit_toes_hip_distance(self) -> float:
         """Returns the distance between hip and toes when the ankle is in max dorsi flexion."""
-<<<<<<< HEAD
-        pose = Pose(self.all_joint_names)
-        pose.fe_ankle1 = MAX_ANKLE_DORSI_FLEXION
-=======
         pose = Pose(self._parameters)
-        pose.fe_ankle1 = self._max_ankle_flexion
->>>>>>> 5dea0e19
+        pose.fe_ankle1 = self._max_ankle_dorsi_flexion
         return np.linalg.norm(pose.pos_hip - pose.pos_toes1)
 
     @property
@@ -467,11 +439,7 @@
         if self.rot_foot1 > 0:
 
             # Define desired angle_ankle2 and determine other angles in quadrilateral:
-<<<<<<< HEAD
-            reduction = self.fe_ankle2 - MAX_ANKLE_DORSI_FLEXION
-=======
-            reduction = self.fe_ankle2 - self._max_ankle_flexion
->>>>>>> 5dea0e19
+            reduction = self.fe_ankle2 - self._max_ankle_dorsi_flexion
             angle_ankle2 = qas.get_angle_between_points([self.pos_toes1, self.pos_ankle2, self.pos_knee2]) - reduction
             angle_toes1, angle_ankle2, angle_knee2, angle_hip = self.reduce_swing_dorsi_flexion_calculate_angles(
                 known_angle=angle_ankle2, rotation_point="toes"
@@ -488,28 +456,17 @@
             # Otherwise we reset pose to have zero foot rotation and compensate the rest with ankle rotation:
             else:
                 self.reset_to_zero_pose()
-<<<<<<< HEAD
-                self.fe_ankle1 = MAX_ANKLE_DORSI_FLEXION
-=======
-                self.fe_ankle1 = self._max_ankle_flexion
->>>>>>> 5dea0e19
+                self.fe_ankle1 = self._max_ankle_dorsi_flexion
                 self.fe_hip1 = np.sign(self.pos_knee1[0] - self.pos_hip[0]) * qas.get_angle_between_points(
                     [self.pos_knee1, self.pos_hip, self.point_below_hip]
                 )
                 self.solve_leg(self.pos_hip, np.array([self.ankle_x, self.ankle_y]), "front")
 
         # If it was not possible to reduce (everything) with foot rotation, we will reduce with ankle rotation:
-<<<<<<< HEAD
-        if self.fe_ankle2 > MAX_ANKLE_DORSI_FLEXION:
+        if self.fe_ankle2 > self._max_ankle_dorsi_flexion:
 
             # Define desired angle_ankle2 and determine other angles in quadrilateral:
-            reduction = self.fe_ankle2 - MAX_ANKLE_DORSI_FLEXION
-=======
-        if self.fe_ankle2 > self._max_ankle_flexion:
-
-            # Define desired angle_ankle2 and determine other angles in quadrilateral:
-            reduction = self.fe_ankle2 - self._max_ankle_flexion
->>>>>>> 5dea0e19
+            reduction = self.fe_ankle2 - self._max_ankle_dorsi_flexion
             angle_ankle2 = qas.get_angle_between_points([self.pos_ankle1, self.pos_ankle2, self.pos_knee2]) - reduction
             angle_ankle1, angle_ankle2, angle_knee2, angle_hip = self.reduce_swing_dorsi_flexion_calculate_angles(
                 known_angle=angle_ankle2, rotation_point="ankle"
@@ -542,28 +499,18 @@
         # Update the pose:
         self.fe_hip2 = angle_hip + angle_hip_out
         self.fe_knee2 = KNEE_ZERO_ANGLE - (angle_knee2 - angle_knee2_out)
-<<<<<<< HEAD
-        self.fe_ankle2 = MAX_ANKLE_DORSI_FLEXION
+        self.fe_ankle2 = self._max_ankle_dorsi_flexion
 
     def reduce_hip_extension(self) -> None:
         """Reduces hip extension of one while keeping the same step size, by adding flexion to the other leg."""
-        if self.fe_hip1 < MAX_HIP_EXTENSION:
-            reduction = MAX_HIP_EXTENSION - self.fe_hip1
+        if self.fe_hip1 < self._max_hip_extension:
+            reduction = self._max_hip_extension - self.fe_hip1
             self.fe_hip1 += reduction
             self.fe_hip2 += reduction
-        if self.fe_hip2 < MAX_HIP_EXTENSION:
-            reduction = MAX_HIP_EXTENSION - self.fe_hip2
+        if self.fe_hip2 < self._max_hip_extension:
+            reduction = self._max_hip_extension - self.fe_hip2
             self.fe_hip1 += reduction
             self.fe_hip2 += reduction
-=======
-        self.fe_ankle2 = self._max_ankle_flexion
-
-    def reduce_hip_extension(self) -> None:
-        """Reduces hip extension of one while keeping the same step size, by adding flexion to the other leg."""
-        reduction = self._max_hip_extension - self.fe_hip1
-        self.fe_hip1 += reduction
-        self.fe_hip2 += reduction
->>>>>>> 5dea0e19
 
     def perform_side_step(self, y: float, z: float):
         """Calculates the required hip adduction/abduction to step sidewards.
@@ -644,13 +591,15 @@
             self.aa_hip1 = hip_aa_long
             self.aa_hip2 = hip_aa_short
 
-    def create_ankle_trajectory(self, next_pose: "Pose"):
+    def create_ankle_trajectory(self, next_pose: "Pose", midpoint_height, trajectory_samples):
         """Create a ankle trajectory from current pose (self) to given next_pose.
 
         Used to debug the midpoint_solver with the live_widget tool.
 
         Args:
             next_pose (Pose): the next pose we want to move to.
+            midpoint_height (float): the height of the midpoint.
+            trajectory_samples (float): the number of samples creating the full trajectory.
 
         Returns:
             x (np.ndarray): the x values of the ankle trajectory.
@@ -667,30 +616,34 @@
 
         # Determine the parabola function:
         if step_size != 0:
-            c = MIDPOINT_HEIGHT
+            c = midpoint_height
             a = -4 * (c / step_size ** 2)
-            x = np.linspace(0, 1, ANKLE_TRAJECTORY_SAMPLES) * step_size - step_size / 2
+            x = np.linspace(0, 1, trajectory_samples) * step_size - step_size / 2
             y_parabola = a * x ** 2 + c
         else:
             y_parabola = 0
 
         # Define trajectory:
-        x = np.linspace(0, 1, ANKLE_TRAJECTORY_SAMPLES) * step_size
-        y = np.linspace(0, 1, ANKLE_TRAJECTORY_SAMPLES) * step_height + y_parabola
+        x = np.linspace(0, 1, trajectory_samples) * step_size
+        y = np.linspace(0, 1, trajectory_samples) * step_height + y_parabola
 
         return x, y
 
-    def get_ankle_location_from_ankle_trajectory(self, next_pose: "Pose", frac: float):
+    def get_ankle_location_from_ankle_trajectory(
+        self, next_pose: "Pose", frac: float, midpoint_height: float, trajectory_samples: float
+    ):
         """Gets the location of the ankle for a midpoint from the generated ankle_trajectory.
 
         Args:
             next_pose (Pose): the next pose to move to.
             frac (float): the fraction of the step at which the mid position should be.
+            midpoint_height (float): the height of the midpoint.
+            trajectory_samples (float): the number of samples creating the full trajectory.
 
         Returns:
             pos_ankle (np.ndarray): the desired position of the ankle at the given fraction of a step.
         """
-        ankle_trajectory = np.array(self.create_ankle_trajectory(next_pose))
+        ankle_trajectory = np.array(self.create_ankle_trajectory(next_pose, midpoint_height, trajectory_samples))
         index = round(np.shape(ankle_trajectory)[1] * frac)
         ankle_current = self.pos_ankle1 - self.pos_ankle2
         return ankle_current + ankle_trajectory[:, index]
@@ -738,19 +691,18 @@
         self.solve_leg(hip_mid, pos_ankle, "front")
 
         # If the dorsi flexion limition is exceeded, the end position is used:
-        if self.fe_ankle1 > MAX_ANKLE_DORSI_FLEXION:
+        if self.fe_ankle1 > self._max_ankle_dorsi_flexion:
             self.reset_to_zero_pose()
             self.solve_end_position(pos_ankle[0], pos_ankle[1], DEFAULT_FOOT_DISTANCE, subgait_id)
 
         # Reduce ankle1 flexion and hip extension to meet constraints:
-        if self.fe_ankle1 < MAX_ANKLE_PLANTAR_FLEXION:
-            self.fe_ankle1 = MAX_ANKLE_PLANTAR_FLEXION
+        if self.fe_ankle1 < self._max_ankle_plantar_flexion:
+            self.fe_ankle1 = self._max_ankle_plantar_flexion
 
         self.reduce_hip_extension()
 
-<<<<<<< HEAD
         # Lift toes of swing leg as much as possible:
-        self.fe_ankle2 = MAX_ANKLE_DORSI_FLEXION
+        self.fe_ankle2 = self._max_ankle_dorsi_flexion
 
         # Set hip_aa to average of start and end pose:
         self.aa_hip1 = current_hip_aa_1 * (1 - frac) + next_pose.aa_hip1 * frac
@@ -760,24 +712,7 @@
         pose_list = self.pose_left if (subgait_id == "left_swing") else self.pose_right
 
         # Perform a limit check and raise error if limit is exceeded:
-        check_on_limits(self.all_joint_names, pose_list)
-=======
-        # Apply the desired rotation of the upper body:
-        self.fe_hip2 += self._parameters.upper_body_front_rotation_radians
-        self.fe_hip1 += self._parameters.upper_body_front_rotation_radians
-
-        if self.fe_hip1 < self._max_hip_extension:
-            self.reduce_hip_extension()
-
-        # lift toes as much as possible:
-        self.fe_ankle2 = self._max_ankle_flexion
-
-        # Set hip_aa to average of start and end pose:
-        end_pose = Pose(self._parameters)
-        end_pose.solve_end_position(ankle_x, ankle_y, ankle_z, subgait_id)
-        self.aa_hip1 = start_hip_aa1 * (1 - midpoint_fraction) + end_pose.aa_hip1 * midpoint_fraction
-        self.aa_hip2 = start_hip_aa2 * (1 - midpoint_fraction) + end_pose.aa_hip2 * midpoint_fraction
->>>>>>> 5dea0e19
+        check_on_limits(pose_list)
 
         # return pose as list:
         return pose_list
@@ -825,11 +760,7 @@
     def step_with_rotated_stance_foot(self) -> None:
         """Solves the required pose for a step that requires foot rotation of the stance foot to reach the desired location."""
         self.rot_foot1 = qas.get_angle_between_points([self.ankle_limit_pos_hip, self.pos_toes1, self.desired_pos_hip])
-<<<<<<< HEAD
-        self.fe_ankle1 = MAX_ANKLE_DORSI_FLEXION
-=======
-        self.fe_ankle1 = self._max_ankle_flexion
->>>>>>> 5dea0e19
+        self.fe_ankle1 = self._max_ankle_dorsi_flexion
         self.fe_hip1 = np.sign(self.pos_knee1[0] - self.pos_hip[0]) * qas.get_angle_between_points(
             [self.pos_knee1, self.pos_hip, self.point_below_hip]
         )
@@ -848,11 +779,7 @@
             pos_hip = abs(pos_hip_solutions[0])
             if pos_hip[0] > self.ankle_limit_pos_hip[0]:
                 self.rot_foot1 = qas.get_angle_between_points([self.ankle_limit_pos_hip, self.pos_toes1, pos_hip])
-<<<<<<< HEAD
-                self.fe_ankle1 = MAX_ANKLE_DORSI_FLEXION
-=======
-                self.fe_ankle1 = self._max_ankle_flexion
->>>>>>> 5dea0e19
+                self.fe_ankle1 = self._max_ankle_dorsi_flexion
                 self.fe_hip1 = np.sign(self.pos_knee1[0] - self.pos_hip[0]) * qas.get_angle_between_points(
                     [self.pos_knee1, self.pos_hip, self.point_below_hip]
                 )
@@ -885,11 +812,7 @@
         Args:
             pos_knee1 (np.ndarray): The required position of pos_knee1 to get the hip above ankle2.
         """
-<<<<<<< HEAD
-        self.fe_ankle1 = MAX_ANKLE_DORSI_FLEXION
-=======
-        self.fe_ankle1 = self._max_ankle_flexion
->>>>>>> 5dea0e19
+        self.fe_ankle1 = self._max_ankle_dorsi_flexion
         self.rot_foot1 = qas.get_angle_between_points([pos_knee1, self.pos_toes1, self.pos_knee1])
         self.fe_knee1 = KNEE_ZERO_ANGLE - qas.get_angle_between_points(
             [self.pos_ankle1, self.pos_knee1, self.desired_pos_hip]
@@ -966,40 +889,32 @@
                 else:
                     self.step_down_wih_triangle_method()
 
-<<<<<<< HEAD
-        # Reduce ankle2 flexion and hip extension to meet constraints:
-        if reduce_df_front and self.fe_ankle2 > MAX_ANKLE_DORSI_FLEXION:
-=======
         # Apply the desired rotation of the upper body:
         self.fe_hip2 += self._parameters.upper_body_front_rotation_radians
         self.fe_hip1 += self._parameters.upper_body_front_rotation_radians
 
         # Reduce ankle2 dorsi flexion and hip extension to meet constraints:
-        if reduce_df_front and self.fe_ankle2 > self._max_ankle_flexion:
->>>>>>> 5dea0e19
+        if reduce_df_front and self.fe_ankle2 > self._max_ankle_dorsi_flexion:
             self.reduce_swing_dorsi_flexion()
 
             if self.pos_hip[0] < self.pos_ankle1[0]:
                 self.keep_hip_above_rear_ankle()
 
-<<<<<<< HEAD
-        if self.fe_ankle2 < MAX_ANKLE_PLANTAR_FLEXION:
-            self.fe_ankle2 = MAX_ANKLE_PLANTAR_FLEXION
+        if self.fe_ankle2 < self._max_ankle_plantar_flexion:
+            self.fe_ankle2 = self._max_ankle_plantar_flexion
 
         self.reduce_hip_extension()
-=======
-        if self.fe_hip1 < self._max_hip_extension:
-            self.reduce_hip_extension()
->>>>>>> 5dea0e19
 
         # Apply side_step, hard_coded to default feet distance for now:
         self.perform_side_step(abs(self.ankle_y), abs(ankle_z))
 
-        # Create a list of the pose:
+        # Raise the toes when desired:
         if self._parameters.dorsiflexion_at_end_position_radians != 0:
             self.fe_ankle2 = self._parameters.dorsiflexion_at_end_position_radians
-        elif self._parameters.dorsiflexion_at_end_position_radians > self._max_ankle_flexion:
-            self.fe_ankle2 = self._max_ankle_flexion
+        if self._parameters.dorsiflexion_at_end_position_radians > self._max_ankle_dorsi_flexion:
+            self.fe_ankle2 = self._max_ankle_dorsi_flexion
+
+        # Create a list of the pose:
         pose_list = self.pose_left if (subgait_id == "left_swing") else self.pose_right
 
         # Perform a limit check and raise error if limit is exceeded:
