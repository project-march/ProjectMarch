#include "pointcloud_processor/parameter_determiner.h"
#include "march_shared_msgs/GaitParameters.h"
#include "utilities/color_utilities.h"
#include "utilities/linear_algebra_utilities.h"
#include "utilities/output_utilities.h"
#include "utilities/realsense_category_utilities.h"
#include "yaml-cpp/yaml.h"
#include <cmath>
#include <ctime>
#include <pcl/filters/crop_hull.h>
#include <pcl/point_types.h>
#include <pcl_ros/point_cloud.h>
#include <ros/package.h>
#include <utility>

#define EPSILON 0.0001
#define DEBUG_MARKER_SIZE 0.03

using PointCloud2D = pcl::PointCloud<pcl::PointXY>;
using PointCloud = pcl::PointCloud<pcl::PointXYZ>;
using PointNormalCloud = pcl::PointCloud<pcl::PointNormal>;
using Normals = pcl::PointCloud<pcl::Normal>;
using Region = pcl::PointIndices;
using PlaneCoefficients = pcl::ModelCoefficients;
using Hull = pcl::PointCloud<pcl::PointXYZ>;
using Polygon = std::vector<pcl::Vertices>;
using RegionVector = std::vector<Region>;
using PlaneCoefficientsVector = std::vector<PlaneCoefficients::Ptr>;
using HullVector = std::vector<Hull::Ptr>;
using PolygonVector = std::vector<Polygon>;
using GaitParameters = march_shared_msgs::GaitParameters;

ParameterDeterminer::ParameterDeterminer(bool debugging)
    : debugging_ { debugging }
{
}

// Construct a basic HullParameterDeterminer class
HullParameterDeterminer::HullParameterDeterminer(bool debugging)
    : ParameterDeterminer(debugging)
    , sit_height(-1)
{
}

void HullParameterDeterminer::readParameters(
    march_realsense_reader::pointcloud_parametersConfig& config)
{
    number_of_optional_foot_locations
        = config.parameter_determiner_foot_locations;
    hull_dimension = config.hull_dimension;

    min_x_stairs_up
        = (float)config.parameter_determiner_stairs_up_locations_min_x;
    max_x_stairs_up
        = (float)config.parameter_determiner_stairs_up_locations_max_x;
    min_z_stairs_up
        = (float)config.parameter_determiner_stairs_up_locations_min_z;
    max_z_stairs_up
        = (float)config.parameter_determiner_stairs_up_locations_max_z;

    allowed_deviation_from_reachable_stair
        = (float)config
              .parameter_determiner_allowed_deviation_from_reachable_stair;

    general_most_desirable_location_is_mid
        = config.parameter_determiner_most_desirable_loc_is_mid;
    general_most_desirable_location_is_small
        = config.parameter_determiner_most_desirable_loc_is_small;

    foot_length_back = (float)config.parameter_determiner_foot_length_back;
    foot_length_front = (float)config.parameter_determiner_foot_length_front;
    foot_width = (float)config.parameter_determiner_foot_width;
    hull_dimension = config.hull_dimension;

    max_ramp_search = (float)config.parameter_determiner_ramp_max_search_area;
    min_ramp_search = (float)config.parameter_determiner_ramp_min_search_area;
<<<<<<< HEAD

    min_slope = (float)config.parameter_determiner_min_slope;
    max_slope = (float)config.parameter_determiner_max_slope;

    allowed_deviation_from_reachable_ramp
        = (float)
              config.parameter_determiner_allowed_deviation_from_reachable_ramp;
=======

    min_slope = (float)config.parameter_determiner_min_slope;
    max_slope = (float)config.parameter_determiner_max_slope;
>>>>>>> 27ff9b2e

    y_location = (float)config.parameter_determiner_y_location;

    min_sit_height = (float)config.parameter_determiner_min_sit_height;
    max_sit_height = (float)config.parameter_determiner_max_sit_height;
    allowed_deviation_from_reachable_bench
        = (float)config
              .parameter_determiner_allowed_deviation_from_reachable_bench;
    min_x_search_sit = (float)config.parameter_determiner_min_x_search_sit;
    max_x_search_sit = (float)config.parameter_determiner_max_x_search_sit;
    search_y_deviation_sit
        = (float)config.parameter_determiner_search_y_deviation_sit;
    minimal_needed_support_sit
        = (float)config.parameter_determiner_minimal_needed_support_sit;
    sit_grid_size = (float)config.parameter_determiner_sit_grid_size;
    max_allowed_z_deviation_foot
        = (float)config.parameter_determiner_max_allowed_z_deviation_foot;

    debugging_ = config.debug;
}

/** This function takes in a pointcloud with matching normals and
 * hulls, and turn this into a location where the foot can be placed,
 * from this location, gaits parameters are made. **/
bool HullParameterDeterminer::determineParameters(
    boost::shared_ptr<PlaneCoefficientsVector> const plane_coefficients_vector,
    boost::shared_ptr<HullVector> const hull_vector,
    boost::shared_ptr<PolygonVector> const polygon_vector,
    RealSenseCategory const realsense_category,
    boost::shared_ptr<GaitParameters> gait_parameters,
    std::string frame_id_to_transform_to, std::string subgait_name)
{
    time_t start_determine_parameters = clock();

    ROS_DEBUG("Determining parameters with hull parameter determiner");

    hull_vector_ = hull_vector;
    gait_parameters_ = gait_parameters;
    plane_coefficients_vector_ = plane_coefficients_vector;
    polygon_vector_ = polygon_vector;
    realsense_category_.emplace(realsense_category);
    subgait_name_ = subgait_name;
    frame_id_to_transform_to_ = frame_id_to_transform_to;
    // Initialize the optimal foot location at the origin and the gait
    // parameters and sit height at -1 in case the calculation fails
    optimal_foot_location = pcl::PointNormal();
    ramp_slope = -1;
    sit_height = -1;
    gait_parameters_->first_parameter = -1;
    gait_parameters_->second_parameter = -1;
    gait_parameters_->side_step_parameter = -1;

    // Since the parameter determining for e.g. ramp down is very similar to
    // ramp up set variables like the size a step on a flat ramp equal to the
    // relevant (up or down) value and continue treating ramp up and ramp down
    // the same
    initializeGaitDimensions();

    if (debugging_) {
        initializeDebugOutput();
        addDebugGaitInformation();
    }

    bool success = true;

    success &= getObstacleInformation();

    // Only calculate the gait parameters if an optimal foot location or sit
    // height has been found
    if (success) {
        success &= getGaitParametersFromLocation();
    }

    if (debugging_) {
        addDebugMarkersToArray();
    }

    if (success) {
        switch (realsense_category_.value()) {
            case RealSenseCategory::stairs_down:
            case RealSenseCategory::stairs_up: {
                ROS_DEBUG_STREAM("The optimal foot location is "
                    << output_utilities::pointToString(optimal_foot_location));
                break;
            }
            case RealSenseCategory::ramp_down:
            case RealSenseCategory::ramp_up: {
                ROS_DEBUG_STREAM("The slope of the ramp is " << ramp_slope);
                break;
            }
            case RealSenseCategory::sit: {
                ROS_DEBUG_STREAM("The sit height is " << sit_height);
                break;
            }
        }
        ROS_DEBUG_STREAM("With corresponding parameters (size, height, side) ("
            << gait_parameters_->first_parameter << ", "
            << gait_parameters_->second_parameter << ", "
            << gait_parameters_->side_step_parameter << ") ");
    }

    time_t end_determine_parameters = clock();
    double time_taken
        = double(end_determine_parameters - start_determine_parameters)
        / double(CLOCKS_PER_SEC);
    ROS_DEBUG_STREAM("Time taken by the hull parameter determiner,   is : "
        << std::fixed << time_taken << std::setprecision(5) << " sec "
        << std::endl);

    return success;
};

// Get relevant information from the environment for the current category
// (e.g. sit -> get sit height, stair -> get foot location)
bool HullParameterDeterminer::getObstacleInformation()
{
    switch (realsense_category_.value()) {
        case RealSenseCategory::stairs_down:
        case RealSenseCategory::stairs_up: {
            return getOptimalFootLocation();
            break;
        }
        case RealSenseCategory::ramp_down:
        case RealSenseCategory::ramp_up: {
            return getRampSlope();
            break;
        }
        case RealSenseCategory::sit: {
            return getSitHeight();
            break;
        }
        default: {
            ROS_ERROR_STREAM(
                "No way to get obstacle information for realsense category "
                << realsense_category_.value() << " has been implemented.");
            return false;
        }
    }
}

// Get the slope of a ramp based on the orientation of points on the ramp
bool HullParameterDeterminer::getRampSlope()
{
    bool success = true;
    // Get some locations on the ground of which we would like to know the
    // orientation
<<<<<<< HEAD
    foot_locations_to_try = boost::make_shared<PointCloud2D>();
    success &= getOptionalFootLocations(foot_locations_to_try);

    // Crop those locations to find the associated orientation of those points
    possible_foot_locations = boost::make_shared<PointNormalCloud>();
    success &= cropCloudToHullVectorUnique(
        foot_locations_to_try, possible_foot_locations);
    if (possible_foot_locations->points.size() == 0) {
=======
    locations_to_compute_ramp = boost::make_shared<PointCloud2D>();
    success &= getOptionalFootLocations(locations_to_compute_ramp);
    // Crop those locations to find the associated orientation of those points
    points_on_ramp = boost::make_shared<PointNormalCloud>();
    success &= cropCloudToHullVector(locations_to_compute_ramp, points_on_ramp);
    if (points_on_ramp->size() == 0) {
>>>>>>> 27ff9b2e
        ROS_ERROR_STREAM("The computed possible foot locations cloud is empty. "
                         "Unable to compute corresponding orientations");
        return false;
    }

    if (debugging_) {
<<<<<<< HEAD
        for (pcl::PointNormal possible_foot_location :
            *possible_foot_locations) {
            geometry_msgs::Point marker_point;
            marker_point.x = possible_foot_location.x;
            marker_point.y = possible_foot_location.y;
            marker_point.z = possible_foot_location.z;

            // Color the point based on the orientation
            double grey_scale = 1.0
                - fmin((acos(possible_foot_location.normal_z) * 180.0 / M_PI)
                        / max_slope,
=======
        for (pcl::PointNormal point_on_ramp : *points_on_ramp) {
            geometry_msgs::Point marker_point;
            marker_point.x = point_on_ramp.x;
            marker_point.y = point_on_ramp.y;
            marker_point.z = point_on_ramp.z;

            // Color the point based on the orientation
            double grey_scale = 1.0
                - fmin(
                    (acos(point_on_ramp.normal_z) * 180.0 / M_PI) / max_slope,
>>>>>>> 27ff9b2e
                    /*__y=*/1.0);
            std_msgs::ColorRGBA marker_color
                = color_utilities::colorRGBAInitRGBA(
                    grey_scale, grey_scale, grey_scale);

            possible_foot_locations_marker_list.points.push_back(marker_point);
            possible_foot_locations_marker_list.colors.push_back(marker_color);
        }
    }

    success &= calculateRampSlope();

    return success;
}

void HullParameterDeterminer::initializeDebugOutput()
{
    visualization_msgs::MarkerArray debug_marker_array;

    int id = 0;
    foot_locations_to_try_marker_list = initializeMarkerListWithId(id);

    id = 1;
    possible_foot_locations_marker_list = initializeMarkerListWithId(id);

    id = 2;
    optimal_location_marker = initializeMarkerListWithId(id);
    // Make the optimal foot location stand out more
    optimal_location_marker.scale.x = DEBUG_MARKER_SIZE * 1.2;
    optimal_location_marker.scale.y = DEBUG_MARKER_SIZE * 1.2;
    optimal_location_marker.scale.z = DEBUG_MARKER_SIZE * 1.2;

    id = 3;
    gait_information_marker_list = initializeMarkerListWithId(id);
}

visualization_msgs::Marker HullParameterDeterminer::initializeMarkerListWithId(
    int id)
{
    visualization_msgs::Marker marker_list;
    marker_list.id = id;
    marker_list.header.frame_id = frame_id_to_transform_to_;
    // Places the marker up right (axis aligned with that of its frame id)
    marker_list.pose.orientation.w = 1.0;
    marker_list.type = visualization_msgs::Marker::SPHERE_LIST;
    marker_list.scale.x = DEBUG_MARKER_SIZE;
    marker_list.scale.y = DEBUG_MARKER_SIZE;
    marker_list.scale.z = DEBUG_MARKER_SIZE;
    return marker_list;
}

void HullParameterDeterminer::addDebugGaitInformation()
{
    std_msgs::ColorRGBA marker_color = color_utilities::RED;

    switch (realsense_category_.value()) {
        case RealSenseCategory::stairs_down:
        case RealSenseCategory::stairs_up: {
            geometry_msgs::Point marker_point;
            marker_point.y = y_location;

            marker_point.x = min_x_stairs;
            marker_point.z = min_z_stairs;
            gait_information_marker_list.points.push_back(marker_point);
            gait_information_marker_list.colors.push_back(marker_color);

            marker_point.x = max_x_stairs;
            marker_point.z = min_z_stairs;
            gait_information_marker_list.points.push_back(marker_point);
            gait_information_marker_list.colors.push_back(marker_color);

            marker_point.x = min_x_stairs;
            marker_point.z = max_z_stairs;
            gait_information_marker_list.points.push_back(marker_point);
            gait_information_marker_list.colors.push_back(marker_color);

            marker_point.x = max_x_stairs;
            marker_point.z = max_z_stairs;
            gait_information_marker_list.points.push_back(marker_point);
            gait_information_marker_list.colors.push_back(marker_color);
            break;
        }
        case RealSenseCategory::sit: {
            geometry_msgs::Point marker_point;
            marker_point.y = search_y_deviation_sit / 2.0F;
            marker_point.x = (min_x_search_sit + max_x_search_sit) / 2.0F;

            marker_point.z = min_sit_height;
            gait_information_marker_list.points.push_back(marker_point);
            gait_information_marker_list.colors.push_back(marker_color);

            marker_point.z = max_sit_height;
            gait_information_marker_list.points.push_back(marker_point);
            gait_information_marker_list.colors.push_back(marker_color);
            break;
        }
        case RealSenseCategory::ramp_up:
        case RealSenseCategory::ramp_down: {
            // There is no relevant gait debug information for the current ramp
            // parameter calculation
            break;
        }
        default: {
            ROS_WARN_STREAM("gait debug information is not implemented "
                            "for realsense category "
                << realsense_category_.value());
        }
    }
}

void HullParameterDeterminer::addDebugMarkersToArray()
{
    debug_marker_array.markers.push_back(foot_locations_to_try_marker_list);
    debug_marker_array.markers.push_back(possible_foot_locations_marker_list);
    debug_marker_array.markers.push_back(optimal_location_marker);
    debug_marker_array.markers.push_back(gait_information_marker_list);
}

void HullParameterDeterminer::initializeGaitDimensions()
{
    switch (realsense_category_.value()) {
        case RealSenseCategory::stairs_up: {
            min_x_stairs = min_x_stairs_up;
            max_x_stairs = max_x_stairs_up;
            min_z_stairs = min_z_stairs_up;
            max_z_stairs = max_z_stairs_up;
            break;
        }
        case RealSenseCategory::stairs_down: {
            min_x_stairs = min_x_stairs_up;
            max_x_stairs = max_x_stairs_up;
            // Because the sign gets flipped, the minimum value becomes the
            // maximum value.
            max_z_stairs = -min_z_stairs_up;
            min_z_stairs = -max_z_stairs_up;
            break;
        }
    }
    // If the subgait is a swing subgait, double the gait parameters as
    // the step size (and height) of a swing subgait are twice that of
    // an open or close subgait
    // Do the same when the gait name is left open as this subgait
    // also traverses twice the distance of a normal open gait
    if (subgait_name_.substr(subgait_name_.size() - 5) == "swing"
        || subgait_name_ == "left_open") {
        min_x_stairs *= 2;
        max_x_stairs *= 2;
        min_z_stairs *= 2;
        max_z_stairs *= 2;
    }
}

// Find the parameters from the foot location by finding at what percentage of
// the end points it is
bool HullParameterDeterminer::getGaitParametersFromLocation()
{
    bool success = true;
    switch (realsense_category_.value()) {
        case RealSenseCategory::stairs_down:
        case RealSenseCategory::stairs_up: {
            success &= getGaitParametersFromFootLocationStairs();
            break;
        }
        case RealSenseCategory::ramp_down:
        case RealSenseCategory::ramp_up: {
            success &= getGaitParametersFromRampSlope();
            break;
        }
        case RealSenseCategory::sit: {
            success &= getGaitParametersFromSitHeight();
            break;
        }
        default: {
            ROS_ERROR_STREAM(
                "No way to transform a foot location to parameters "
                "is implemented yet for obstacle "
                << realsense_category_.value());
            return false;
        }
    }
    return success;
}

// Find the sit parameter from the sit height
bool HullParameterDeterminer::getGaitParametersFromSitHeight()
{
    if (sit_height > min_sit_height && sit_height < max_sit_height) {
        gait_parameters_->first_parameter
            = (sit_height - min_sit_height) / (max_sit_height - min_sit_height);
    } else {
        gait_parameters_->first_parameter = -1;
        ROS_ERROR_STREAM("The sit height should be between "
            << min_sit_height << " and " << max_sit_height << " but was "
            << sit_height);
        return false;
    }
    // The step height and side step parameter are unused for the sit
    // gait, so they are set to -1
    gait_parameters_->second_parameter = -1;
    gait_parameters_->side_step_parameter = -1;
    return true;
}

bool HullParameterDeterminer::getGaitParametersFromFootLocationStairs()
{
    if (sit_height > max_sit_height + allowed_deviation_from_reachable_bench
        || sit_height
            < min_sit_height - allowed_deviation_from_reachable_bench) {
        ROS_WARN_STREAM("The found sit height should be between "
            << min_sit_height << "( -" << allowed_deviation_from_reachable_bench
            << " ) and " << max_sit_height << "( +"
            << allowed_deviation_from_reachable_bench << " ) but was "
            << ramp_slope);
        return false;
    }

    gait_parameters_->first_parameter
        = calculateParameter(sit_height, min_sit_height, max_sit_height);

    // The step height and side step parameter are unused for the ramp down
    // gait, so they are set to -1
    gait_parameters_->second_parameter = -1;
    gait_parameters_->side_step_parameter = -1;
    // As we interpret the second (height) parameter as being high when the
    // stair is steep, flip it for the stairs down gait as it is one when the
    // optimal location is close to the highest (not absolute) value.
    if (realsense_category_.value() == RealSenseCategory::ramp_down) {
        gait_parameters_->second_parameter
            = 1 - gait_parameters_->second_parameter;
    }
    return true;
}

bool HullParameterDeterminer::getGaitParametersFromRampSlope()
{
<<<<<<< HEAD
    if (ramp_slope > max_slope + allowed_deviation_from_reachable_ramp
        || ramp_slope < min_slope - allowed_deviation_from_reachable_ramp) {
        ROS_WARN_STREAM("The found ramp slope should be between "
            << min_slope << "( -" << allowed_deviation_from_reachable_ramp
            << " ) and " << max_slope << "( +"
            << allowed_deviation_from_reachable_ramp << " ) but was "
            << ramp_slope);
=======
    if (ramp_slope > max_slope || ramp_slope < min_slope) {
        ROS_WARN_STREAM("The found ramp slope should be between "
            << min_slope << " and " << max_slope << " but was " << ramp_slope);
>>>>>>> 27ff9b2e
        return false;
    }
    gait_parameters_->first_parameter
        = (ramp_slope - min_slope) / (max_slope - min_slope);

    gait_parameters_->first_parameter
        = calculateParameter(ramp_slope, min_slope, max_slope);

    // The step height and side step parameter are unused for the ramp down
    // gait, so they are set to -1
    gait_parameters_->second_parameter = -1;
    gait_parameters_->side_step_parameter = -1;
    return true;
}

// Transform valid gait information into a parameter
float HullParameterDeterminer::calculateParameter(const float& valid_value,
    const float& minimum_value, const float& maximum_value)
{
    float parameter
        = (valid_value - minimum_value) / (maximum_value - minimum_value);
    // Always return a value between 0 and 1
    return fmax(fmin(parameter, /*__y=*/1.0F), /*__y=*/0.0F);
}

// The sit analogue of getOptimalFootLocation, find the height at which to sit
bool HullParameterDeterminer::getSitHeight()
{
    bool success = true;

    // Create a grid of points at the location where the exoskeleton should sit
    sit_grid = boost::make_shared<PointCloud2D>();
    success &= fillSitGrid(sit_grid);

    // Crop those locations to find where there is support for the exoskeleton
    PointNormalCloud::Ptr potential_exo_support_points
        = boost::make_shared<PointNormalCloud>();
    success
        &= cropCloudToHullVectorUnique(sit_grid, potential_exo_support_points);

    // Trim exo support cloud to only contain reachable points
    PointNormalCloud::Ptr exo_support_points
        = boost::make_shared<PointNormalCloud>();
    getValidExoSupport(potential_exo_support_points, exo_support_points);

    if ((float)exo_support_points->size() / (float)sit_grid->size()
        < minimal_needed_support_sit) {
        ROS_ERROR_STREAM("Not enough support for the exoskeleton is found, "
                         "unable to find parameters for sit category.");
        return false;
    }

    // The support points will vary and some might not not be on the chair.
    // The median is taken to avoid these outliers
    success &= getMedianHeightCloud(exo_support_points, sit_height);

    if (debugging_) {
        std_msgs::ColorRGBA marker_color = color_utilities::WHITE;
        geometry_msgs::Point marker_point;
        marker_point.y = search_y_deviation_sit / 2.0F;
        marker_point.x = (min_x_search_sit + max_x_search_sit) / 2.0F;
        marker_point.z = sit_height;

        optimal_location_marker.points.push_back(marker_point);
        optimal_location_marker.colors.push_back(marker_color);
    }

    return success;
}

// Trim exo support cloud to only contain reachable points
void HullParameterDeterminer::getValidExoSupport(
    const PointNormalCloud::Ptr& potential_exo_support_points,
    PointNormalCloud::Ptr& exo_support_points)
{
    for (pcl::PointNormal& potential_exo_support_point :
        *potential_exo_support_points) {

        std_msgs::ColorRGBA marker_color;

        if (potential_exo_support_point.z < max_sit_height
            && potential_exo_support_point.z > min_sit_height) {

            exo_support_points->push_back(potential_exo_support_point);

            if (debugging_) {
                marker_color = color_utilities::GREEN;
            }
        } else if (debugging_) {
            marker_color = color_utilities::YELLOW;
        }

        if (debugging_) {
            geometry_msgs::Point marker_point;
            marker_point.x = potential_exo_support_point.x;
            marker_point.y = potential_exo_support_point.y;
            marker_point.z = potential_exo_support_point.z;

            possible_foot_locations_marker_list.points.push_back(marker_point);
            possible_foot_locations_marker_list.colors.push_back(marker_color);
        }
    }
}

// Get the median height value of a point cloud
bool HullParameterDeterminer::getMedianHeightCloud(
    const PointNormalCloud::Ptr& cloud, float& median_height)
{
    int pointcloud_size = cloud->size();
    if (pointcloud_size == 0) {
        ROS_ERROR_STREAM(
            "Pointcloud to retrieve median from contains no points.");
        return false;
    }
    // Sort only the part of the array relevant for the median
    std::nth_element(cloud->points.begin(),
        cloud->points.begin() + pointcloud_size / 2, cloud->points.end(),
        linear_algebra_utilities::pointIsLower);

    if (pointcloud_size % 2 == 0) {
        float first_median_height = cloud->points[pointcloud_size / 2].z;
        float second_median_height = cloud->points[pointcloud_size / 2 - 1].z;
        median_height = (first_median_height + second_median_height) / 2.0F;
    } else {
        median_height = cloud->points[(pointcloud_size - 1) / 2].z;
    }
    return true;
}

// Fill a cloud with a grid of points where to look for exo support
bool HullParameterDeterminer::fillSitGrid(PointCloud2D::Ptr& sit_grid)
{
    if (sit_grid_size < EPSILON) {
        ROS_ERROR_STREAM("The grid size of the sit grid is too close to zero. "
                         "Current value is "
            << sit_grid_size << " but should be larger then " << EPSILON);
        return false;
    }
    int x_points
        = int(round((max_x_search_sit - min_x_search_sit) / sit_grid_size)) + 1;
    int y_points = int(round((search_y_deviation_sit) / sit_grid_size)) + 1;

    for (int x_index = 0; x_index < x_points; ++x_index) {
        for (int y_index = 0; y_index < y_points; ++y_index) {
            pcl::PointXY grid_point {};
            grid_point.x = float(x_index) * sit_grid_size + min_x_search_sit;
            grid_point.y = float(y_index) * sit_grid_size;

            sit_grid->push_back(grid_point);

            if (debugging_) {
                geometry_msgs::Point marker_point;
                marker_point.x = grid_point.x;
                marker_point.y = grid_point.y;
                marker_point.z = 0;

                std_msgs::ColorRGBA marker_color = color_utilities::BLUE;

                foot_locations_to_try_marker_list.points.push_back(
                    marker_point);
                foot_locations_to_try_marker_list.colors.push_back(
                    marker_color);
            }
        }
    }
    return true;
}

// Get the optimal foot location by finding which possible foot location is
// closest to the most desirable foot location
bool HullParameterDeterminer::getOptimalFootLocation()
{
    bool success = true;
    // Get some locations on the ground we might want to place our foot
    foot_locations_to_try = boost::make_shared<PointCloud2D>();
    success &= getOptionalFootLocations(foot_locations_to_try);

    // Crop those locations to only be left with locations where it is possible
    // to place the foot
    possible_foot_locations = boost::make_shared<PointNormalCloud>();
    success &= cropCloudToHullVectorUnique(
        foot_locations_to_try, possible_foot_locations);
    if (possible_foot_locations->points.size() == 0) {
        ROS_ERROR_STREAM(
            "The computed possible foot locations cloud is empty. "
            "Unable to compute corresponding possible foot locations");
        return false;
    }

    success &= getOptimalFootLocationFromPossibleLocations();

    if (debugging_) {
        geometry_msgs::Point marker_point;
        marker_point.x = optimal_foot_location.x;
        marker_point.y = optimal_foot_location.y;
        marker_point.z = optimal_foot_location.z;
        std_msgs::ColorRGBA marker_color = color_utilities::WHITE;

        optimal_location_marker.points.push_back(marker_point);
        optimal_location_marker.colors.push_back(marker_color);
    }

    return success;
}

// Get the optimal foot location by selecting one from the possible locations
bool HullParameterDeterminer::getOptimalFootLocationFromPossibleLocations()
{
    bool success = true;
    switch (realsense_category_.value()) {
        case RealSenseCategory::stairs_down:
        case RealSenseCategory::stairs_up: {
            // Get the location where we would ideally place the foot
            success &= getGeneralMostDesirableLocation();

            // Get the possible location which is closest to the ideal location
            success &= getPossibleMostDesirableLocation();
            break;
        }
        default: {
            ROS_ERROR_STREAM("getOptimalFootLocationFromPossibleLocations "
                             "method is not implemented "
                             "for selected obstacle "
                << realsense_category_.value());
            return false;
        }
    }
    return success;
}

// Calculate the slope of a ramp using the normals of the
// possible_foot_locations cloud
bool HullParameterDeterminer::calculateRampSlope()
{
    bool success = true;

    pcl::Normal average_normal;
<<<<<<< HEAD
    success &= getAverageNormal(possible_foot_locations, average_normal);

    success &= getSlopeFromNormals(average_normal, ramp_slope);

    return success;
}

=======
    success &= getAverageNormal(points_on_ramp, average_normal);

    success &= getSlopeFromNormals(average_normal, ramp_slope);

    return success;
}

>>>>>>> 27ff9b2e
bool HullParameterDeterminer::getAverageNormal(
    const PointNormalCloud::Ptr& possible_foot_locations,
    pcl::Normal& average_normal)
{
    for (pcl::PointNormal& current_pointnormal : *possible_foot_locations) {
        average_normal.normal_x += current_pointnormal.normal_x;
        average_normal.normal_y += current_pointnormal.normal_y;
        average_normal.normal_z += current_pointnormal.normal_z;
    }
    return linear_algebra_utilities::normalizeNormal(average_normal);
}

bool HullParameterDeterminer::getSlopeFromNormals(
    const pcl::Normal& normal, float& slope)
{
    // We want to find the angle with respect to the positive z direction as a
    // flat surface has a normal of {0, 0, 1}
    // Make use of
    // dot(a, b) = norm(a) . norm(b) . cos(angle(a,b))
    // With norm(a) = norm(b) = 1, as in our case, this gives
    // acos(dot(normal, {0, 0, 1})) = acos(a_z) = angle(normal, {0, 0, 1}) =
    // slope
    pcl::Normal normalized_normal;
    if (!linear_algebra_utilities::normalizeNormal(normal, normalized_normal)) {
        return false;
    }
    float slope_radians = acos(normalized_normal.normal_z);
    slope = slope_radians * float(180.0 / (M_PI));

    return true;
}

// From the possible foot locations, find which one is closes to some object
// For the stair gaits this object is a most desirable location
// For the ramp gait this is the possible locations line
bool HullParameterDeterminer::getPossibleMostDesirableLocation()
{
    bool success = true;

    double min_distance_to_object = std::numeric_limits<double>::max();
    double distance_to_object;

    for (pcl::PointNormal& possible_foot_location : *possible_foot_locations) {
        if (not isValidLocation(possible_foot_location)) {
            continue;
        }

        success
            &= getDistanceToObject(possible_foot_location, distance_to_object);

        if (distance_to_object < min_distance_to_object) {
            min_distance_to_object = distance_to_object;
            optimal_foot_location = possible_foot_location;
        }
    }
    if (min_distance_to_object != std::numeric_limits<double>::max()) {
        ROS_DEBUG_STREAM("The optimal foot location is "
            << min_distance_to_object << " removed from its ideal location");
        return success;
    } else {
        ROS_ERROR_STREAM("No valid foot location could be found for the "
                         "current selected gait "
            << realsense_category_.value());
        return false;
    }
}

// get the distance from a location to some object depending on the obstacle
bool HullParameterDeterminer::getDistanceToObject(
    pcl::PointNormal possible_foot_location, double& distance)
{
    switch (realsense_category_.value()) {
        case RealSenseCategory::stairs_up:
        case RealSenseCategory::stairs_down: {
            // For stairs gait find which point is closest to the most desirable
            // location
            distance = linear_algebra_utilities::distanceBetweenPoints(
                possible_foot_location, most_desirable_foot_location_);
            break;
        }
        default: {
            ROS_ERROR_STREAM("getDistanceToObject method is not implemented "
                             "for selected obstacle "
                << realsense_category_.value());
            distance = std::numeric_limits<double>::max();
            return false;
        }
    }
    return true;
}

// Verify that the found location is valid for the requested gait
bool HullParameterDeterminer::isValidLocation(
    pcl::PointNormal possible_foot_location)
{
    // Less and larger than signs are swapped for the x coordinate as the
    // positive x axis points in the backwards direction of the exoskeleton
    switch (realsense_category_.value()) {
        case RealSenseCategory::stairs_down:
        case RealSenseCategory::stairs_up: {

            if (debugging_) {
                geometry_msgs::Point marker_point;
                marker_point.x = possible_foot_location.x;
                marker_point.y = possible_foot_location.y;
                marker_point.z = possible_foot_location.z;

                std_msgs::ColorRGBA marker_color;
                if (!(possible_foot_location.x < min_x_stairs
                                + allowed_deviation_from_reachable_stair
                        && possible_foot_location.x > max_x_stairs
                                - allowed_deviation_from_reachable_stair
                        && possible_foot_location.z > min_z_stairs
                                - allowed_deviation_from_reachable_stair
                        && possible_foot_location.z < max_z_stairs
                                + allowed_deviation_from_reachable_stair)) {
                    marker_color = color_utilities::YELLOW;
                } else if (!entireFootCanBePlaced(possible_foot_location)) {
                    marker_color = color_utilities::PURPLE;
                } else {
                    marker_color = color_utilities::GREEN;
                }
                possible_foot_locations_marker_list.points.push_back(
                    marker_point);
                possible_foot_locations_marker_list.colors.push_back(
                    marker_color);
            }

            // A possible foot location for the stairs gait is valid if it is
            // reachable by the stairs gait and the location offers support
            // for the entire foot
            return (possible_foot_location.x
                    < min_x_stairs + allowed_deviation_from_reachable_stair
                && possible_foot_location.x
                    > max_x_stairs - allowed_deviation_from_reachable_stair
                && possible_foot_location.z
                    > min_z_stairs - allowed_deviation_from_reachable_stair
                && possible_foot_location.z
                    < max_z_stairs + allowed_deviation_from_reachable_stair
                && entireFootCanBePlaced(possible_foot_location));
        }
        default: {
            ROS_ERROR_STREAM(
                "isValidLocation method has not been implemented for obstacle "
                << realsense_category_.value() << ". Returning false.");
            return false;
        }
    }
}

// Verify if there is support for the entire foot around the possible foot
// location
bool HullParameterDeterminer::entireFootCanBePlaced(
    pcl::PointNormal possible_foot_location)
{
    bool success = true;
    // First create a pointcloud containing the edge points (vertices) of the
    // foot on the ground
    PointCloud2D::Ptr foot_pointcloud = boost::make_shared<PointCloud2D>();
    fillFootPointCloud(foot_pointcloud, possible_foot_location);

    // Then find possible foot locations associated with the foot vertices
    PointNormalCloud::Ptr potential_foot_support_cloud
        = boost::make_shared<PointNormalCloud>();
    success &= cropCloudToHullVectorUnique(
        foot_pointcloud, potential_foot_support_cloud);

    // The location is only valid if all foot vertices can be placed
    success
        &= (potential_foot_support_cloud->size() == foot_pointcloud->size());

    // The location is only valid if the foot vertices have a z value close
    // enough to the locations z value
    for (pcl::PointNormal potential_foot_support :
        *potential_foot_support_cloud) {
        success &= (abs(potential_foot_support.z - possible_foot_location.z)
            < max_allowed_z_deviation_foot);
    }
    return success;
}

// Fill a point cloud with vertices of the foot on the ground around a possible
// foot location
void HullParameterDeterminer::fillFootPointCloud(
    const PointCloud2D::Ptr& foot_pointcloud,
    pcl::PointNormal possible_foot_location)
{
    foot_pointcloud->points.resize(/*__new_size=*/4);

    // Deviation back is added as the forward direction of the exoskeleton
    // is the negative x direction in the simulation
    foot_pointcloud->points[0].x = possible_foot_location.x + foot_length_back;
    foot_pointcloud->points[0].y = possible_foot_location.y - foot_width / 2.0F;

    foot_pointcloud->points[1].x = possible_foot_location.x + foot_length_back;
    foot_pointcloud->points[1].y = possible_foot_location.y + foot_width / 2.0F;

    // Deviation front is subtracted as the forward direction of the exoskeleton
    // is the negative x direction in the simulation
    foot_pointcloud->points[2].x = possible_foot_location.x - foot_length_front;
    foot_pointcloud->points[2].y = possible_foot_location.y - foot_width / 2.0F;

    foot_pointcloud->points[3].x = possible_foot_location.x - foot_length_front;
    foot_pointcloud->points[3].y = possible_foot_location.y + foot_width / 2.0F;
}

// Compute the optimal foot location as if one were not limited by anything.
bool HullParameterDeterminer::getGeneralMostDesirableLocation()
{
    if (general_most_desirable_location_is_mid) {
        most_desirable_foot_location_.x = (min_x_stairs + max_x_stairs) / 2.0F;
        most_desirable_foot_location_.y = y_location;
        most_desirable_foot_location_.z = (min_z_stairs + max_z_stairs) / 2.0F;
    } else if (general_most_desirable_location_is_small) {
        most_desirable_foot_location_.x = min_x_stairs;
        most_desirable_foot_location_.y = y_location;
        most_desirable_foot_location_.z = min_z_stairs;
    } else {
        ROS_ERROR_STREAM(
            "No method for finding the general most desirable foot location "
<<<<<<< HEAD
            "is implemented for realsense category. "
            << realsense_category_.value()
            << "Unable to compute general most desirable foot location.");
=======
            "is implemented for realsense category: "
            << realsense_category_.value()
            << ". Unable to compute general most desirable foot location.");
>>>>>>> 27ff9b2e
        return false;
    }
    if (debugging_) {
        std_msgs::ColorRGBA marker_color = color_utilities::RED;
        geometry_msgs::Point marker_point;
        marker_point.x = most_desirable_foot_location_.x;
        marker_point.y = most_desirable_foot_location_.y;
        marker_point.z = most_desirable_foot_location_.z;

        gait_information_marker_list.points.push_back(marker_point);
        gait_information_marker_list.colors.push_back(marker_color);
    }
    return true;
}

// Create a point cloud with points on the ground where the points represent
// where it should be checked if there is a valid foot location
bool HullParameterDeterminer::getOptionalFootLocations(
    const PointCloud2D::Ptr& cloud_to_fill)
{
    bool success = true;
    cloud_to_fill->points.resize(number_of_optional_foot_locations);
    switch (realsense_category_.value()) {
        case RealSenseCategory::stairs_down:
        case RealSenseCategory::stairs_up: {
            success &= fillOptionalFootLocationCloud(
                cloud_to_fill, min_x_stairs, max_x_stairs);
            break;
        }
        case RealSenseCategory::ramp_down:
        case RealSenseCategory::ramp_up: {
            // Look at a region in between the min and max x value of the step
            // to find the average slope at
            success &= fillOptionalFootLocationCloud(
<<<<<<< HEAD
                min_ramp_search, max_ramp_search);
=======
                cloud_to_fill, min_ramp_search, max_ramp_search);
>>>>>>> 27ff9b2e
            break;
        }
        default: {
            ROS_ERROR_STREAM("The selected obstacle "
                << realsense_category_.value()
                << " does not have a way to create the optional foot locations "
                   "to try cloud");
            return false;
        }
    }
    return success;
}

// Fill the foot locations to try cloud with a line of points from (start, 0) to
// (end, 0)
bool HullParameterDeterminer::fillOptionalFootLocationCloud(
    const PointCloud2D::Ptr& cloud_to_fill, float start, float end)
{
    if (number_of_optional_foot_locations == 0) {
        ROS_WARN_STREAM(
            "The number of optional foot locations parameter is set to 0, "
            "not filling the foot_locations_to_try cloud");
        return false;
    }
    for (int i = 0; i < number_of_optional_foot_locations; i++) {
        float x_location = start
            + (end - start) * (float)i
                / ((float)number_of_optional_foot_locations - 1.0F);
        cloud_to_fill->points[i].x = x_location;
        cloud_to_fill->points[i].y = y_location;

        if (debugging_) {
            geometry_msgs::Point marker_point;
            marker_point.x = x_location;
            marker_point.y = y_location;
            marker_point.z = 0;

            std_msgs::ColorRGBA marker_color = color_utilities::BLUE;

            foot_locations_to_try_marker_list.points.push_back(marker_point);
            foot_locations_to_try_marker_list.colors.push_back(marker_color);
        }
    }
    return true;
}

/** For each hull, the input cloud's z coordinate is set so that it
 * lies on the corresponding plane, then the input cloud is cropped, the points
 * inside the hull (the cropped cloud) are moved to the output cloud with the
 * normal of the plane This process is repeated for each hull. Returns whether
 * the calculations were executed successfully **/
bool HullParameterDeterminer::cropCloudToHullVector(
    PointCloud2D::Ptr const& input_cloud,
    const PointNormalCloud::Ptr& output_cloud)
{
    if (input_cloud->points.size() == 0) {
        ROS_WARN_STREAM("cropCloudToHullVector method called with an input "
                        "cloud of size zero. "
                        "No cropping can be done, returning.");
        return false;
    } else if (hull_vector_->size() == 0) {
        ROS_WARN_STREAM(
            "cropCloudToHull method called with emtpy hull_vector_. "
            "No cropping can be done, returning.");
        return false;
    }
    bool success = true;
    for (int hull_index = 0; hull_index < hull_vector_->size(); hull_index++) {
        PointCloud::Ptr elevated_cloud = boost::make_shared<PointCloud>();
        success &= addZCoordinateToCloudFromPlaneCoefficients(input_cloud,
            plane_coefficients_vector_->at(hull_index), elevated_cloud);

        success &= cropCloudToHull(elevated_cloud, hull_vector_->at(hull_index),
            polygon_vector_->at(hull_index));

        PointNormalCloud::Ptr elevated_cloud_with_normals
            = boost::make_shared<PointNormalCloud>();
        success &= addNormalToCloudFromPlaneCoefficients(elevated_cloud,
            plane_coefficients_vector_->at(hull_index),
            elevated_cloud_with_normals);

        *output_cloud += *elevated_cloud_with_normals;
    }

    return success;
}

// Crops a single point to a hull vector.
bool HullParameterDeterminer::cropPointToHullVector(
    pcl::PointXY const input_point, const PointNormalCloud::Ptr& output_cloud)
{
    PointCloud2D::Ptr input_cloud = boost::make_shared<PointCloud2D>();
    input_cloud->push_back(input_point);

    bool success = cropCloudToHullVector(input_cloud, output_cloud);
    return success;
}

// Crops a cloud to a hull vector, but only puts each input point in
// the highest hull it falls into
bool HullParameterDeterminer::cropCloudToHullVectorUnique(
    PointCloud2D::Ptr const& input_cloud,
    const PointNormalCloud::Ptr& output_cloud)
{
    bool success = true;

    for (pcl::PointXY ground_point : *input_cloud) {
        PointNormalCloud::Ptr potential_foot_locations_of_point
            = boost::make_shared<PointNormalCloud>();
        success &= HullParameterDeterminer::cropPointToHullVector(
            ground_point, potential_foot_locations_of_point);

        if (potential_foot_locations_of_point->points.size() != 0) {
            auto result
                = std::max_element(potential_foot_locations_of_point->begin(),
                    potential_foot_locations_of_point->end(),
                    linear_algebra_utilities::pointIsLower);
            output_cloud->push_back(*result);
        }
    }
    return success;
}

// Elevate the 2D points so they have z coordinate as if they lie on the plane
// of the hull
bool HullParameterDeterminer::addZCoordinateToCloudFromPlaneCoefficients(
    PointCloud2D::Ptr const& input_cloud,
    PlaneCoefficients::Ptr const& plane_coefficients,
    const PointCloud::Ptr& elevated_cloud)
{
    elevated_cloud->points.resize(input_cloud->points.size());

    int point_index = 0;
    for (pcl::PointXYZ& elevated_point : *elevated_cloud) {
        // using z = - (d + by + ax) / c from plane equation ax + by + cz + d =
        // 0
        pcl::PointXY input_point = input_cloud->points[point_index];
        elevated_point.x = input_point.x;
        elevated_point.y = input_point.y;
        elevated_point.z = -(plane_coefficients->values[3]
                               + plane_coefficients->values[1]
                                   * input_cloud->points[point_index].y
                               + plane_coefficients->values[0]
                                   * input_cloud->points[point_index].x)
            / plane_coefficients->values[2];

        point_index++;
    }
    return true;
}

// Remove all points from a cloud which do not fall in the hull
bool HullParameterDeterminer::cropCloudToHull(
    const PointCloud::Ptr& elevated_cloud, const Hull::Ptr& hull,
    const Polygon& polygon)
{
    if (elevated_cloud->points.size() == 0) {
        ROS_WARN_STREAM("The cloud to be cropped in the "
                        "HullParameterDeterminer contains no points.");
        return false;
    }
    pcl::CropHull<pcl::PointXYZ> crop_filter;
    crop_filter.setInputCloud(elevated_cloud);
    crop_filter.setHullCloud(hull);
    crop_filter.setHullIndices(polygon);
    crop_filter.setDim(hull_dimension);
    crop_filter.filter(*elevated_cloud);
    return true;
}

// Add normals to the elevated cloud which correspond to the normal vector of
// the plane
bool HullParameterDeterminer::addNormalToCloudFromPlaneCoefficients(
    PointCloud::Ptr const& elevated_cloud,
    PlaneCoefficients::Ptr const& plane_coefficients,
    const PointNormalCloud::Ptr& elevated_cloud_with_normals)
{
    elevated_cloud_with_normals->width = elevated_cloud->width;
    elevated_cloud_with_normals->height = elevated_cloud->height;
    elevated_cloud_with_normals->points.resize(elevated_cloud->points.size());

    float normalising_constant
        = plane_coefficients->values[0] * plane_coefficients->values[0]
        + plane_coefficients->values[1] * plane_coefficients->values[1]
        + plane_coefficients->values[2] * plane_coefficients->values[2];

    if (normalising_constant < std::numeric_limits<double>::epsilon()) {
        ROS_ERROR_STREAM("The normal vector of the current plane is too close "
                         "to the zero vector.");
        return false;
    }

    int point_index = 0;
    for (pcl::PointNormal& elevated_point_with_normal :
        *elevated_cloud_with_normals) {
        pcl::PointXYZ elevated_point = elevated_cloud->points[point_index];
        elevated_point_with_normal.x = elevated_point.x;
        elevated_point_with_normal.y = elevated_point.y;
        elevated_point_with_normal.z = elevated_point.z;

        // using that [a b c]^T is perpendicular to the plane in plane equation
        // ax + by + cz + d = 0
        elevated_point_with_normal.normal_x
            = plane_coefficients->values[0] / normalising_constant;
        elevated_point_with_normal.normal_y
            = plane_coefficients->values[1] / normalising_constant;
        elevated_point_with_normal.normal_z
            = plane_coefficients->values[2] / normalising_constant;
        point_index++;
    }
    return true;
}

bool SimpleParameterDeterminer::determineParameters(
    boost::shared_ptr<PlaneCoefficientsVector> const plane_coefficients_vector,
    boost::shared_ptr<HullVector> const hull_vector,
    boost::shared_ptr<PolygonVector> const polygon_vector,
    RealSenseCategory const realsense_category,
    boost::shared_ptr<GaitParameters> gait_parameters,
    std::string frame_id_to_transform_to, std::string subgait_name)
{
    ROS_DEBUG("Determining parameters with simple parameter determiner");
    hull_vector_ = hull_vector;
    realsense_category_.emplace(realsense_category);
    gait_parameters_ = gait_parameters;
    plane_coefficients_vector_ = plane_coefficients_vector;
    polygon_vector_ = polygon_vector;
    frame_id_to_transform_to_ = frame_id_to_transform_to;

    // Return a standard step parameter, which works for medium stairs and
    // medium ramp
    gait_parameters_->first_parameter = 0.5;
    gait_parameters_->second_parameter = 0.5;
    return true;
};<|MERGE_RESOLUTION|>--- conflicted
+++ resolved
@@ -74,19 +74,12 @@
 
     max_ramp_search = (float)config.parameter_determiner_ramp_max_search_area;
     min_ramp_search = (float)config.parameter_determiner_ramp_min_search_area;
-<<<<<<< HEAD
-
-    min_slope = (float)config.parameter_determiner_min_slope;
-    max_slope = (float)config.parameter_determiner_max_slope;
 
     allowed_deviation_from_reachable_ramp
         = (float)
               config.parameter_determiner_allowed_deviation_from_reachable_ramp;
-=======
-
     min_slope = (float)config.parameter_determiner_min_slope;
     max_slope = (float)config.parameter_determiner_max_slope;
->>>>>>> 27ff9b2e
 
     y_location = (float)config.parameter_determiner_y_location;
 
@@ -233,30 +226,18 @@
     bool success = true;
     // Get some locations on the ground of which we would like to know the
     // orientation
-<<<<<<< HEAD
-    foot_locations_to_try = boost::make_shared<PointCloud2D>();
-    success &= getOptionalFootLocations(foot_locations_to_try);
-
-    // Crop those locations to find the associated orientation of those points
-    possible_foot_locations = boost::make_shared<PointNormalCloud>();
-    success &= cropCloudToHullVectorUnique(
-        foot_locations_to_try, possible_foot_locations);
-    if (possible_foot_locations->points.size() == 0) {
-=======
     locations_to_compute_ramp = boost::make_shared<PointCloud2D>();
     success &= getOptionalFootLocations(locations_to_compute_ramp);
     // Crop those locations to find the associated orientation of those points
     points_on_ramp = boost::make_shared<PointNormalCloud>();
     success &= cropCloudToHullVector(locations_to_compute_ramp, points_on_ramp);
     if (points_on_ramp->size() == 0) {
->>>>>>> 27ff9b2e
         ROS_ERROR_STREAM("The computed possible foot locations cloud is empty. "
                          "Unable to compute corresponding orientations");
         return false;
     }
 
     if (debugging_) {
-<<<<<<< HEAD
         for (pcl::PointNormal possible_foot_location :
             *possible_foot_locations) {
             geometry_msgs::Point marker_point;
@@ -268,18 +249,6 @@
             double grey_scale = 1.0
                 - fmin((acos(possible_foot_location.normal_z) * 180.0 / M_PI)
                         / max_slope,
-=======
-        for (pcl::PointNormal point_on_ramp : *points_on_ramp) {
-            geometry_msgs::Point marker_point;
-            marker_point.x = point_on_ramp.x;
-            marker_point.y = point_on_ramp.y;
-            marker_point.z = point_on_ramp.z;
-
-            // Color the point based on the orientation
-            double grey_scale = 1.0
-                - fmin(
-                    (acos(point_on_ramp.normal_z) * 180.0 / M_PI) / max_slope,
->>>>>>> 27ff9b2e
                     /*__y=*/1.0);
             std_msgs::ColorRGBA marker_color
                 = color_utilities::colorRGBAInitRGBA(
@@ -515,7 +484,6 @@
 
 bool HullParameterDeterminer::getGaitParametersFromRampSlope()
 {
-<<<<<<< HEAD
     if (ramp_slope > max_slope + allowed_deviation_from_reachable_ramp
         || ramp_slope < min_slope - allowed_deviation_from_reachable_ramp) {
         ROS_WARN_STREAM("The found ramp slope should be between "
@@ -523,11 +491,6 @@
             << " ) and " << max_slope << "( +"
             << allowed_deviation_from_reachable_ramp << " ) but was "
             << ramp_slope);
-=======
-    if (ramp_slope > max_slope || ramp_slope < min_slope) {
-        ROS_WARN_STREAM("The found ramp slope should be between "
-            << min_slope << " and " << max_slope << " but was " << ramp_slope);
->>>>>>> 27ff9b2e
         return false;
     }
     gait_parameters_->first_parameter
@@ -765,23 +728,13 @@
     bool success = true;
 
     pcl::Normal average_normal;
-<<<<<<< HEAD
-    success &= getAverageNormal(possible_foot_locations, average_normal);
+    success &= getAverageNormal(points_on_ramp, average_normal);
 
     success &= getSlopeFromNormals(average_normal, ramp_slope);
 
     return success;
 }
 
-=======
-    success &= getAverageNormal(points_on_ramp, average_normal);
-
-    success &= getSlopeFromNormals(average_normal, ramp_slope);
-
-    return success;
-}
-
->>>>>>> 27ff9b2e
 bool HullParameterDeterminer::getAverageNormal(
     const PointNormalCloud::Ptr& possible_foot_locations,
     pcl::Normal& average_normal)
@@ -1002,15 +955,9 @@
     } else {
         ROS_ERROR_STREAM(
             "No method for finding the general most desirable foot location "
-<<<<<<< HEAD
-            "is implemented for realsense category. "
-            << realsense_category_.value()
-            << "Unable to compute general most desirable foot location.");
-=======
             "is implemented for realsense category: "
             << realsense_category_.value()
             << ". Unable to compute general most desirable foot location.");
->>>>>>> 27ff9b2e
         return false;
     }
     if (debugging_) {
@@ -1045,11 +992,7 @@
             // Look at a region in between the min and max x value of the step
             // to find the average slope at
             success &= fillOptionalFootLocationCloud(
-<<<<<<< HEAD
-                min_ramp_search, max_ramp_search);
-=======
                 cloud_to_fill, min_ramp_search, max_ramp_search);
->>>>>>> 27ff9b2e
             break;
         }
         default: {
