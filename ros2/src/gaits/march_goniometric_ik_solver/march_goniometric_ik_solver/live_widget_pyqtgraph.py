"""Author: Jelmer de Wolde, MVII."""

import pyqtgraph as pg
import numpy as np
import copy
import sys
from PyQt5.QtCore import Qt
<<<<<<< HEAD
from PyQt5.QtWidgets import QApplication, QSlider, QWidget, QGridLayout, QPushButton
from march_goniometric_ik_solver.ik_solver import Pose, LENGTH_HIP

DEFAULT_HIP_FRACTION = 0.5
DEFAULT_KNEE_BEND = np.deg2rad(8)
REDUCE_DF_REAR = True
REDUCE_DF_FRONT = True
=======
from PyQt5.QtWidgets import QApplication, QSlider, QWidget, QGridLayout, QPushButton, QCheckBox
from march_goniometric_ik_solver.ik_solver import Pose, LENGTH_HIP, JOINT_NAMES
>>>>>>> a0c50fc6

X_MIN = 0.0
X_MAX = 1.0
Y_MIN = -0.3
Y_MAX = 0.3


class LiveWidget:
<<<<<<< HEAD
    """
    A widget created in Qt to easily check the solutions of the IK solver for a given x,y location of the ankle.
    This widget has been made for debugging purposes, to evaluate poses the IK solver provides as
    solution for a given goal location. This widget can be executed by sourcing ROS2, March ROS2
    and running this script with python: sfox && sros2 && python3 live_widget_pyqtgraph.py
    """

    def __init__(self) -> None:
        self.sliders = {"last": {"x": 0, "y": 0}, "next": {"x": 0, "y": 0}, "mid": 0}
=======
    """A widget to easily check the solutions of the IK solver for a given x,y location of the ankle.

    This widget has been made for debugging purposes, to evaluate poses the IK solver provides as solution for a given goal location. This widget can be executed by sourcing ROS2, March ROS2 and running this script with python: sfox && sros2 && python3 live_widget_pyqtgraph.py

    Attributes:
        default_hip_fraction (float): the default fraction between the two feet (forward) at which the hip is desired.
        default_knee_bend (float): the default bending of the knee for a straight leg.
    """

    def __init__(self) -> None:
        self.sliders = {"last": {"x": 0, "y": 0}, "next": {"x": 0, "y": 0}}
        self.reduce_df_front = True
>>>>>>> a0c50fc6

        self.create_window()
        self.create_plot()
        self.create_sliders()
        self.create_buttons()
        self.create_table()
        self.fill_layout()

    def create_window(self):
        """Creates a QT window."""
        self.window = QWidget()
        self.window.setWindowTitle("IK Solver - Widget")
        self.layout = QGridLayout(self.window)
        pg.setConfigOptions(antialias=True)

    def create_plot(self):
        """Creates a plot where we can visualize a pose."""
        self.plot_window = pg.GraphicsWindow()
        self.plot_window.setBackground("w")
        plot = self.plot_window.addPlot()
        plot.setAspectLocked()
        plot.showGrid(x=True, y=True)

        self.poses = {"last": Pose(), "next": Pose(), "mid": Pose()}
        self.plots = {
            "last": plot.plot(pen="b", symbol="o", symbolSize=6),
            "next": plot.plot(pen="k", symbol="o", symbolSize=6),
            "mid": plot.plot(pen="g", symbol="o", symbolSize=6),
            "mid_point": plot.plot(pen="k", symbol="o", symbolSize=6),
            "trajectory": plot.plot(pen="r"),
        }
        self.update_poses()

    def create_sliders(self):
        """Creates sliders to control the x and y positions of the poses."""
        self.slider_last_x = QSlider()
        self.slider_last_x.setOrientation(Qt.Horizontal)
        self.slider_last_x.setValue(99)
        self.slider_last_x.valueChanged.connect(self.update_last_x)

        self.slider_next_x = QSlider()
        self.slider_next_x.setOrientation(Qt.Horizontal)
        self.slider_next_x.valueChanged.connect(self.update_next_x)

        self.midpoint_slider = QSlider()
        self.midpoint_slider.setOrientation(Qt.Horizontal)
        self.midpoint_slider.valueChanged.connect(self.update_midpoint)

        self.horizontal_sliders = QGridLayout()
        self.horizontal_sliders_top = QGridLayout()

        self.horizontal_sliders_top.addWidget(self.slider_last_x, 0, 0)
        self.horizontal_sliders_top.addWidget(self.slider_next_x, 0, 1)

        self.horizontal_sliders.addLayout(self.horizontal_sliders_top, 0, 0)
        self.horizontal_sliders.addWidget(self.midpoint_slider, 1, 0)

        self.slider_last_y = QSlider()
        self.slider_last_y.setValue(50)
        self.slider_last_y.setOrientation(Qt.Vertical)
        self.slider_last_y.valueChanged.connect(self.update_last_y)

        self.slider_next_y = QSlider()
        self.slider_next_y.setValue(50)
        self.slider_next_y.setOrientation(Qt.Vertical)
        self.slider_next_y.valueChanged.connect(self.update_next_y)

        self.vertical_sliders = QGridLayout()
        self.vertical_sliders.addWidget(self.slider_last_y, 0, 0)
        self.vertical_sliders.addWidget(self.slider_next_y, 0, 1)

    def create_buttons(self):
        """Create buttons to reset pose and turn dorsiflexion reduction on or off."""
        self.reset_button = QPushButton("Reset")
        self.reset_button.clicked.connect(self.reset)

        self.df_front_button = QCheckBox("DF front")
        self.df_front_button.setChecked(True)
        self.df_front_button.clicked.connect(self.toggle_df_front)

        self.buttons = QGridLayout()
        self.buttons.addWidget(self.reset_button, 0, 0)
        self.buttons.addWidget(self.df_front_button, 0, 1)

    def create_table(self):
        """Create a table where we write the angles of all joints."""
        self.table = QGridLayout()
        self.tables = {"last": pg.TableWidget(), "next": pg.TableWidget()}
        self.update_tables()
        for pose in ["last", "next"]:
            self.table.addWidget(
                self.tables[pose], list(self.tables.keys()).index(pose), 0
            )

    def fill_layout(self):
        """Fill the layout of the window with all the created elements."""
        self.layout.addLayout(self.vertical_sliders, 0, 0)
        self.layout.addWidget(self.plot_window, 0, 1)
        self.layout.addLayout(self.horizontal_sliders, 1, 1)
        self.layout.addLayout(self.table, 0, 2)
        self.layout.addLayout(self.buttons, 1, 2)

    def update_last_x(self, value):
        """Update the x value of last pose."""
        self.sliders["last"]["x"] = (1 - (value / 99)) * (X_MAX - X_MIN) + X_MIN
        self.update_pose("last")
        self.update_tables()

    def update_next_x(self, value):
        """Update the x value of next pose."""
        self.sliders["next"]["x"] = (value / 99) * (X_MAX - X_MIN) + X_MIN
        self.update_pose("next")
        self.update_tables()

    def update_last_y(self, value):
        """Update the y value of last pose."""
        self.sliders["last"]["y"] = (1 - (value / 99)) * (Y_MAX - Y_MIN) + Y_MIN
        self.update_pose("last")
        self.update_tables()

    def update_next_y(self, value):
        """Update the y value of next pose."""
        self.sliders["next"]["y"] = (value / 99) * (Y_MAX - Y_MIN) + Y_MIN
        self.update_pose("next")
        self.update_tables()

    def update_midpoint(self, value):
        self.sliders["mid"] = value / 100
        self.update_trajectory()
        self.update_pose("mid")

    def reset(self):
        """Reset to default pose."""
        self.slider_last_x.setValue(99)
        self.slider_next_x.setValue(0)
        self.slider_last_y.setValue(50)
        self.slider_next_y.setValue(50)
        for pose in ["last", "next"]:
            for axis in ["x", "y"]:
                self.sliders[pose][axis] = 0
        self.update_poses()
        self.update_tables()

    def toggle_df_front(self):
        """Toggle dorsiflexion reduction of front lef."""
        self.reduce_df_front = not self.reduce_df_front
        self.update_poses()
        self.update_tables()

    def update_pose(self, pose):
<<<<<<< HEAD
        if pose == "mid":
            self.poses[pose] = copy.deepcopy(self.poses["last"])
            self.poses[pose].solve_mid_position(
                self.poses["next"],
                self.sliders[pose],
                "",
            )
        else:
=======
        """Update the given pose."""
        try:
>>>>>>> a0c50fc6
            self.poses[pose].solve_end_position(
                self.sliders[pose]["x"],
                self.sliders[pose]["y"],
                LENGTH_HIP,
                "",
<<<<<<< HEAD
                DEFAULT_HIP_FRACTION,
                DEFAULT_KNEE_BEND,
                REDUCE_DF_FRONT,
                REDUCE_DF_REAR,
            )

        positions = self.poses[pose].calculate_joint_positions()
=======
                reduce_df_front=self.reduce_df_front,
            )
        except (ValueError) as value_error:
            print(value_error)

        positions = list(self.poses[pose].calculate_joint_positions().values())
>>>>>>> a0c50fc6

        # shift positions to have toes of stand leg at (0,0):
        if pose == "last":
            positions = [pos - positions[-1] for pos in positions]
        else:
            positions = [pos - positions[0] for pos in positions]

        positions_x = [pos[0] for pos in positions]
        positions_y = [pos[1] for pos in positions]
        self.plots[pose].setData(x=positions_x, y=positions_y)
        self.update_trajectory()

    def update_poses(self):
        """Update all poses."""
        for pose in ["last", "next"]:
            self.update_pose(pose)

    def update_trajectory(self):
        x, y = self.poses["last"].create_ankle_trajectory(self.poses["next"])

        # shift positions to let trajectory start in ankle:
        x -= self.poses["last"].pos_toes2[0] - self.poses["last"].pos_ankle1[0]
        y -= self.poses["last"].pos_toes2[1] - self.poses["last"].pos_ankle1[1]

        # plot trajectory:
        self.plots["trajectory"].setData(x=x, y=y)

        # plot current mid_point:
        if len(x) > 0 and len(y) > 0:
            point_x = x[round(len(x) * self.sliders["mid"])]
            point_y = y[round(len(y) * self.sliders["mid"])]
            self.plots["mid_point"].setData(x=[point_x], y=[point_y])

    def update_tables(self):
        """Update the tables."""
        for pose in ["last", "next"]:
            joint_angles = self.poses[pose].pose_left
            joint_angles_degrees = [np.rad2deg(angle) for angle in joint_angles]

            data = []
            for joint, angle_rad, angle_deg in zip(
                JOINT_NAMES,
                np.round(joint_angles, 3),
                np.round(joint_angles_degrees, 3),
            ):
                data.append([joint, angle_rad, angle_deg])

            self.tables[pose].setData(data)
            self.tables[pose].setHorizontalHeaderLabels(["", "rad", "deg"])
            self.tables[pose].verticalHeader().hide()

    def show(self):
        """Show the tool."""
        self.window.show()


if __name__ == "__main__":
    app = QApplication(sys.argv)
    live_widget = LiveWidget()
    live_widget.show()
    sys.exit(app.exec_())<|MERGE_RESOLUTION|>--- conflicted
+++ resolved
@@ -5,18 +5,8 @@
 import copy
 import sys
 from PyQt5.QtCore import Qt
-<<<<<<< HEAD
-from PyQt5.QtWidgets import QApplication, QSlider, QWidget, QGridLayout, QPushButton
-from march_goniometric_ik_solver.ik_solver import Pose, LENGTH_HIP
-
-DEFAULT_HIP_FRACTION = 0.5
-DEFAULT_KNEE_BEND = np.deg2rad(8)
-REDUCE_DF_REAR = True
-REDUCE_DF_FRONT = True
-=======
 from PyQt5.QtWidgets import QApplication, QSlider, QWidget, QGridLayout, QPushButton, QCheckBox
 from march_goniometric_ik_solver.ik_solver import Pose, LENGTH_HIP, JOINT_NAMES
->>>>>>> a0c50fc6
 
 X_MIN = 0.0
 X_MAX = 1.0
@@ -25,17 +15,6 @@
 
 
 class LiveWidget:
-<<<<<<< HEAD
-    """
-    A widget created in Qt to easily check the solutions of the IK solver for a given x,y location of the ankle.
-    This widget has been made for debugging purposes, to evaluate poses the IK solver provides as
-    solution for a given goal location. This widget can be executed by sourcing ROS2, March ROS2
-    and running this script with python: sfox && sros2 && python3 live_widget_pyqtgraph.py
-    """
-
-    def __init__(self) -> None:
-        self.sliders = {"last": {"x": 0, "y": 0}, "next": {"x": 0, "y": 0}, "mid": 0}
-=======
     """A widget to easily check the solutions of the IK solver for a given x,y location of the ankle.
 
     This widget has been made for debugging purposes, to evaluate poses the IK solver provides as solution for a given goal location. This widget can be executed by sourcing ROS2, March ROS2 and running this script with python: sfox && sros2 && python3 live_widget_pyqtgraph.py
@@ -46,9 +25,8 @@
     """
 
     def __init__(self) -> None:
-        self.sliders = {"last": {"x": 0, "y": 0}, "next": {"x": 0, "y": 0}}
+        self.sliders = {"last": {"x": 0, "y": 0}, "next": {"x": 0, "y": 0}, "mid": 0}
         self.reduce_df_front = True
->>>>>>> a0c50fc6
 
         self.create_window()
         self.create_plot()
@@ -139,9 +117,7 @@
         self.tables = {"last": pg.TableWidget(), "next": pg.TableWidget()}
         self.update_tables()
         for pose in ["last", "next"]:
-            self.table.addWidget(
-                self.tables[pose], list(self.tables.keys()).index(pose), 0
-            )
+            self.table.addWidget(self.tables[pose], list(self.tables.keys()).index(pose), 0)
 
     def fill_layout(self):
         """Fill the layout of the window with all the created elements."""
@@ -199,7 +175,6 @@
         self.update_tables()
 
     def update_pose(self, pose):
-<<<<<<< HEAD
         if pose == "mid":
             self.poses[pose] = copy.deepcopy(self.poses["last"])
             self.poses[pose].solve_mid_position(
@@ -208,31 +183,14 @@
                 "",
             )
         else:
-=======
-        """Update the given pose."""
-        try:
->>>>>>> a0c50fc6
             self.poses[pose].solve_end_position(
                 self.sliders[pose]["x"],
                 self.sliders[pose]["y"],
                 LENGTH_HIP,
                 "",
-<<<<<<< HEAD
-                DEFAULT_HIP_FRACTION,
-                DEFAULT_KNEE_BEND,
-                REDUCE_DF_FRONT,
-                REDUCE_DF_REAR,
             )
 
-        positions = self.poses[pose].calculate_joint_positions()
-=======
-                reduce_df_front=self.reduce_df_front,
-            )
-        except (ValueError) as value_error:
-            print(value_error)
-
         positions = list(self.poses[pose].calculate_joint_positions().values())
->>>>>>> a0c50fc6
 
         # shift positions to have toes of stand leg at (0,0):
         if pose == "last":
