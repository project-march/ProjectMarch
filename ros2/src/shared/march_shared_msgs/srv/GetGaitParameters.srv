# This enum is used for specifying the obstacle that should be dynamically
# made with the RealSense camera. All supported obstacles should be
# specified here
uint8 STAIRS_UP=0
uint8 STAIRS_DOWN=1
uint8 RAMP_UP=2
uint8 RAMP_DOWN=3
uint8 selected_gait

# The link to transform to, is generally set to either "foot_left" or "foot_right"
string frame_id_to_transform_to

uint8 CAMERA_FRONT=0
uint8 CAMERA_BACK=1
<<<<<<< HEAD
uint8 TEST_CLOUD=2
=======
>>>>>>> 6341de6d
uint8 camera_to_use
---
# Whether a valid place to set the foot was found using the camera.
bool success

# If success is false, this string should provide more information as to what went wrong
string error_message

GaitParameters gait_parameters<|MERGE_RESOLUTION|>--- conflicted
+++ resolved
@@ -12,10 +12,8 @@
 
 uint8 CAMERA_FRONT=0
 uint8 CAMERA_BACK=1
-<<<<<<< HEAD
 uint8 TEST_CLOUD=2
-=======
->>>>>>> 6341de6d
+
 uint8 camera_to_use
 ---
 # Whether a valid place to set the foot was found using the camera.
