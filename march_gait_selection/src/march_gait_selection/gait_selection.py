--- conflicted
+++ resolved
@@ -54,15 +54,11 @@
         if gait_name not in self._loaded_gaits:
             raise GaitNameNotFound(gait_name)
 
-<<<<<<< HEAD
-        self.balance_gait.default_walk = self['balance_walk']
-=======
         # Only update versions that are different
         version_map = dict([(name, version) for name, version in version_map.items() if
                             version != self._gait_version_map[gait_name][name]])
         self._loaded_gaits[gait_name].set_subgait_versions(self._robot, self._gait_directory, version_map)
         self._gait_version_map[gait_name].update(version_map)
->>>>>>> bf0e961a
 
     def scan_directory(self):
         """Scans the gait_directory recursively and create a dictionary of all subgait files.
