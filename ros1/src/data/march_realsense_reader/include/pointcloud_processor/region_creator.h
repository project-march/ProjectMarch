--- conflicted
+++ resolved
@@ -20,22 +20,14 @@
     // This function is required to be implemented by any region creator
     virtual bool create_regions(PointCloud::Ptr pointcloud,
                                 Normals::Ptr pointcloud_normals,
-<<<<<<< HEAD
-                                boost::shared_ptr<RegionVector> regions_vector)=0;
-=======
                                 boost::shared_ptr<RegionVector> region_vector)=0;
->>>>>>> 0d170107
     virtual ~RegionCreator() {};
     virtual pcl::PointCloud<pcl::PointXYZRGB>::Ptr debug_visualisation()=0;
 
   protected:
     PointCloud::Ptr pointcloud_;
     Normals::Ptr pointcloud_normals_;
-<<<<<<< HEAD
-    boost::shared_ptr<RegionVector> regions_vector_;
-=======
     boost::shared_ptr<RegionVector> region_vector_;
->>>>>>> 0d170107
     YAML::Node config_tree_;
     bool debugging_;
 };
@@ -46,17 +38,10 @@
     //Use the constructors defined in the super class
     using RegionCreator::RegionCreator;
     /** Create cluster using the region growing algorithm, takes algorithm configuration from the YAML, and fills
-<<<<<<< HEAD
-     * parameter regions_vector with clusters. **/
-    bool create_regions(PointCloud::Ptr pointcloud,
-                        Normals::Ptr pointcloud_normals,
-                        boost::shared_ptr<RegionVector> regions_vector) override;
-=======
      * parameter region_vector with clusters. **/
     bool create_regions(PointCloud::Ptr pointcloud,
                         Normals::Ptr pointcloud_normals,
                         boost::shared_ptr<RegionVector> region_vector) override;
->>>>>>> 0d170107
 
     /**
      * @return A pointer to a single pointcloud, with unique colours for every cluster
@@ -82,11 +67,8 @@
     bool extract_regions();
 
   private:
-<<<<<<< HEAD
-=======
     bool success;
 
->>>>>>> 0d170107
     // Region Growing Object
     pcl::RegionGrowing <pcl::PointXYZ, pcl::Normal> region_grower;
 
