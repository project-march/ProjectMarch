"""Author: Marten Haitjema, MVII."""

from typing import Optional, Union
from rclpy.time import Time
from rclpy.node import Node

<<<<<<< HEAD
from march_gait_selection.dynamic_interpolation.camera_point_handlers.camera_points_handler import CameraPointsHandler
from march_gait_selection.dynamic_interpolation.camera_point_handlers.simulated_points_handler import (
    SimulatedPointsHandler,
)
=======
from march_gait_selection.dynamic_interpolation.point_handlers.point_handler import PointHandler
>>>>>>> 2881d3db
from march_gait_selection.dynamic_interpolation.gaits.dynamic_gait_step_and_close import DynamicGaitStepAndClose
from march_gait_selection.state_machine.gait_update import GaitUpdate
from march_utility.exceptions.gait_exceptions import (
    WrongStartPositionError,
)
from march_utility.utilities.duration import Duration

from march_gait_selection.dynamic_interpolation.trajectory_command_factories.trajectory_command_factory_stepping_stones import (
    TrajectoryCommandFactorySteppingStones,
)


class SteppingStonesStepAndClose(DynamicGaitStepAndClose):
    """Class for doing step and closes on the cybathlon stepping stones obstacle.

    Args:
        node (Node): the gait node

    Attributes:
        start_from_left_side (bool): whether the gaits start with a left swing
        use_predetermined_foot_location (bool): whether one of the five predetermined locations will be used
    """

<<<<<<< HEAD
    def __init__(self, name: str, node: Node, points_handler: Union[SimulatedPointsHandler, CameraPointsHandler]):
        super().__init__(name, node, points_handler)
=======
    def __init__(self, name: str, node: Node, point_handler: PointHandler):
        super().__init__(name, node, point_handler)
>>>>>>> 2881d3db
        self.node = node
        self.start_from_left_side = False
        self.use_predetermined_foot_location = False
        self._logger = node.get_logger().get_child(__class__.__name__)
<<<<<<< HEAD
        self.trajectory_command_factory = TrajectoryCommandFactorySteppingStones(self, self._points_handler)
=======
        self.trajectory_command_factory = TrajectoryCommandFactorySteppingStones(self, self._point_handler)
>>>>>>> 2881d3db
        self.gait_name = name

    DEFAULT_FIRST_SUBGAIT_START_DELAY = Duration(0)

    def start(
        self,
        current_time: Time,
        first_subgait_delay: Duration = DEFAULT_FIRST_SUBGAIT_START_DELAY,
    ) -> Optional[GaitUpdate]:
        """Starts the gait. The subgait will be scheduled with the delay given by first_subgait_delay.

        Args:
            current_time (Time): Time at which the subgait will start
            first_subgait_delay (Duration): Delay of first subgait schedule
        Returns:
            GaitUpdate: An optional GaitUpdate containing a TrajectoryCommand if step is feasible
        """
        try:
            self._reset()
        except WrongStartPositionError as e:
            self._logger.error(e.msg)
            return None

        if self.start_from_left_side:
            self.subgait_id = "left_swing"
        else:
            self.subgait_id = "right_swing"

        # reset _start_from_left_side attribute
        self.start_from_left_side = False

        self.update_parameters()
        self.start_time_next_command = current_time + first_subgait_delay
        self._next_command = self.trajectory_command_factory.get_trajectory_command(
            self.subgait_id,
            self.start_position_all_joints,
            start=True,
        )
        return GaitUpdate.should_schedule_early(self._next_command)<|MERGE_RESOLUTION|>--- conflicted
+++ resolved
@@ -1,17 +1,10 @@
 """Author: Marten Haitjema, MVII."""
 
-from typing import Optional, Union
+from typing import Optional
 from rclpy.time import Time
 from rclpy.node import Node
 
-<<<<<<< HEAD
-from march_gait_selection.dynamic_interpolation.camera_point_handlers.camera_points_handler import CameraPointsHandler
-from march_gait_selection.dynamic_interpolation.camera_point_handlers.simulated_points_handler import (
-    SimulatedPointsHandler,
-)
-=======
 from march_gait_selection.dynamic_interpolation.point_handlers.point_handler import PointHandler
->>>>>>> 2881d3db
 from march_gait_selection.dynamic_interpolation.gaits.dynamic_gait_step_and_close import DynamicGaitStepAndClose
 from march_gait_selection.state_machine.gait_update import GaitUpdate
 from march_utility.exceptions.gait_exceptions import (
@@ -35,22 +28,13 @@
         use_predetermined_foot_location (bool): whether one of the five predetermined locations will be used
     """
 
-<<<<<<< HEAD
-    def __init__(self, name: str, node: Node, points_handler: Union[SimulatedPointsHandler, CameraPointsHandler]):
-        super().__init__(name, node, points_handler)
-=======
     def __init__(self, name: str, node: Node, point_handler: PointHandler):
         super().__init__(name, node, point_handler)
->>>>>>> 2881d3db
         self.node = node
         self.start_from_left_side = False
         self.use_predetermined_foot_location = False
         self._logger = node.get_logger().get_child(__class__.__name__)
-<<<<<<< HEAD
-        self.trajectory_command_factory = TrajectoryCommandFactorySteppingStones(self, self._points_handler)
-=======
         self.trajectory_command_factory = TrajectoryCommandFactorySteppingStones(self, self._point_handler)
->>>>>>> 2881d3db
         self.gait_name = name
 
     DEFAULT_FIRST_SUBGAIT_START_DELAY = Duration(0)
