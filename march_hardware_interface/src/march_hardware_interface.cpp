--- conflicted
+++ resolved
@@ -48,8 +48,6 @@
 
   // Resize vectors
   joint_position_.resize(num_joints_);
-  /*joint_velocity_unfiltered_.resize(num_joints_);
-  joint_velocity_filtered_.resize(num_joints_);*/
   joint_velocity_.resize(num_joints_);
   joint_effort_.resize(num_joints_);
   joint_temperature_.resize(num_joints_);
@@ -89,7 +87,7 @@
     position_joint_interface_.registerHandle(jointPositionHandle);
 
     // Set the first target as the current position
-    this->read(ros::Duration(0.01));
+    this->read();
     joint_velocity_[i] = 0;
     joint_effort_[i] = 0;
     joint_position_command_[i] = joint_position_[i];
@@ -147,17 +145,14 @@
   {
     float oldPosition = joint_position_[i];
     joint_position_[i] = marchRobot.getJoint(joint_names_[i]).getAngleRad();
-<<<<<<< HEAD
+    joint_temperature_[i] = marchRobot.getJoint(joint_names_[i]).getTemperature();
 
     // Get velocity from encoder position
-    joint_effort_[i] = (joint_position_[i]-oldPosition)*1/elapsed_time.toSec();
+    double joint_velocity = (joint_position_[i]-oldPosition)*1/elapsed_time.toSec();
 
     // Apply exponential smoothing to velocity obtained from encoder with alpha=0.2
-    joint_velocity_[i] = filters::exponentialSmoothing(joint_effort_[i], joint_velocity_[i], 0.2);
+    joint_velocity_[i] = filters::exponentialSmoothing(, joint_velocity_[i], 0.2);
 
-=======
-    joint_temperature_[i] = marchRobot.getJoint(joint_names_[i]).getTemperature();
->>>>>>> 62809ae2
     ROS_DEBUG("Joint %s: read position %f", joint_names_[i].c_str(), joint_position_[i]);
   }
 }
