--- conflicted
+++ resolved
@@ -81,7 +81,7 @@
     simulation_arguments = [
         DeclareLaunchArgument(
             name="ground_gait",
-            default_value=use_imu_data,
+            default_value="false",
             description="Whether the simulation should be simulating ground_gaiting instead of airgaiting.",
         ),
         DeclareLaunchArgument(
@@ -517,38 +517,6 @@
         ),
         condition=IfCondition(gazebo),
     )
-<<<<<<< HEAD
-=======
-
-    # Will create an entity with the name -entity [name] based on the urdf in the topic -topic [topic]
-    # Check this link for more information: https://github.com/ros-simulation/gazebo_ros_pkgs/wiki/ROS-2-Migration:-Spawn-and-delete
-    gazebo_spawn_entity = Node(
-        package="gazebo_ros",
-        executable="spawn_entity.py",
-        arguments=["-topic", "robot_description", "-entity", robot],
-        output="screen",
-        condition=IfCondition(gazebo),
-    )
-    # endregion
-
-    # region Launch RViz
-    rviz_config_file = PathJoinSubstitution(
-        [FindPackageShare("march_launch"), "rviz", "ros2.rviz"]
-    )
-    rviz_node = Node(
-        package="rviz2",
-        executable="rviz2",
-        name="rviz2",
-        output="log",
-        arguments=["-d", rviz_config_file],
-    )
-    rviz_node_delay_after_gazebo = RegisterEventHandler(
-        event_handler=OnProcessExit(
-            target_action=gazebo_spawn_entity,
-            on_exit=[rviz_node],
-        )
-    )
->>>>>>> 0e999039
     # endregion
 
     # region Launch march control
