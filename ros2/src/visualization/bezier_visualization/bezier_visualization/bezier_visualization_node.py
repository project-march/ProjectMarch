--- conflicted
+++ resolved
@@ -55,10 +55,6 @@
 
         self.dragging_point, self.line, self.codes, self.path, self.patch, self.legend_handles, self.labels = None, None, None, None, None, None, None
         self.figure = plt.figure("Bezier Curve")
-<<<<<<< HEAD
-        # TODO: if these points have good values
-        self.points = {1: 0, 20: 50, 50: 50, 99: 0}
-=======
 
         self.points = {}
         self.point_config_location = os.path.join(os.path.dirname(__file__), '..', 'config', 'bezier_points.yaml')
@@ -72,7 +68,6 @@
 
         for i in points_list_yaml:
             self.points[i[0]] = i[1]
->>>>>>> 15bae68f
 
         msg = PoseArray()
         for key in sorted(self.points):
