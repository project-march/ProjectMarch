--- conflicted
+++ resolved
@@ -53,19 +53,20 @@
         logger (Logger): used to log messages to the terminal with the class name as a prefix
         pub_left (Publisher): used to publish the chosen foot position of the left leg
         pub_right (Publisher): used to publish the chosen foot position of the right leg
+        minimum_stair_height (float): steps higher or lower than this height will be classified as 'stairs-like'
 
         _end (bool): whether the gait has ended
         _next_command (Optional[TrajectoryCommand]): TrajectoryCommand that should be scheduled next
         _trajectory_failed (bool): True if step is not feasible (e.g. due to soft limits), else False
         _start_time_next_command (Optional[Union[Duration, Time]]): time at which the next command will be scheduled
         _should_stop (bool): Set to true if the next subgait should be a close gait
-        _minimum_stair_height (float): steps higher or lower than this height will be classified as 'stairs-like'
     """
 
     _start_time_next_command: Optional[Union[Duration, Time]]
     _next_command: Optional[TrajectoryCommand]
     _should_stop: bool
-    _minimum_stair_height: float
+    minimum_stair_height: float
+    add_push_off: bool
 
     def __init__(self, gait_selection_node):
         super(DynamicSetpointGait, self).__init__()
@@ -145,8 +146,8 @@
         """Returns the type of gait, for example 'walk_like' or 'sit_like'."""
         if self._next_command is not None:
             if (
-                self.foot_location.processed_point.y > self._minimum_stair_height
-                or self.foot_location.processed_point.y < -self._minimum_stair_height
+                self.foot_location.processed_point.y > self.minimum_stair_height
+                or self.foot_location.processed_point.y < -self.minimum_stair_height
             ):
                 return "stairs_like"
             else:
@@ -494,16 +495,10 @@
                 )
             return None
 
-<<<<<<< HEAD
     def _try_to_get_second_step(self, is_final_iteration: bool) -> bool:
-        """Tries to create the subgait that is one step ahead. If this is not possible,
-        the first subgait should not be executed.
-=======
-    def _try_to_get_second_step(self) -> bool:
         """Tries to create the subgait that is one step ahead.
 
         If this is not possible, the first subgait should not be executed.
->>>>>>> ca418d5c
 
         Returns:
             bool: True if second step can be made, otherwise false
@@ -557,7 +552,7 @@
 
     def _create_subgait_instance(
         self,
-        start_position: Dict[str, Setpoint],
+        start_position: Dict[str, float],
         subgait_id: str,
         start: bool,
         stop: bool,
@@ -595,12 +590,8 @@
 
     def update_parameters(self) -> None:
         """Callback for gait_selection_node when the parameters have been updated."""
-<<<<<<< HEAD
         self.minimum_stair_height = self.gait_selection.minimum_stair_height
         self.add_push_off = self.gait_selection.add_push_off
-=======
-        self._minimum_stair_height = self.gait_selection.minimum_stair_height
->>>>>>> ca418d5c
 
     def _callback_force_unknown(self, msg: GaitInstruction) -> None:
         """Reset start position to home stand after force unknown.
