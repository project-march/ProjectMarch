"""Author: MARCH."""
import os
from ament_index_python.packages import get_package_share_directory
from launch import LaunchDescription, condition
from launch.actions import IncludeLaunchDescription, DeclareLaunchArgument, ExecuteProcess, TimerAction
from launch.conditions import IfCondition, UnlessCondition
from launch.launch_description_sources import PythonLaunchDescriptionSource
from launch.substitutions import LaunchConfiguration, PathJoinSubstitution, PythonExpression
from launch_ros.substitutions import FindPackageShare
from launch_ros.actions import Node


def generate_launch_description() -> LaunchDescription:
    """Generates the launch file for the march9 node structure."""
    declared_arguments = [
        DeclareLaunchArgument(
            name="rosbags",
            default_value="true",
            description="Whether the rosbags should stored.",
            choices=["true", "false"],
        ),

        DeclareLaunchArgument(
            name="airgait",
            default_value="false",
            description="Whether we want to do an airgait or not",
            choices=["true", "false"],
        ),

        DeclareLaunchArgument(
            name="robot",
            default_value="march9",
            description="The name of the yaml that will be used for retrieving info about the exo.",
        ),

        DeclareLaunchArgument(
            name="IPD_new_terminal",
            default_value="true",
            description="Whether a new terminal should be openened, allowing you to give input.",
        ),

        DeclareLaunchArgument(
            name="simulation",
            default_value="true",
            description="Whether the simulation should be launched.",
            choices=["true", "false"],
        ),
    ]

    mujoco_to_load = LaunchConfiguration("model_to_load_mujoco", default="march9.xml")
    tunings_to_load = LaunchConfiguration("tunings_to_load", default="low_level_controller_tunings.yaml")
    simulation = LaunchConfiguration("simulation", default="true")
    rosbags = LaunchConfiguration("rosbags", default="true")
    airgait = LaunchConfiguration("airgait", default="false")
    robot = LaunchConfiguration("robot")
    rviz = LaunchConfiguration("rviz", default="false")
    IPD_new_terminal = LaunchConfiguration("IPD_new_terminal")
    ik_test = LaunchConfiguration("ik_test", default="false")
    
    # TODO: Configurable urdf
    state_estimator_clock_period = 0.02
    urdf_location = os.path.join(
        get_package_share_directory("march_description"), "urdf", "march9", "march9.urdf")
    with open(urdf_location, 'r') as infp:
        robot_desc = infp.read()

    # region Launch Mujoco
    mujoco_node = IncludeLaunchDescription(
        PythonLaunchDescriptionSource([PathJoinSubstitution([FindPackageShare("mujoco_sim"), "mujoco_sim.launch.py"])]),
        launch_arguments=[
            ("model_to_load", mujoco_to_load),
            ("tunings_to_load_path",
                PathJoinSubstitution(
                    [get_package_share_directory("march_control"), "config", "mujoco", tunings_to_load]
                ),
            ),
        ],
        condition=IfCondition(simulation),
    )
    # endregion

    # region Launch march control
    march_control = IncludeLaunchDescription(
        PythonLaunchDescriptionSource(
            os.path.join(
                get_package_share_directory("march_control"),
                "launch",
                "march9_controllers.launch.py",
            )
        ),
        launch_arguments=[("simulation", simulation)],
    )
    # endregion

    # region Launch Footstep Generator
    # footstep_generator_launch_dir = os.path.join(get_package_share_directory("footstep_generator"), "launch")
    # n_footsteps = 20
    # step_length = 0.2

    # footstep_generator = IncludeLaunchDescription(
    #     PythonLaunchDescriptionSource([footstep_generator_launch_dir, '/footstep_generator.launch.py']),
    #     # launch_arguments=[('n_footsteps', n_footsteps), ('step_length', step_length)],
    # )
    # endregion

    #TODO: implement own input device M9 

    # region rqt input device
    # rqt_input_device = IncludeLaunchDescription(
    #     PythonLaunchDescriptionSource(
    #         os.path.join(
    #             get_package_share_directory("march_rqt_input_device"),
    #             "launch",
    #             "input_device.launch.py",
    #         )
    #     ),
    #     launch_arguments=[
    #         ("ping_safety_node", "true"),
    #         ("use_sim_time", "false"),
    #         ("layout", "training"),
    #         ("testing", "false"),
    #     ],
    # )
    # endregion

    # region Launch Safety
    safety_node = IncludeLaunchDescription(
        PythonLaunchDescriptionSource(
            os.path.join(
                get_package_share_directory("march_safety"),
                "launch",
                "march_safety.launch.py",
            )
        ),
        launch_arguments=[("simulation", "true")],
    )
    # endregion

    # region Launch state machine
    mode_machine = IncludeLaunchDescription(
        PythonLaunchDescriptionSource(
            os.path.join(
                get_package_share_directory("march_mode_machine"),
                "launch",
                "mode_machine.launch.py",
            )
        ),
    )
    # endregion

    # region Launch IMU
    imu_nodes = IncludeLaunchDescription(
        PythonLaunchDescriptionSource(
            os.path.join(
                get_package_share_directory("bluespace_ai_xsens_mti_driver"),
                "launch",
                "imu_launch.launch.py",
            )
        ),
        condition=UnlessCondition(simulation),
    )
    # endregion

    # region Launch IPD
    ipd_node = IncludeLaunchDescription(
        PythonLaunchDescriptionSource(
            os.path.join(
                get_package_share_directory("march_rqt_input_device"),
                "launch",
                "input_device.launch.py",
            )
        ),
        launch_arguments=[("IPD_new_terminal", IPD_new_terminal)],
        condition=UnlessCondition(ik_test),
    )
    #endregion

    # region Launch State Estimator
    state_estimator_launch_dir = os.path.join(get_package_share_directory("march_state_estimator"), "launch")

    state_estimator = IncludeLaunchDescription(
        PythonLaunchDescriptionSource([state_estimator_launch_dir, '/state_estimator.launch.py']),
        launch_arguments=[
            ("simulation", simulation),
            ("clock_period", str(state_estimator_clock_period)),
        ],
    )
    # endregion

    # region Launch IK Solver
    ik_solver_launch_dir = os.path.join(get_package_share_directory("march_ik_solver"), "launch")

    ik_solver = IncludeLaunchDescription(
        PythonLaunchDescriptionSource([ik_solver_launch_dir, '/ik_solver.launch.py']),
        launch_arguments=[
            ("robot_description", urdf_location), 
            ("state_estimator_timer_period", str(state_estimator_clock_period)),
            ("test", ik_test),
        ],
    )
    # endregion



    fuzzy_default_config = os.path.join(get_package_share_directory("fuzzy_generator"), "config", "joints.yaml")

    # parameters
    fuzzy_config_path = LaunchConfiguration("config_path", default=fuzzy_default_config)

    # region rosbags
    # Make sure you have build the ros bags from the library not the ones from foxy!
    record_rosbags_action = ExecuteProcess(
        cmd=[
            "ros2",
            "bag",
            "record",
            "-o",
            '~/rosbags2/$(date -d "today" +"%Y-%m-%d-%H-%M-%S")',
            "-a",
        ],
        output={
            "stdout": "log",
            "stderr": "log",
        },
        shell=True,  # noqa: S604 This is ran as shell so that -o data parsing and regex can work correctly.
        condition=IfCondition(rosbags),
    )
    # endregion


    # region footstep_generation parameters
    # n_footsteps = 20
    # step_length = 0.2
    # endregion

    # region Launch Footstep Generator
    footstep_generator_launch_dir = os.path.join(get_package_share_directory("footstep_generator"), "launch")
    n_footsteps = 20
    step_length = 0.2

    footstep_generator = IncludeLaunchDescription(
        PythonLaunchDescriptionSource([footstep_generator_launch_dir, '/footstep_generator.launch.py']),
        # launch_arguments=[('n_footsteps', n_footsteps), ('step_length', step_length)],
    )
    # endregion

    # region Launch Bezier Visualization
    bezier_visualization_launch_dir = os.path.join(get_package_share_directory("march_visualization"), "launch")

    bezier_visualization = IncludeLaunchDescription(
        PythonLaunchDescriptionSource([bezier_visualization_launch_dir, '/bezier_visualization.launch.py']),
    )
    # endregion

    return LaunchDescription(declared_arguments + [
        Node(
            package='fuzzy_generator',
            namespace='',
            executable='fuzzy_node',
            name='fuzzy_generator',
            parameters=[{'config_path': fuzzy_config_path}]
        ),
        # Node(
        #     package='march_gait_planning', 
        #     namespace='', 
        #     executable='gait_planning_node', 
        #     name='march_gait_planning', 
        # ),
        Node(
<<<<<<< HEAD
            package='march_mpc_planning',
            namespace='',
            executable='mpc_planning_node',
            name='mpc_planning_node',
=======
            package='march_gait_planning', 
            namespace='', 
            executable='listener_gait_planning', 
            name='listener_gait_planning', 
>>>>>>> 5b54c696
        ),
        Node(
            package='gait_planning_manager', 
            namespace='', 
            executable='gait_planning_manager_node', 
            name='gait_planning_manager', 
        ),
        Node(
            package='march_gait_planning', 
            namespace='', 
            executable='gait_planning_angles_node',
            name='gait_planning_angles_node', 
        ), 
        Node(
            package='march_gait_planning', 
            namespace='', 
            executable='gait_planning_cartesian_node', 
            name='gait_planning_cartesian_node', 
        ), 
        Node(
            package='robot_state_publisher',
            executable='robot_state_publisher',
            name='robot_state_publisher',
            output='screen',
            parameters=[{'use_sim_time': simulation, 'robot_description': robot_desc}],
            arguments=[urdf_location],
        ),
        Node(
            package='rviz2',
            executable='rviz2',
            name='rviz2',
            output='screen',
            arguments=['-d', os.path.join(get_package_share_directory("march_launch"), "rviz", "izzy.rviz")],
            condition=IfCondition(rviz),
        ),
        Node(
            package='march_mpc_solver',
            executable='mpc_solver_node',
            name='mpc_solver_node',
            output='screen',
        ),
        Node(
            package='march_mpc_buffer',
            executable='march_mpc_buffer_node',
            name='march_mpc_buffer_node',
            output='screen',
        ),


        mujoco_node,
        state_estimator,
        march_control,
        mode_machine,
        record_rosbags_action,
        safety_node,
        imu_nodes,
        ik_solver,
        ipd_node,
        footstep_generator,
        bezier_visualization, 
    ])<|MERGE_RESOLUTION|>--- conflicted
+++ resolved
@@ -267,17 +267,10 @@
         #     name='march_gait_planning', 
         # ),
         Node(
-<<<<<<< HEAD
             package='march_mpc_planning',
             namespace='',
             executable='mpc_planning_node',
             name='mpc_planning_node',
-=======
-            package='march_gait_planning', 
-            namespace='', 
-            executable='listener_gait_planning', 
-            name='listener_gait_planning', 
->>>>>>> 5b54c696
         ),
         Node(
             package='gait_planning_manager', 
