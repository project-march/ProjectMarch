// Copyright 2019 Project March.
#ifndef MARCH_HARDWARE_JOINT_H
#define MARCH_HARDWARE_JOINT_H

#include <chrono>
#include <memory>
#include <string>
#include <utility>
#include <vector>

#include <march_hardware/motor_controller/motor_controller.h>
#include <march_hardware/motor_controller/motor_controller_state.h>
#include <march_hardware/temperature/temperature_ges.h>

namespace march {
class Joint {
public:
    // Initialize a Joint with motor controller and without temperature slave.
    // MotorController cannot be a nullptr, since a Joint should always have a
    // MotorController.
    Joint(std::string name, int net_number, std::unique_ptr<MotorController> motor_controller,
        std::unique_ptr<std::array<double, 3>> position_pid, std::unique_ptr<std::array<double, 3>> torque_pid,
        std::shared_ptr<march_logger::BaseLogger> logger);

    // Initialize a Joint with motor controller and temperature slave.
    // MotorController cannot be a nullptr, since a Joint should always have a
    // MotorController. OdriveTemperature ges may be a nullptr, since a Joint may have
    // a OdriveTemperature ges.
    Joint(std::string name, int net_number, std::unique_ptr<MotorController> motor_controller,
        std::unique_ptr<std::array<double, 3>> position_pid, std::unique_ptr<std::array<double, 3>> torque_pid,
        std::unique_ptr<TemperatureGES> temperature_ges, std::shared_ptr<march_logger::BaseLogger> logger);

    virtual ~Joint() noexcept = default;

    // Delete move assignment since string cannot be move assigned
    Joint(Joint&&) = default;
    Joint& operator=(Joint&&) = delete;

    // Call the initSdo functions of the components of the joint
    bool initSdo(int cycle_time);

    // Read the encoder data and store the position and velocity values in the
    // Joint
    void readEncoders();

    // Function to send the PID values to the ODrives for the joint.
    void sendPID();

    // Check whether the state of the MotorController has changed
    bool receivedDataUpdate();

    // Prepare the joint for actuation
    // Returns an optional wait duration
    std::chrono::nanoseconds prepareActuation();

    // Enable actuation for this joint
    // Returns an optional wait duration
    void enableActuation();

    // Set initial encoder values
    void readFirstEncoderValues(bool operational_check);

    // Actuate the joint
<<<<<<< HEAD
    void actuate(float target_position, float target_torque, float position_weight, float torque_weight);
=======
    void actuate(float target_position);
>>>>>>> ebb16ceb

    // Get the position, velocity and torque of the joint
    double getPosition() const;
    double getVelocity() const;
    double getTorque() const;

    // Getters and setters for properties of the joint
    std::string getName() const;
    int getNetNumber() const;
    bool canActuate() const;

    // A joint must have a MotorController
    std::unique_ptr<MotorController>& getMotorController();

    // A joint may have a temperature GES
    bool hasTemperatureGES() const;
    std::unique_ptr<TemperatureGES>& getTemperatureGES();

    /**
     * \brief Checks whether the joint is in its soft limits.
     * \note It uses old position data. Joint::readEncoders(...) must be called before hand.
     * @return True if it is in an 'oke' state.
     */
    bool isWithinSoftLimits() const;

    /**
     * \brief Checks whether the joint is in its error soft limits.
     * \note It uses old position data. Joint::readEncoders(...) must be called before hand.
     * @return True if it is in an 'oke' state.
     */
    bool isWithinSoftErrorLimits() const;

    /**
     * \brief Checks whether the joint is in its hard limits.
     * \note It uses old position data. Joint::readEncoders(...) must be called before hand.
     * @return True if it is in an 'oke' state.
     */
    bool isWithinHardLimits() const;

    /** @brief Override comparison operator */
    friend bool operator==(const Joint& lhs, const Joint& rhs)
    {
        return lhs.name_ == rhs.name_
            && ((lhs.motor_controller_ && rhs.motor_controller_ && *lhs.motor_controller_ == *rhs.motor_controller_)
                || (!lhs.motor_controller_ && !rhs.motor_controller_))
            && ((lhs.temperature_ges_ && rhs.temperature_ges_ && *lhs.temperature_ges_ == *rhs.temperature_ges_)
                || (!lhs.temperature_ges_ && !rhs.temperature_ges_));
    }

    friend bool operator!=(const Joint& lhs, const Joint& rhs)
    {
        return !(lhs == rhs);
    }
    /** @brief Override stream operator for clean printing */
    friend ::std::ostream& operator<<(std::ostream& os, const Joint& joint)
    {
        os << "name: " << joint.name_ << ", "
           << "MotorController: " << *joint.motor_controller_;
        os << ", temperatureges: ";
        if (joint.hasTemperatureGES()) {
            os << *joint.temperature_ges_;
        } else {
            os << "none";
        }
        return os;
    }

private:
    const std::string name_;
    const int net_number_;

    // Keep track of the position and velocity of the joint, updated by
    // readEncoders()
    double initial_incremental_position_ = 0.0;
    double initial_absolute_position_ = 0.0;
    double initial_torque_ = 0.0f;
    double position_ = 0.0; // In radians
    double velocity_ = 0.0;
    double torque_ = 0.0f;
    std::chrono::steady_clock::time_point last_read_time_;

    // Keep track of the state of the MotorController
    std::optional<std::unique_ptr<MotorControllerState>> previous_state_ = std::nullopt;

    // A joint must have a MotorController but may have a TemperatureGES
    std::unique_ptr<MotorController> motor_controller_;

    // Array with the position PID and torque PID values of the joint
    std::unique_ptr<std::array<double, 3>> position_pid;
    std::unique_ptr<std::array<double, 3>> torque_pid;

    std::unique_ptr<TemperatureGES> temperature_ges_ = nullptr;
    std::shared_ptr<march_logger::BaseLogger> logger_;
};

} // namespace march
#endif // MARCH_HARDWARE_JOINT_H<|MERGE_RESOLUTION|>--- conflicted
+++ resolved
@@ -61,11 +61,7 @@
     void readFirstEncoderValues(bool operational_check);
 
     // Actuate the joint
-<<<<<<< HEAD
     void actuate(float target_position, float target_torque, float position_weight, float torque_weight);
-=======
-    void actuate(float target_position);
->>>>>>> ebb16ceb
 
     // Get the position, velocity and torque of the joint
     double getPosition() const;
