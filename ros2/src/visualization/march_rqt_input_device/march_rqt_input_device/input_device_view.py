--- conflicted
+++ resolved
@@ -131,28 +131,14 @@
     ):
         """Create a push button which can be pressed to execute a gait instruction.
 
-<<<<<<< HEAD
-        Args:
-            name (str): Name of the button.
-            callback (Union[str, Callable], Optional): The callback to attach to the button when pressed.
-            control_type (str, Optional): the name of the control type. Options are "fuzzy", "position", "torque". Default is None
-            image_path (str, Optional): The name of the image file. Default is `None`.
-            size ((int,int)): Size of the button in pixels in format (width, height). Default is (w=125px, h=140px).
-            always_enabled (bool): Whether the button can be disabled. Default is False.
-                `True` if the button should never be disabled
-                `False` if the button should be disabled if it's not in possible gaits.
-
-        Returns:
-            QPushButton. The QPushButton contains the passed arguments and the same style.
-=======
         :param name: name of button;
         :param gait_type: int of gait type started by the button;
+        :param control_type (str, Optional): the name of the control type. Options are "fuzzy", "position", "torque". Default is None
         :param callback: callback linked to the button;
         :param image_path: path to the button image;
         :param size: size of the button;
         :param always_enabled: if the button should always be visible.
         :return:
->>>>>>> ebb16ceb
         """
         qt_button = QToolButton()
         qt_button.setToolButtonStyle(Qt.ToolButtonTextUnderIcon)
@@ -178,11 +164,7 @@
             else:
                 qt_button.clicked.connect(getattr(self._controller, callback))
         else:
-<<<<<<< HEAD
-            qt_button.clicked.connect(lambda: self._controller.publish_gait(name, control_type))
-=======
-            qt_button.clicked.connect(lambda: self.publish_gait(gait_type))
->>>>>>> ebb16ceb
+            qt_button.clicked.connect(lambda: self.publish_gait(gait_type, control_type))
 
         return qt_button
 
