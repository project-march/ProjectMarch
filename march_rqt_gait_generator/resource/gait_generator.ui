<?xml version="1.0" encoding="UTF-8"?>
<ui version="4.0">
 <class>March</class>
 <widget class="QWidget" name="March">
  <property name="geometry">
   <rect>
    <x>0</x>
    <y>0</y>
<<<<<<< HEAD
    <width>894</width>
=======
    <width>998</width>
>>>>>>> c2228853
    <height>722</height>
   </rect>
  </property>
  <property name="windowTitle">
   <string>Form</string>
  </property>
  <layout class="QGridLayout" name="gridLayout_3">
   <item row="0" column="0" rowspan="2">
    <widget class="QFrame" name="JointSettingContainer">
     <property name="frameShape">
      <enum>QFrame::StyledPanel</enum>
     </property>
     <property name="frameShadow">
      <enum>QFrame::Raised</enum>
     </property>
     <layout class="QGridLayout" name="gridLayout_2"/>
    </widget>
   </item>
<<<<<<< HEAD
   <item row="0" column="1">
    <widget class="QFrame" name="RvizFrame">
     <property name="sizePolicy">
      <sizepolicy hsizetype="MinimumExpanding" vsizetype="MinimumExpanding">
       <horstretch>0</horstretch>
       <verstretch>0</verstretch>
      </sizepolicy>
     </property>
     <property name="minimumSize">
      <size>
       <width>0</width>
       <height>0</height>
      </size>
     </property>
     <property name="frameShape">
      <enum>QFrame::StyledPanel</enum>
     </property>
     <property name="frameShadow">
      <enum>QFrame::Raised</enum>
     </property>
     <layout class="QGridLayout" name="gridLayout">
      <item row="4" column="2">
       <widget class="QPushButton" name="Stop">
        <property name="text">
         <string>Stop</string>
        </property>
       </widget>
      </item>
      <item row="3" column="0" colspan="3">
       <widget class="QSlider" name="TimeSlider">
        <property name="orientation">
         <enum>Qt::Horizontal</enum>
        </property>
       </widget>
      </item>
      <item row="4" column="1">
       <widget class="QPushButton" name="Start">
        <property name="text">
         <string>Start</string>
        </property>
       </widget>
      </item>
      <item row="1" column="0" colspan="3">
       <widget class="QLabel" name="Label">
        <property name="text">
         <string>Gait Preview</string>
        </property>
       </widget>
      </item>
      <item row="2" column="0" colspan="3">
       <widget class="QLabel" name="RvizPlaceholder">
        <property name="text">
         <string>Rviz placeholder</string>
        </property>
       </widget>
      </item>
      <item row="4" column="0">
       <widget class="QLineEdit" name="PlaybackSpeed">
        <property name="sizePolicy">
         <sizepolicy hsizetype="Maximum" vsizetype="Fixed">
          <horstretch>0</horstretch>
          <verstretch>0</verstretch>
         </sizepolicy>
        </property>
        <property name="text">
         <string>100</string>
        </property>
       </widget>
      </item>
     </layout>
    </widget>
   </item>
=======
>>>>>>> c2228853
   <item row="2" column="0">
    <widget class="QFrame" name="GaitPropertiesFrame">
     <property name="frameShape">
      <enum>QFrame::StyledPanel</enum>
     </property>
     <property name="frameShadow">
      <enum>QFrame::Raised</enum>
     </property>
     <layout class="QGridLayout" name="gridLayout_5">
      <item row="2" column="5">
       <widget class="QLineEdit" name="Description"/>
      </item>
      <item row="0" column="6">
       <widget class="QLabel" name="DurationLabel">
        <property name="text">
         <string>Duration (s)</string>
        </property>
       </widget>
      </item>
      <item row="0" column="0">
       <widget class="QLabel" name="GaitLabel">
        <property name="text">
         <string>Gait</string>
        </property>
       </widget>
      </item>
      <item row="2" column="0">
       <widget class="QLineEdit" name="Gait">
        <property name="sizePolicy">
         <sizepolicy hsizetype="Maximum" vsizetype="Fixed">
          <horstretch>0</horstretch>
          <verstretch>0</verstretch>
         </sizepolicy>
        </property>
       </widget>
      </item>
      <item row="0" column="5">
       <widget class="QLabel" name="DescriptionLabel">
        <property name="text">
         <string>Description</string>
        </property>
       </widget>
      </item>
      <item row="0" column="2">
       <widget class="QLabel" name="VersionLabel">
        <property name="text">
         <string>Version</string>
        </property>
       </widget>
      </item>
      <item row="2" column="8">
       <widget class="QCheckBox" name="ScaleSetpoints">
        <property name="toolTip">
         <string>Scale the setpoints based on their relative time when adjusting the duration.</string>
        </property>
        <property name="text">
         <string>Scale Setpoints</string>
        </property>
       </widget>
      </item>
      <item row="2" column="6">
       <widget class="QDoubleSpinBox" name="Duration">
        <property name="buttonSymbols">
         <enum>QAbstractSpinBox::NoButtons</enum>
        </property>
        <property name="singleStep">
         <double>0.000000000000000</double>
        </property>
       </widget>
      </item>
      <item row="2" column="2">
       <widget class="QLineEdit" name="Version">
        <property name="sizePolicy">
         <sizepolicy hsizetype="Maximum" vsizetype="Fixed">
          <horstretch>0</horstretch>
          <verstretch>0</verstretch>
         </sizepolicy>
        </property>
       </widget>
      </item>
      <item row="0" column="1">
       <widget class="QLabel" name="SubgaitLabel">
        <property name="text">
         <string>Subgait</string>
        </property>
       </widget>
      </item>
      <item row="2" column="1">
       <widget class="QLineEdit" name="Subgait"/>
      </item>
     </layout>
    </widget>
   </item>
   <item row="0" column="1">
    <widget class="QFrame" name="RvizFrame">
     <property name="sizePolicy">
      <sizepolicy hsizetype="Fixed" vsizetype="Minimum">
       <horstretch>0</horstretch>
       <verstretch>0</verstretch>
      </sizepolicy>
     </property>
     <property name="minimumSize">
      <size>
       <width>400</width>
       <height>0</height>
      </size>
     </property>
     <property name="maximumSize">
      <size>
       <width>300</width>
       <height>16777215</height>
      </size>
     </property>
     <property name="frameShape">
      <enum>QFrame::StyledPanel</enum>
     </property>
     <property name="frameShadow">
      <enum>QFrame::Raised</enum>
     </property>
<<<<<<< HEAD
     <layout class="QGridLayout" name="gridLayout_4">
      <item row="4" column="0" colspan="2">
       <widget class="QLineEdit" name="TopicName">
        <property name="text">
         <string>/march/controller/trajectory/full_exoskeleton/command</string>
        </property>
       </widget>
      </item>
      <item row="1" column="0">
       <widget class="QLabel" name="GaitDirectory">
=======
     <layout class="QGridLayout" name="gridLayout">
      <item row="1" column="0" colspan="3">
       <widget class="QLabel" name="RvizPlaceholder">
        <property name="minimumSize">
         <size>
          <width>400</width>
          <height>0</height>
         </size>
        </property>
>>>>>>> c2228853
        <property name="text">
         <string>Rviz placeholder</string>
        </property>
       </widget>
      </item>
<<<<<<< HEAD
      <item row="1" column="1">
       <widget class="QPushButton" name="Import">
=======
      <item row="3" column="2">
       <widget class="QPushButton" name="Stop">
>>>>>>> c2228853
        <property name="text">
         <string>Stop</string>
        </property>
       </widget>
      </item>
      <item row="2" column="0" colspan="3">
       <widget class="QSlider" name="TimeSlider">
        <property name="orientation">
         <enum>Qt::Horizontal</enum>
        </property>
       </widget>
      </item>
      <item row="3" column="1">
       <widget class="QPushButton" name="Start">
        <property name="text">
         <string>Start</string>
        </property>
       </widget>
      </item>
      <item row="0" column="0" colspan="3">
       <widget class="QLabel" name="Label">
        <property name="text">
         <string>Gait Preview</string>
        </property>
       </widget>
      </item>
      <item row="3" column="0">
       <widget class="QLineEdit" name="PlaybackSpeed">
        <property name="sizePolicy">
         <sizepolicy hsizetype="Maximum" vsizetype="Fixed">
          <horstretch>0</horstretch>
          <verstretch>0</verstretch>
         </sizepolicy>
        </property>
        <property name="text">
         <string>100</string>
        </property>
       </widget>
      </item>
<<<<<<< HEAD
      <item row="2" column="1">
=======
     </layout>
    </widget>
   </item>
   <item row="1" column="1" rowspan="2">
    <widget class="QFrame" name="SettingsFrame">
     <property name="sizePolicy">
      <sizepolicy hsizetype="Fixed" vsizetype="Minimum">
       <horstretch>0</horstretch>
       <verstretch>0</verstretch>
      </sizepolicy>
     </property>
     <property name="minimumSize">
      <size>
       <width>400</width>
       <height>0</height>
      </size>
     </property>
     <property name="frameShape">
      <enum>QFrame::StyledPanel</enum>
     </property>
     <property name="frameShadow">
      <enum>QFrame::Raised</enum>
     </property>
     <layout class="QGridLayout" name="gridLayout_4">
      <item row="1" column="3" colspan="3">
>>>>>>> c2228853
       <widget class="QPushButton" name="Export">
        <property name="text">
         <string>Export Gait</string>
        </property>
       </widget>
      </item>
<<<<<<< HEAD
      <item row="5" column="0" colspan="2">
=======
      <item row="1" column="2">
       <widget class="QCheckBox" name="Mirror">
        <property name="text">
         <string>Mirror</string>
        </property>
       </widget>
      </item>
      <item row="7" column="1" colspan="5">
>>>>>>> c2228853
       <widget class="QPushButton" name="Publish">
        <property name="sizePolicy">
         <sizepolicy hsizetype="Expanding" vsizetype="Fixed">
          <horstretch>0</horstretch>
          <verstretch>0</verstretch>
         </sizepolicy>
        </property>
        <property name="text">
         <string>Publish</string>
        </property>
       </widget>
      </item>
<<<<<<< HEAD
      <item row="2" column="0">
=======
      <item row="0" column="3" colspan="3">
       <widget class="QPushButton" name="Import">
        <property name="sizePolicy">
         <sizepolicy hsizetype="Expanding" vsizetype="Fixed">
          <horstretch>0</horstretch>
          <verstretch>0</verstretch>
         </sizepolicy>
        </property>
        <property name="text">
         <string>Import Gait</string>
        </property>
       </widget>
      </item>
      <item row="6" column="2" colspan="4">
       <widget class="QLineEdit" name="TopicName">
        <property name="sizePolicy">
         <sizepolicy hsizetype="Expanding" vsizetype="Fixed">
          <horstretch>0</horstretch>
          <verstretch>0</verstretch>
         </sizepolicy>
        </property>
        <property name="text">
         <string>/march/controller/trajectory/full_exoskeleton/command</string>
        </property>
       </widget>
      </item>
      <item row="0" column="2">
>>>>>>> c2228853
       <widget class="QPushButton" name="ChangeGaitDirectory">
        <property name="sizePolicy">
         <sizepolicy hsizetype="Expanding" vsizetype="Fixed">
          <horstretch>0</horstretch>
          <verstretch>0</verstretch>
         </sizepolicy>
        </property>
        <property name="maximumSize">
         <size>
          <width>200</width>
          <height>16777215</height>
         </size>
        </property>
        <property name="layoutDirection">
         <enum>Qt::LeftToRight</enum>
        </property>
        <property name="styleSheet">
         <string notr="true">#ChangeGaitDirectory {
Text-align: right
}</string>
        </property>
        <property name="text">
         <string>Change Gait Directory</string>
        </property>
       </widget>
      </item>
<<<<<<< HEAD
      <item row="0" column="0">
       <widget class="QCheckBox" name="ShowVelocityMarkers">
        <property name="text">
         <string>Show velocity markers</string>
        </property>
        <property name="checked">
         <bool>true</bool>
=======
      <item row="2" column="2">
       <widget class="QLineEdit" name="Key1">
        <property name="enabled">
         <bool>false</bool>
        </property>
        <property name="text">
         <string>left</string>
        </property>
       </widget>
      </item>
      <item row="2" column="4">
       <widget class="QLineEdit" name="Key2">
        <property name="enabled">
         <bool>false</bool>
        </property>
        <property name="text">
         <string>right</string>
>>>>>>> c2228853
        </property>
       </widget>
      </item>
     </layout>
    </widget>
   </item>
  </layout>
 </widget>
 <resources/>
 <connections/>
</ui><|MERGE_RESOLUTION|>--- conflicted
+++ resolved
@@ -6,11 +6,7 @@
    <rect>
     <x>0</x>
     <y>0</y>
-<<<<<<< HEAD
-    <width>894</width>
-=======
     <width>998</width>
->>>>>>> c2228853
     <height>722</height>
    </rect>
   </property>
@@ -29,81 +25,6 @@
      <layout class="QGridLayout" name="gridLayout_2"/>
     </widget>
    </item>
-<<<<<<< HEAD
-   <item row="0" column="1">
-    <widget class="QFrame" name="RvizFrame">
-     <property name="sizePolicy">
-      <sizepolicy hsizetype="MinimumExpanding" vsizetype="MinimumExpanding">
-       <horstretch>0</horstretch>
-       <verstretch>0</verstretch>
-      </sizepolicy>
-     </property>
-     <property name="minimumSize">
-      <size>
-       <width>0</width>
-       <height>0</height>
-      </size>
-     </property>
-     <property name="frameShape">
-      <enum>QFrame::StyledPanel</enum>
-     </property>
-     <property name="frameShadow">
-      <enum>QFrame::Raised</enum>
-     </property>
-     <layout class="QGridLayout" name="gridLayout">
-      <item row="4" column="2">
-       <widget class="QPushButton" name="Stop">
-        <property name="text">
-         <string>Stop</string>
-        </property>
-       </widget>
-      </item>
-      <item row="3" column="0" colspan="3">
-       <widget class="QSlider" name="TimeSlider">
-        <property name="orientation">
-         <enum>Qt::Horizontal</enum>
-        </property>
-       </widget>
-      </item>
-      <item row="4" column="1">
-       <widget class="QPushButton" name="Start">
-        <property name="text">
-         <string>Start</string>
-        </property>
-       </widget>
-      </item>
-      <item row="1" column="0" colspan="3">
-       <widget class="QLabel" name="Label">
-        <property name="text">
-         <string>Gait Preview</string>
-        </property>
-       </widget>
-      </item>
-      <item row="2" column="0" colspan="3">
-       <widget class="QLabel" name="RvizPlaceholder">
-        <property name="text">
-         <string>Rviz placeholder</string>
-        </property>
-       </widget>
-      </item>
-      <item row="4" column="0">
-       <widget class="QLineEdit" name="PlaybackSpeed">
-        <property name="sizePolicy">
-         <sizepolicy hsizetype="Maximum" vsizetype="Fixed">
-          <horstretch>0</horstretch>
-          <verstretch>0</verstretch>
-         </sizepolicy>
-        </property>
-        <property name="text">
-         <string>100</string>
-        </property>
-       </widget>
-      </item>
-     </layout>
-    </widget>
-   </item>
-=======
->>>>>>> c2228853
    <item row="2" column="0">
     <widget class="QFrame" name="GaitPropertiesFrame">
      <property name="frameShape">
@@ -223,18 +144,6 @@
      <property name="frameShadow">
       <enum>QFrame::Raised</enum>
      </property>
-<<<<<<< HEAD
-     <layout class="QGridLayout" name="gridLayout_4">
-      <item row="4" column="0" colspan="2">
-       <widget class="QLineEdit" name="TopicName">
-        <property name="text">
-         <string>/march/controller/trajectory/full_exoskeleton/command</string>
-        </property>
-       </widget>
-      </item>
-      <item row="1" column="0">
-       <widget class="QLabel" name="GaitDirectory">
-=======
      <layout class="QGridLayout" name="gridLayout">
       <item row="1" column="0" colspan="3">
        <widget class="QLabel" name="RvizPlaceholder">
@@ -244,19 +153,13 @@
           <height>0</height>
          </size>
         </property>
->>>>>>> c2228853
         <property name="text">
          <string>Rviz placeholder</string>
         </property>
        </widget>
       </item>
-<<<<<<< HEAD
-      <item row="1" column="1">
-       <widget class="QPushButton" name="Import">
-=======
       <item row="3" column="2">
        <widget class="QPushButton" name="Stop">
->>>>>>> c2228853
         <property name="text">
          <string>Stop</string>
         </property>
@@ -296,9 +199,6 @@
         </property>
        </widget>
       </item>
-<<<<<<< HEAD
-      <item row="2" column="1">
-=======
      </layout>
     </widget>
    </item>
@@ -324,16 +224,12 @@
      </property>
      <layout class="QGridLayout" name="gridLayout_4">
       <item row="1" column="3" colspan="3">
->>>>>>> c2228853
        <widget class="QPushButton" name="Export">
         <property name="text">
          <string>Export Gait</string>
         </property>
        </widget>
       </item>
-<<<<<<< HEAD
-      <item row="5" column="0" colspan="2">
-=======
       <item row="1" column="2">
        <widget class="QCheckBox" name="Mirror">
         <property name="text">
@@ -342,7 +238,6 @@
        </widget>
       </item>
       <item row="7" column="1" colspan="5">
->>>>>>> c2228853
        <widget class="QPushButton" name="Publish">
         <property name="sizePolicy">
          <sizepolicy hsizetype="Expanding" vsizetype="Fixed">
@@ -355,9 +250,6 @@
         </property>
        </widget>
       </item>
-<<<<<<< HEAD
-      <item row="2" column="0">
-=======
       <item row="0" column="3" colspan="3">
        <widget class="QPushButton" name="Import">
         <property name="sizePolicy">
@@ -385,7 +277,6 @@
        </widget>
       </item>
       <item row="0" column="2">
->>>>>>> c2228853
        <widget class="QPushButton" name="ChangeGaitDirectory">
         <property name="sizePolicy">
          <sizepolicy hsizetype="Expanding" vsizetype="Fixed">
@@ -412,15 +303,6 @@
         </property>
        </widget>
       </item>
-<<<<<<< HEAD
-      <item row="0" column="0">
-       <widget class="QCheckBox" name="ShowVelocityMarkers">
-        <property name="text">
-         <string>Show velocity markers</string>
-        </property>
-        <property name="checked">
-         <bool>true</bool>
-=======
       <item row="2" column="2">
        <widget class="QLineEdit" name="Key1">
         <property name="enabled">
@@ -438,7 +320,6 @@
         </property>
         <property name="text">
          <string>right</string>
->>>>>>> c2228853
         </property>
        </widget>
       </item>
