import rospy
import std_msgs.msg

from march_shared_resources.msg import Error, GaitInstruction


class InputDeviceController(object):
    def __init__(self, ping):
        self._instruction_gait_pub = rospy.Publisher('/march/input_device/instruction', GaitInstruction, queue_size=10)
        self._error_pub = rospy.Publisher('/march/error', Error, queue_size=10)

        self._ping = ping

        if self._ping:
            self._alive_pub = rospy.Publisher('/march/input_device/alive', std_msgs.msg.Time, queue_size=10)
            period = rospy.Duration().from_sec(0.2)
            self._alive_timer = rospy.Timer(period, self._timer_callback)

    def __del__(self):
        self._instruction_gait_pub.unregister()
        self._error_pub.unregister()
        if self._ping:
            self._alive_timer.shutdown()
            self._alive_timer.join()
            self._alive_pub.unregister()

    def _timer_callback(self, event):
        self._alive_pub.publish(event.current_real)

    def publish_increment_step_size(self):
        rospy.logdebug('Mock Input Device published step size increment')
        self._instruction_gait_pub.publish(GaitInstruction(std_msgs.msg.Header(stamp=rospy.Time.now()),
                                                           GaitInstruction.INCREMENT_STEP_SIZE, ''))

    def publish_decrement_step_size(self):
        rospy.logdebug('Mock Input Device published step size decrement')
        self._instruction_gait_pub.publish(GaitInstruction(std_msgs.msg.Header(stamp=rospy.Time.now()),
                                                           GaitInstruction.DECREMENT_STEP_SIZE, ''))

    def publish_gait(self, string):
        rospy.logdebug('Mock Input Device published gait: ' + string)
        self._instruction_gait_pub.publish(GaitInstruction(std_msgs.msg.Header(stamp=rospy.Time.now()),
                                                           GaitInstruction.GAIT, string))

    def publish_stop(self):
        rospy.logdebug('Mock Input Device published stop')
        self._instruction_gait_pub.publish(GaitInstruction(std_msgs.msg.Header(stamp=rospy.Time.now()),
                                                           GaitInstruction.STOP, ''))

    def publish_continue(self):
        rospy.logdebug('Mock Input Device published continue')
        self._instruction_gait_pub.publish(GaitInstruction(std_msgs.msg.Header(stamp=rospy.Time.now()),
                                                           GaitInstruction.CONTINUE, ''))

    def publish_pause(self):
        rospy.logdebug('Mock Input Device published pause')
        self._instruction_gait_pub.publish(GaitInstruction(std_msgs.msg.Header(stamp=rospy.Time.now()),
                                                           GaitInstruction.PAUSE, ''))

    def publish_error(self):
        rospy.logdebug('Mock Input Device published error')
<<<<<<< HEAD
        self.error_pub.publish(Error(std_msgs.msg.Header(stamp=rospy.Time.now()),
                                     'Fake error thrown by the develop input device.', Error.FATAL))

    def publish_sm_to_unknown(self):
        rospy.logdebug('Mock Input Device published state machine to unknown')
        self.instruction_gait_pub.publish(GaitInstruction(std_msgs.msg.Header(stamp=rospy.Time.now()),
                                                          GaitInstruction.UNKNOWN, ''))
=======
        self._error_pub.publish(Error(std_msgs.msg.Header(stamp=rospy.Time.now()),
                                      'Fake error thrown by the develop input device.', Error.FATAL))
>>>>>>> e17c081e
<|MERGE_RESOLUTION|>--- conflicted
+++ resolved
@@ -59,15 +59,10 @@
 
     def publish_error(self):
         rospy.logdebug('Mock Input Device published error')
-<<<<<<< HEAD
         self.error_pub.publish(Error(std_msgs.msg.Header(stamp=rospy.Time.now()),
                                      'Fake error thrown by the develop input device.', Error.FATAL))
 
     def publish_sm_to_unknown(self):
         rospy.logdebug('Mock Input Device published state machine to unknown')
         self.instruction_gait_pub.publish(GaitInstruction(std_msgs.msg.Header(stamp=rospy.Time.now()),
-                                                          GaitInstruction.UNKNOWN, ''))
-=======
-        self._error_pub.publish(Error(std_msgs.msg.Header(stamp=rospy.Time.now()),
-                                      'Fake error thrown by the develop input device.', Error.FATAL))
->>>>>>> e17c081e
+                                                          GaitInstruction.UNKNOWN, ''))