#include "ik_solver/ik_solver_node.hpp"
using namespace std::chrono_literals;
using std::placeholders::_1;
using std::placeholders::_2;

IkSolverNode::IkSolverNode()
    : Node("ik_solver")
    , m_ik_solver()
    , m_desired_state()
    , m_right_foot_on_ground(true)
    , m_swing_trajectory_index(0)
    , m_com_trajectory_index(0)
    , m_stance_foot(1)
{
    m_com_trajectory_subscriber = this->create_subscription<march_shared_msgs::msg::IkSolverCommand>(
        "/ik_solver_com_input", 10, std::bind(&IkSolverNode::com_trajectory_subscriber_callback, this, _1));

    m_swing_trajectory_subscriber = this->create_subscription<march_shared_msgs::msg::IkSolverCommand>(
        "/ik_solver_swing_input", 10, std::bind(&IkSolverNode::swing_trajectory_subscriber_callback, this, _1));

    m_joint_state_subscriber = this->create_subscription<sensor_msgs::msg::JointState>(
        "/measured_joint_states", 10, std::bind(&IkSolverNode::joint_state_subscriber_callback, this, _1));

    m_foot_subscriber = this->create_subscription<geometry_msgs::msg::PoseArray>(
        "/est_foot_position", 10, std::bind(&IkSolverNode::foot_subscriber_callback, this, _1));

    m_stance_foot_subscriber = this->create_subscription<std_msgs::msg::Int32>(
        "/current_stance_foot", 10, std::bind(&IkSolverNode::stance_foot_callback, this, _1));

    m_joint_trajectory_publisher = this->create_publisher<trajectory_msgs::msg::JointTrajectory>(
        "joint_trajectory_controller/joint_trajectory", 10);

    m_reset_subscriber = this->create_subscription<std_msgs::msg::Int32>(
        "/trajectory_reset_gate", 10, std::bind(&IkSolverNode::reset_subscriber_callback, this, _1));

    m_ik_visualizer = this->create_publisher<visualization_msgs::msg::Marker>("ik_visualizations", 10);

    // Initializing the IK solver
    declare_parameter("robot_description", std::string(""));
    auto robot_description = this->get_parameter("robot_description").as_string();
    m_ik_solver.load_urdf_model(robot_description);
    m_ik_solver.initialize_solver();
    // publish_ik_visualizations();

    // Initializing the timestep
    declare_parameter("timestep", 50);
    m_timestep = this->get_parameter("timestep").as_int();

    m_solving_timer = this->create_wall_timer(
        std::chrono::milliseconds(m_timestep), std::bind(&IkSolverNode::timer_callback, this));

    // pinocchio::Model test_model = m_ik_solver.get_model();
    // for (int i = 0; i < test_model.names.size(); i++) {
    //     RCLCPP_INFO(this->get_logger(), test_model.names[i]);
    // }

    // for (pinocchio::FrameIndex i = 0; i < static_cast<pinocchio::FrameIndex>(test_model.nframes); i++) {
    //     RCLCPP_INFO(this->get_logger(), test_model.frames[i].name);
    // }

    // auto jacobian = m_ik_solver.get_model_jacobian();
    // std::stringstream ss;
    // ss << jacobian.format(Eigen::IOFormat(4, 0, ", ", "\n", "", ""));
    // // RCLCPP_INFO(this->get_logger(), "Jacobian size: [%ix%i]", jacobian.rows(), jacobian.cols());
    // RCLCPP_INFO(this->get_logger(), "Jacobian is :\n" + ss.str());

    // Eigen::VectorXd test_sol = m_ik_solver.solve_for_velocity(m_ik_solver.get_state(), m_ik_solver.get_state());
    // std::stringstream ss2;
    // ss2 << test_sol.format(Eigen::IOFormat(8, 0, ", ", "\n", "", ""));
    // RCLCPP_INFO(this->get_logger(), "solution is :\n" + ss2.str());
}

void IkSolverNode::com_trajectory_subscriber_callback(march_shared_msgs::msg::IkSolverCommand::SharedPtr msg)
{
    if (this->m_reset != -1) {
        // Reset the timer
        // m_solving_timer->reset();
        m_com_trajectory_index = 0;
        // Update desired state
        m_com_trajectory_container = msg;
        // RCLCPP_INFO(this->get_logger(), "obtained com trajectory");
    }
}

void IkSolverNode::swing_trajectory_subscriber_callback(march_shared_msgs::msg::IkSolverCommand::SharedPtr msg)
{
    if (this->m_reset != -1) {
        // Reset the timer
        // m_solving_timer->reset();
        m_swing_trajectory_index = 0;
        // Update desired state
        m_swing_trajectory_container = msg;
        // RCLCPP_INFO(this->get_logger(), "obtained swing trajectory");
        // m_stance_foot = -m_stance_foot;
    }
}

void IkSolverNode::joint_state_subscriber_callback(sensor_msgs::msg::JointState::SharedPtr msg)
{
<<<<<<< HEAD
    if (this->m_reset != -1) {
        // m_joint_names = msg->name;
        // m_ik_solver.set_joint_configuration(msg);
        // m_ik_solver.set_current_state();
        // m_ik_solver.set_jacobian();
    }
=======
    // m_joint_names = msg->name;
    // m_ik_solver.set_joint_configuration(msg);
    // m_ik_solver.set_current_state();
    // m_ik_solver.set_jacobian();
    // RCLCPP_INFO(this->get_logger(), "obtained joint trajectory");
>>>>>>> 995a968c
}

void IkSolverNode::foot_subscriber_callback(geometry_msgs::msg::PoseArray::SharedPtr msg)
{
    if (this->m_reset != -1) {
        set_foot_placement(msg);
    }
}

void IkSolverNode::set_foot_placement(geometry_msgs::msg::PoseArray::SharedPtr setter)
{
    m_latest_foot_positions = setter;
}

void IkSolverNode::stance_foot_callback(std_msgs::msg::Int32::SharedPtr msg)
{
    if (this->m_reset != -1) {
        m_stance_foot = msg->data;
    }
}

void IkSolverNode::reset_subscriber_callback(std_msgs::msg::Int32::SharedPtr msg)
{
    // RESET -1-> RESET TRAJECTORIES
    // RESET  1-> Send 0 Trajectories
    if (msg->data == -1) {
        m_swing_trajectory_container = nullptr;
        m_com_trajectory_container = nullptr;
    }

    if (msg->data == 1) {
        geometry_msgs::msg::Point point_container;
        point_container.x = 0.0;
        point_container.y = 0.0;
        point_container.z = 0.0;

        m_com_trajectory_container = std::make_shared<march_shared_msgs::msg::IkSolverCommand>();
        m_com_trajectory_container->velocity.push_back(point_container);
        m_com_trajectory_container->velocity.push_back(point_container);
        m_com_trajectory_index = 0;

        m_swing_trajectory_container = std::make_shared<march_shared_msgs::msg::IkSolverCommand>();
        m_swing_trajectory_container->velocity.push_back(point_container);
        m_swing_trajectory_container->velocity.push_back(point_container);
        m_swing_trajectory_index = 0;
    }
    this->m_reset = msg->data;
}

void IkSolverNode::timer_callback()
{

    // Construct the state
    publish_ik_visualizations();
    if (!(m_latest_foot_positions) || !(m_com_trajectory_container) || !(m_swing_trajectory_container)
        || (m_stance_foot == 0)) {
        RCLCPP_WARN_THROTTLE(this->get_logger(), *this->get_clock(), 5000, "Waiting for input");
        return;
    } else {
        float swing_z_factor = 1.0;
        float swing_x_factor = 0.57;
        // IN THE POSE ARRAY, INDEX 1 IS RIGHT AND INDEX -1 IS LEFT
        if (m_stance_foot == 1) {
            // RCLCPP_INFO(this->get_logger(), "Stance foot is right");
            m_desired_state.right_foot_pose << 0.0, 0.0, 0.0, 0.0, 0.0, 0.0;
            m_desired_state.right_foot_vel << 0.0, 0.0, 0.0, 0.0, 0.0, 0.0;
            m_desired_state.left_foot_pose
                << m_swing_trajectory_container->velocity[m_swing_trajectory_index].x * swing_x_factor,
                m_swing_trajectory_container->velocity[m_swing_trajectory_index].y,
                m_swing_trajectory_container->velocity[m_swing_trajectory_index].z * swing_z_factor, 0.0, 0.0, 0.0;

            // m_desired_state.left_foot_vel << m_swing_trajectory_container->velocity[m_swing_trajectory_index].x,
            // m_swing_trajectory_container->velocity[m_swing_trajectory_index].y,
            // m_swing_trajectory_container->velocity[m_swing_trajectory_index].z, 0.0, 0.0, 0.0;

            // m_desired_state.left_foot_pose << 0.0, 0.0, 0.0, 0.0, 0.0, 0.0;
            // m_desired_state.left_foot_vel << 0.0, 0.0, 0.0, 0.0, 0.0, 0.0;
        }
        if (m_stance_foot == -1) {
            // RCLCPP_INFO(this->get_logger(), "Stance foot is left");
            m_desired_state.left_foot_pose << 0.0, 0.0, 0.0, 0.0, 0.0, 0.0;

            m_desired_state.left_foot_vel << 0.0, 0.0, 0.0, 0.0, 0.0, 0.0;

            m_desired_state.right_foot_pose
                << m_swing_trajectory_container->velocity[m_swing_trajectory_index].x * swing_x_factor,
                m_swing_trajectory_container->velocity[m_swing_trajectory_index].y,
                m_swing_trajectory_container->velocity[m_swing_trajectory_index].z * swing_z_factor, 0.0, 0.0, 0.0;

            // m_desired_state.right_foot_vel << m_swing_trajectory_container->velocity[m_swing_trajectory_index].x,
            //     m_swing_trajectory_container->velocity[m_swing_trajectory_index].y,
            //     m_swing_trajectory_container->velocity[m_swing_trajectory_index].z, 0.0, 0.0, 0.0;

            // m_desired_state.right_foot_pose << 0.01, 0.0, 0.00, 0.0, 0.0, 0.0;
            // m_desired_state.right_foot_vel << 0.0, 0.0, 0.0, 0.0, 0.0, 0.0;
        }
        // RCLCPP_INFO(this->get_logger(), "Initialized stance foot");

        m_desired_state.com_pos << m_com_trajectory_container->velocity[m_com_trajectory_index].x * 0.5,
            m_com_trajectory_container->velocity[m_com_trajectory_index].y, 0.0, 0.0, 0.0, 0.0;

        // RCLCPP_INFO(this->get_logger(), "Solved for velocity\n\n");
        // m_desired_state.com_pos << 0.0, 0.0, 0.0, 0.0, 0.0, 0.0;

        // RCLCPP_INFO(this->get_logger(), "Stance foot is %i", m_stance_foot);

        // m_desired_state.com_pos << 0.0, 0.0, 0.0, 0.0, 0.0, 0.0;

        // RCLCPP_INFO(this->get_logger(), "Set desired com_vel");
        Eigen::VectorXd solution_velocity = m_ik_solver.solve_for_velocity(
            m_ik_solver.get_state(), m_desired_state, static_cast<double>(m_timestep) / 1000.0, m_stance_foot);

        // RCLCPP_INFO(this->get_logger(), "Solved for velocity");

        // std::stringstream ss;
        // ss << solution_velocity.format(Eigen::IOFormat(6, 0, ", ", "\n", "", ""));
        // RCLCPP_INFO(rclcpp::get_logger(""), "Solution is :\n" + ss.str() + "\n");
        // ss.clear();
        // ss.str("");

        Eigen::VectorXd solution_position
            = m_ik_solver.velocity_to_pos(solution_velocity, static_cast<double>(m_timestep) / 1000.0);
        if (std::isnan(solution_velocity(0))) {
            RCLCPP_WARN(rclcpp::get_logger("ik_solver"), "\n\nNO SOLUTION FOUND\n\n");
            return;
        }
        publish_joint_states(
            std::vector<double>(solution_position.data(), solution_position.data() + solution_position.size()));
        // publish_joint_states(
        // m_ik_solver.get_joint_pos());

        // RCLCPP_INFO(this->get_logger(), "Solved for Position");
        if (m_swing_trajectory_index >= m_swing_trajectory_container->velocity.size()) {
            RCLCPP_WARN_THROTTLE(this->get_logger(), *this->get_clock(), 5000, "Reached end of swing trajectory");
        } else {
            m_swing_trajectory_index++;
        }

        if (m_com_trajectory_index >= m_com_trajectory_container->velocity.size()) {
            RCLCPP_WARN_THROTTLE(this->get_logger(), *this->get_clock(), 5000, "Reached end of com trajectory");
        } else {
            m_com_trajectory_index++;
        }

        // RCLCPP_INFO(this->get_logger(), "Published trajectory");
    }
}

void IkSolverNode::publish_joint_states(std::vector<double> joint_positions)
{
    trajectory_msgs::msg::JointTrajectory trajectory = trajectory_msgs::msg::JointTrajectory();
    trajectory_msgs::msg::JointTrajectoryPoint point_prev;
    trajectory_msgs::msg::JointTrajectoryPoint point;
    trajectory.joint_names.push_back("right_ankle");
    trajectory.joint_names.push_back("right_hip_aa");
    trajectory.joint_names.push_back("right_hip_fe");
    trajectory.joint_names.push_back("right_knee");
    trajectory.joint_names.push_back("left_ankle");
    trajectory.joint_names.push_back("left_hip_aa");
    trajectory.joint_names.push_back("left_hip_fe");
    trajectory.joint_names.push_back("left_knee");

    pinocchio::JointIndex index = 0;

    pinocchio::Model pinocchio_model = m_ik_solver.get_model();
    std::vector<double> previous_joint_positions = m_ik_solver.get_joint_pos();
    for (auto& i : trajectory.joint_names) {
        index = pinocchio_model.getJointId(i);
        // RCLCPP_INFO(this->get_logger(), "Joint id of %s is %i", i.c_str(), index);
        if ((i.compare("right_hip_aa") == 0) or (i.compare("left_hip_aa") == 0)) {
            point.positions.push_back(-0.0); // has to be minus in hennie, plus in sim
        } else {
            point.positions.push_back(joint_positions[pinocchio_model.joints[index].idx_q()]);
        }
        // RCLCPP_INFO(this->get_logger(), "publishing position %f",
        // joint_positions[pinocchio_model.joints[index].idx_q()]);
    }

    point_prev = point_prev_saved;
    point_prev.time_from_start.sec = 0.0;
    point_prev.time_from_start.nanosec = 0.0;
    point.time_from_start.sec = 0;
    point.time_from_start.nanosec = m_timestep * 1e6;
    if (point_prev_saved.positions.size() > 0) {
        trajectory.points.push_back(point_prev);
    }
    trajectory.points.push_back(point);
    trajectory.header.stamp = this->get_clock()->now();
    point_prev_saved = point;
    // RCLCPP_INFO(this->get_logger(), "size is %i", msg.position.size());

    m_joint_trajectory_publisher->publish(trajectory);

    sensor_msgs::msg::JointState::SharedPtr internal_state = std::make_shared<sensor_msgs::msg::JointState>();
    internal_state->position = point.positions;
    internal_state->name = trajectory.joint_names;
    m_ik_solver.set_joint_configuration(internal_state);
    m_ik_solver.set_current_state();
    m_ik_solver.set_jacobian();
}

void IkSolverNode::publish_ik_visualizations()
{
    pinocchio::Model vis_model = m_ik_solver.get_model();
    pinocchio::Data vis_data = m_ik_solver.get_data();
    // Publish the joint visualizations
    visualization_msgs::msg::Marker ik_markers;
    ik_markers.type = 7;
    ik_markers.header.frame_id = "map";
    ik_markers.id = 0;

    Eigen::Matrix<double, 3, 1> frame_transform;
    geometry_msgs::msg::Point marker_container;

    for (pinocchio::FrameIndex i = 0; i < static_cast<pinocchio::FrameIndex>(vis_model.nframes); i++) {
        frame_transform = vis_data.oMf[i].translation();
        marker_container.x = frame_transform[0];
        marker_container.y = frame_transform[1];
        marker_container.z = frame_transform[2];
        ik_markers.points.push_back(marker_container);
    }
    // RCLCPP_INFO(this->get_logger(), "Published %i markers", ik_markers.points.size());
    ik_markers.action = 0;
    ik_markers.frame_locked = 1;
    ik_markers.scale.x = 0.07;
    ik_markers.scale.y = 0.07;
    ik_markers.scale.z = 0.07;
    ik_markers.pose.position.x = 0.0;
    ik_markers.pose.position.y = 0.0;
    ik_markers.pose.position.z = 0.0;
    ik_markers.pose.orientation.x = 0.0;
    ik_markers.pose.orientation.y = 0.0;
    ik_markers.pose.orientation.z = 0.0;
    ik_markers.pose.orientation.w = 1.0;
    ik_markers.ns = "exo_joint_visualization";
    ik_markers.lifetime.sec = 0;
    ik_markers.color.a = 1.0;
    ik_markers.color.b = 0.5;
    ik_markers.color.g = 0.7;
    m_ik_visualizer->publish(ik_markers);
}

int main(int argc, char** argv)
{
    rclcpp::init(argc, argv);
    rclcpp::spin(std::make_shared<IkSolverNode>());
    rclcpp::shutdown();
    return 0;
}<|MERGE_RESOLUTION|>--- conflicted
+++ resolved
@@ -97,20 +97,12 @@
 
 void IkSolverNode::joint_state_subscriber_callback(sensor_msgs::msg::JointState::SharedPtr msg)
 {
-<<<<<<< HEAD
     if (this->m_reset != -1) {
         // m_joint_names = msg->name;
         // m_ik_solver.set_joint_configuration(msg);
         // m_ik_solver.set_current_state();
         // m_ik_solver.set_jacobian();
     }
-=======
-    // m_joint_names = msg->name;
-    // m_ik_solver.set_joint_configuration(msg);
-    // m_ik_solver.set_current_state();
-    // m_ik_solver.set_jacobian();
-    // RCLCPP_INFO(this->get_logger(), "obtained joint trajectory");
->>>>>>> 995a968c
 }
 
 void IkSolverNode::foot_subscriber_callback(geometry_msgs::msg::PoseArray::SharedPtr msg)
@@ -171,7 +163,7 @@
         return;
     } else {
         float swing_z_factor = 1.0;
-        float swing_x_factor = 0.57;
+        float swing_x_factor = 0.4;
         // IN THE POSE ARRAY, INDEX 1 IS RIGHT AND INDEX -1 IS LEFT
         if (m_stance_foot == 1) {
             // RCLCPP_INFO(this->get_logger(), "Stance foot is right");
