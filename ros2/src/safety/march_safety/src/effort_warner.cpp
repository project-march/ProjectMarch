/**
 * @author George Vegelien - MARCH 7
 * @copyright 2019 Project March.
 */
#include "../include/march_safety/effort_warner.h"
using namespace rclcpp;

/**
 * Constructs an EffortWarner object to keep count that joints do not
 * consistently get high efforts.
 *
 * Changeable values/parameters: 'max_effort_limit', 'max_effort_time_limit' and
 * 'time_between_effort_warnings'.
 *
 * This warner listens on the topic "/march/joint_states".
 *
 * @param node A reference to the node to which this warner attaches itself
 * (from where it gets its param values, logs and listens to topics).
 * @param joint_names A list of joint names that the warner keeps track of.
 */
EffortWarner::EffortWarner(Node& node, std::vector<std::string>& joint_names)
    : logger_(node.get_logger())
    , joint_names_(joint_names)
{
    this->under_effort_timestamps_.resize(joint_names.size(), node.now());
    this->last_warning_timestamp_.resize(joint_names.size(), Time(/*seconds=*/0, /*nanoseconds=*/0, RCL_ROS_TIME));
    this->max_time_ = node.get_parameter("max_effort_time_limit").as_double();
<<<<<<< HEAD
    this->time_between_warnings_ = node.get_parameter("time_between_effort_warnings").as_double();
    this->max_effort_ = node.get_parameter("max_effort_limit").get_value<float>();
    this->subscription_ = node.create_subscription<JointStateMsg>("/march/joint_states", SystemDefaultsQoS(),
        // NOLINTNEXTLINE(performance-unnecessary-value-param)
        [this](const JointStateMsg::SharedPtr msg_ptr) -> void {
            effortValueCallback(msg_ptr);
        });
=======
    this->time_between_warnings_
        = node.get_parameter("time_between_effort_warnings").as_double();
    this->max_effort_
        = node.get_parameter("max_effort_limit").get_value<float>();
    if (!node.get_parameter("simulation").as_bool()) {
        this->subscription_ = node.create_subscription<JointStateMsg>(
            "/march/joint_states", SystemDefaultsQoS(),
            // NOLINTNEXTLINE(performance-unnecessary-value-param)
            [this](const JointStateMsg::SharedPtr msg_ptr) -> void {
                effortValueCallback(msg_ptr);
            });
    }
>>>>>>> ab6369e1
}

/**
 * Callback function for when a message is published on '/march/joint_states'.
 *
 * This function compares the effort for every joint in the
 * `this->joint_names_`, if the effort exceeds (inclusive) the
 * `this->max_effort_` for more then `this->max_time_` seconds and it hasn't
 * warned in the last `this->time_between_warnings_` seconds, then it gives a
 * ROS warning.
 *
 * @param msg_ptr A shared pointer to the message from where it reads the time
 * and the effort sent.
 */
void EffortWarner::effortValueCallback(const JointStateMsg::SharedPtr& msg_ptr)
{
    int i = 0;
    Time current_time = Time(msg_ptr->header.stamp);
    for (const std::string& joint_name : joint_names_) {
        double time_diff_sec = (current_time - under_effort_timestamps_[i]).seconds();
        if (std::abs(msg_ptr->effort[i]) >= max_effort_) {
            bool msg_recently_published
                = time_between_warnings_ > ((current_time - last_warning_timestamp_[i]).seconds());
            if (time_diff_sec >= max_time_ && !msg_recently_published) {
                last_warning_timestamp_[i] = current_time;
                RCLCPP_WARN(logger_, "The %s gets an effort above %f for %f seconds", joint_name.c_str(), max_effort_,
                    time_diff_sec);
            }
        } else {
            under_effort_timestamps_[i] = current_time;
        }
        i++;
    }
}<|MERGE_RESOLUTION|>--- conflicted
+++ resolved
@@ -25,28 +25,15 @@
     this->under_effort_timestamps_.resize(joint_names.size(), node.now());
     this->last_warning_timestamp_.resize(joint_names.size(), Time(/*seconds=*/0, /*nanoseconds=*/0, RCL_ROS_TIME));
     this->max_time_ = node.get_parameter("max_effort_time_limit").as_double();
-<<<<<<< HEAD
     this->time_between_warnings_ = node.get_parameter("time_between_effort_warnings").as_double();
     this->max_effort_ = node.get_parameter("max_effort_limit").get_value<float>();
-    this->subscription_ = node.create_subscription<JointStateMsg>("/march/joint_states", SystemDefaultsQoS(),
-        // NOLINTNEXTLINE(performance-unnecessary-value-param)
-        [this](const JointStateMsg::SharedPtr msg_ptr) -> void {
-            effortValueCallback(msg_ptr);
-        });
-=======
-    this->time_between_warnings_
-        = node.get_parameter("time_between_effort_warnings").as_double();
-    this->max_effort_
-        = node.get_parameter("max_effort_limit").get_value<float>();
-    if (!node.get_parameter("simulation").as_bool()) {
-        this->subscription_ = node.create_subscription<JointStateMsg>(
-            "/march/joint_states", SystemDefaultsQoS(),
+     if (!node.get_parameter("simulation").as_bool()) {
+        this->subscription_ = node.create_subscription<JointStateMsg>("/march/joint_states", SystemDefaultsQoS(),
             // NOLINTNEXTLINE(performance-unnecessary-value-param)
             [this](const JointStateMsg::SharedPtr msg_ptr) -> void {
                 effortValueCallback(msg_ptr);
             });
     }
->>>>>>> ab6369e1
 }
 
 /**
