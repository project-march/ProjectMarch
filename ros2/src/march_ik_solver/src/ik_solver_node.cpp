/*
 * Project MARCH IX, 2023-2024
 * Author: Alexander James Becoy @alexanderjamesbecoy
 */

#include "march_ik_solver/ik_solver_node.hpp"
#include "trajectory_msgs/msg/joint_trajectory_point.hpp"

#include "omp.h"
#include <chrono>
#include <cstdlib>
#include <functional>
#include <memory>
#include <unordered_map>
#include <algorithm>

IKSolverNode::IKSolverNode()
    : Node("ik_solver", rclcpp::NodeOptions())
{
    m_ik_solver = std::make_unique<IKSolver>();
    configureIKSolverParameters();
    configureTasksParameters();
    configureIKSolutions();

    // Create the callback group and subscription options.
    m_callback_group = this->create_callback_group(rclcpp::CallbackGroupType::MutuallyExclusive);
    m_subscription_options.callback_group = m_callback_group;

    // Create the subscriptions and publishers.
    m_ik_solver_command_sub = this->create_subscription<march_shared_msgs::msg::IksCommand>(
        "ik_solver/command", rclcpp::SensorDataQoS(),
        std::bind(&IKSolverNode::iksCommandCallback, this, std::placeholders::_1), m_subscription_options);
    m_ik_solver_foot_positions_sub = this->create_subscription<march_shared_msgs::msg::IksFootPositions>(
        "ik_solver/buffer/input", rclcpp::SensorDataQoS(),
        std::bind(&IKSolverNode::iksFootPositionsCallback, this, std::placeholders::_1), m_subscription_options);
    m_state_estimation_sub = this->create_subscription<march_shared_msgs::msg::StateEstimation>(
        "state_estimation/state", rclcpp::SensorDataQoS(),
        std::bind(&IKSolverNode::stateEstimationCallback, this, std::placeholders::_1), m_subscription_options);
    m_joint_trajectory_pub = this->create_publisher<trajectory_msgs::msg::JointTrajectory>(
        "ik_solver/joint_trajectory", 10);
    m_iks_status_pub = this->create_publisher<march_shared_msgs::msg::IksStatus>("ik_solver/status", 10);
    m_desired_joint_positions_pub = this->create_publisher<std_msgs::msg::Float64MultiArray>("march_joint_position_controller/commands", 10);

    RCLCPP_INFO(this->get_logger(), "IKSolverNode has been started.");
}

IKSolverNode::~IKSolverNode()
{
    RCLCPP_WARN(this->get_logger(), "IKSolverNode has been stopped.");
}

void IKSolverNode::iksCommandCallback(const march_shared_msgs::msg::IksCommand::SharedPtr msg)
{
    RCLCPP_DEBUG(this->get_logger(), "IKSolver command received.");
    m_ik_solver->setTaskNames(msg->task_names);
}

void IKSolverNode::iksFootPositionsCallback(const march_shared_msgs::msg::IksFootPositions::SharedPtr msg)
{
    /*
        Big TODO: Expand the stack of tasks
        - Separate Y-motion from "motion" task and create a new task for it.
            - This will allow the robot to stick to the desired Y-motion while the "motion" task is being solved.
    */
    std::vector<std::string> task_names = m_ik_solver->getTaskNames();
    if (task_names.empty()) {
        return;
    }

    // Vectorizing the desired tasks.
    std::unordered_map<std::string, Eigen::VectorXd> desired_tasks;
    // TODO: Magic number will be replaced in new ik_solver_buffer with ZMP.
    Eigen::VectorXd desired_motion = Eigen::VectorXd::Zero(6);
    desired_motion << 
        msg->left_foot_position.x, msg->left_foot_position.y, msg->left_foot_position.z,
        msg->right_foot_position.x, msg->right_foot_position.y, msg->right_foot_position.z;
    desired_tasks["motion"] = desired_motion;

    Eigen::VectorXd desired_stability = Eigen::VectorXd::Zero(2);
    desired_stability << 0.17, 0.0;
    desired_tasks["stability"] = m_current_world_to_base_orientation.transpose() * desired_stability;

    Eigen::VectorXd desired_posture = Eigen::VectorXd::Zero(2);
    desired_tasks["posture"] = desired_posture;

    m_ik_solver->updateDesiredTasks(desired_tasks);
    m_ik_solver->updateCurrentJointState(m_actual_joint_positions, m_actual_joint_velocities);
    solveInverseKinematics(msg->header.stamp);
}

void IKSolverNode::stateEstimationCallback(const march_shared_msgs::msg::StateEstimation::SharedPtr msg)
{
    m_actual_joint_positions.clear();
    m_actual_joint_velocities.clear();
    for (const auto& joint_name : m_joint_names) {
        auto it = std::find(msg->joint_state.name.begin(), msg->joint_state.name.end(), joint_name);
        if (it != msg->joint_state.name.end()) {
            std::size_t joint_id = std::distance(msg->joint_state.name.begin(), it);
            m_actual_joint_positions.push_back(msg->joint_state.position[joint_id]);
            m_actual_joint_velocities.push_back(msg->joint_state.velocity[joint_id]);
        }
    }

    m_current_world_to_base_orientation = Eigen::Quaterniond(
        msg->imu.orientation.w, msg->imu.orientation.x, msg->imu.orientation.y, msg->imu.orientation.z).toRotationMatrix();

    // Publish the desired joint positions if there is a solution in the previous cycle.
    if (m_has_solution) {
        publishDesiredJointPositions(); // Publish the desired joint positions to the hardware interface / mujoco writer.
        publishJointTrajectory();       // Publish the desired joint trajectory to the torque controller.
        m_has_solution = false;
    }
}

void IKSolverNode::publishJointTrajectory()
{
    // Create the message to be published.
    trajectory_msgs::msg::JointTrajectory::SharedPtr joint_trajectory_msg = std::make_shared<trajectory_msgs::msg::JointTrajectory>();
    joint_trajectory_msg->header.stamp = this->now();

    // Alphabetize the vector of joint names according to the alphabetical joint indices.
    joint_trajectory_msg->joint_names = m_joint_names;

    // Calculate the desired joint velocities.
    Eigen::VectorXd desired_joint_velocities;
    desired_joint_velocities.noalias()
        = (m_desired_joint_positions - Eigen::Map<const Eigen::VectorXd>(m_actual_joint_positions.data(), m_actual_joint_positions.size())) / m_state_estimator_time_offset;

    // // Publish the previous joint trajectory point.
    // joint_trajectory_msg->points.push_back(m_joint_trajectory_point_prev);

    // Create desired trajectory point.
    trajectory_msgs::msg::JointTrajectoryPoint::SharedPtr joint_trajectory_point_desired = std::make_shared<trajectory_msgs::msg::JointTrajectoryPoint>();
    joint_trajectory_point_desired->positions = std::vector<double>(
        m_desired_joint_positions.data(), m_desired_joint_positions.data() + m_desired_joint_positions.size());
    joint_trajectory_point_desired->velocities = std::vector<double>(
        desired_joint_velocities.data(), desired_joint_velocities.data() + desired_joint_velocities.size());
    joint_trajectory_point_desired->accelerations = createZeroVector();
    joint_trajectory_point_desired->effort = createZeroVector();
    joint_trajectory_point_desired->time_from_start.sec = 0;
    joint_trajectory_point_desired->time_from_start.nanosec = m_joint_trajectory_controller_period;
    joint_trajectory_msg->points.push_back(*joint_trajectory_point_desired);

    // Publish the message.
    m_joint_trajectory_pub->publish(*joint_trajectory_msg);

    // // Update the previous joint trajectory point.
    // updatePreviousJointTrajectoryPoint(*joint_trajectory_point_desired);
}

void IKSolverNode::publishDesiredJointPositions()
{
    std_msgs::msg::Float64MultiArray desired_joint_positions_msg;
    std::vector<double> desired_joint_positions = std::vector<double>(
        m_desired_joint_positions.data(), m_desired_joint_positions.data() + m_desired_joint_positions.size());
    for (const auto& idx : m_alphabetical_joint_indices) {
        // RCLCPP_INFO(this->get_logger(), "Joint index: %d", idx);
        desired_joint_positions_msg.data.push_back(desired_joint_positions[idx]);
    }
    m_desired_joint_positions_pub->publish(desired_joint_positions_msg);
}

void IKSolverNode::solveInverseKinematics(const rclcpp::Time& start_time)
{
    uint32_t iteration = 0;
    bool success = false;
    
    do {
<<<<<<< HEAD
        Eigen::VectorXd desired_joint_velocities = m_ik_solver->solveInverseKinematics();
        Eigen::VectorXd desired_joint_positions = m_ik_solver->integrateJointVelocities();
        double error = m_ik_solver->getTasksError();
        if (error < best_error) {
            m_desired_joint_velocities = desired_joint_velocities;
            m_desired_joint_positions = desired_joint_positions;
            best_error = error;
        }
        if (best_error <= m_convergence_threshold) {
            RCLCPP_DEBUG_THROTTLE(this->get_logger(), *this->get_clock(), 10000, "Convergence reached.");
=======
        m_desired_joint_velocities = m_ik_solver->solveInverseKinematics();
        m_desired_joint_positions = m_ik_solver->integrateJointVelocities();
        if (m_ik_solver->isPrioritizedTaskConverged()) {
            RCLCPP_DEBUG_THROTTLE(this->get_logger(), *this->get_clock(), 5000, "Convergence reached.");
            success = true;
>>>>>>> 931bb3f0
            break;
        }
        iteration++;
    } while (isWithinTimeWindow(start_time) && isWithinMaxIterations(iteration));
    m_has_solution = true;
    RCLCPP_DEBUG_THROTTLE(
        this->get_logger(), *get_clock(), 1000, "Iteration: %d, Error norm: %f", iteration, m_ik_solver->getTasksError());

    // Publish the IK status.
    march_shared_msgs::msg::IksStatus iks_status_msg = m_ik_solver->getIKStatus();
    iks_status_msg.header.stamp = this->now();
    iks_status_msg.iteration = iteration;
    iks_status_msg.success = success;
    iks_status_msg.start_time = start_time;
    iks_status_msg.end_time = this->now();
    iks_status_msg.duration = (iks_status_msg.end_time.nanosec - iks_status_msg.start_time.nanosec) * 1e-9;
    m_iks_status_pub->publish(iks_status_msg);
}

void IKSolverNode::updatePreviousJointTrajectoryPoint(
    const trajectory_msgs::msg::JointTrajectoryPoint& joint_trajectory_point)
{
    m_joint_trajectory_point_prev = joint_trajectory_point;
    m_joint_trajectory_point_prev.time_from_start.sec = 0;
    m_joint_trajectory_point_prev.time_from_start.nanosec = 0;
}

void IKSolverNode::alphabetizeJointTrajectory(const trajectory_msgs::msg::JointTrajectoryPoint::SharedPtr msg)
{
    // Alphabetize the desired joint positions and velocities according to the joint names.
    std::vector<double> desired_joint_positions = msg->positions;
    std::vector<double> desired_joint_velocities = msg->velocities;

    // Sort the desired joint positions and velocities in the message according to the alphabetical joint indices.
    for (unsigned long int i = 0; i < m_joint_names.size(); i++) {
        msg->positions[i] = desired_joint_positions[m_alphabetical_joint_indices[i]];
        msg->velocities[i] = desired_joint_velocities[m_alphabetical_joint_indices[i]];
    }
}

void IKSolverNode::configureIKSolverParameters()
{
    declare_parameter("state_estimator_timer_period", 0.05);
    declare_parameter("joint_trajectory_controller_period", 0.05);
    declare_parameter("convergence_threshold", 0.0005);
    declare_parameter("max_iterations", 10);
    declare_parameter("integral_dt", 0.01);
    declare_parameter("joint.names", std::vector<std::string>());
    declare_parameter("joint.active", std::vector<bool>());
    declare_parameter("joint.limits.positions.upper", std::vector<double>());
    declare_parameter("joint.limits.positions.lower", std::vector<double>());
    declare_parameter("joint.limits.velocities.upper", std::vector<double>());
    declare_parameter("joint.limits.velocities.lower", std::vector<double>());
    declare_parameter("joint.limits.positions.soft", 0.0);

    m_state_estimator_time_offset = get_parameter("state_estimator_timer_period").as_double();
    m_convergence_threshold = get_parameter("convergence_threshold").as_double();
    m_max_iterations = get_parameter("max_iterations").as_int();
    m_joint_names = get_parameter("joint.names").as_string_array();
    m_ik_solver->setDt(get_parameter("integral_dt").as_double());

    // Convert double (in seconds) to uint64_t in (nanoseconds).
    double joint_trajectory_controller_period = get_parameter("joint_trajectory_controller_period").as_double();
    m_joint_trajectory_controller_period = (uint64_t)(joint_trajectory_controller_period * 1e9);

    std::vector<double> joint_position_limits_upper = get_parameter("joint.limits.positions.upper").as_double_array();
    std::vector<double> joint_position_limits_lower = get_parameter("joint.limits.positions.lower").as_double_array();
    std::vector<double> joint_velocity_limits_upper = get_parameter("joint.limits.velocities.upper").as_double_array();
    std::vector<double> joint_velocity_limits_lower = get_parameter("joint.limits.velocities.lower").as_double_array();

    // Apply soft limits to the joint position limits.
    RCLCPP_INFO(this->get_logger(), "Aplying soft limits to the joint position limits.");
    double soft_limit = get_parameter("joint.limits.positions.soft").as_double();
    if (soft_limit < 0.0) {
        RCLCPP_WARN(this->get_logger(), "Soft limit must be greater than or equal to zero. Setting to zero.");
        soft_limit = 0.0;
    }
    for (unsigned long int i = 0; i < m_joint_names.size(); i++) {
        joint_position_limits_upper[i] -= soft_limit;
        joint_position_limits_lower[i] += soft_limit;
        RCLCPP_INFO(this->get_logger(), "Joint name: %s, Upper limit: %f, Lower limit: %f",
            m_joint_names[i].c_str(), joint_position_limits_upper[i], joint_position_limits_lower[i]);
    }

    // Set the joint positions and velocities limits in the IK solver.
    m_ik_solver->setJointConfigurations(m_joint_names, 
        joint_position_limits_lower, joint_position_limits_upper,
        joint_velocity_limits_lower, joint_velocity_limits_upper);

    // Get an array of active joints and store the active joint names.
    std::vector<bool> joint_active = get_parameter("joint.active").as_bool_array();
    std::vector<std::string> active_joint_names;
    for (unsigned long int i = 0; i < m_joint_names.size(); i++) {
        if (joint_active[i]) {
            active_joint_names.push_back(m_joint_names[i]);
            RCLCPP_INFO(this->get_logger(), "Active joint: %s", m_joint_names[i].c_str());
        }
    }

    // Store the joint indices in alphabetical order according to the total joint names.
    m_alphabetical_joint_indices.clear();
    m_alphabetical_joint_indices.resize(m_joint_names.size());
    std::iota(m_alphabetical_joint_indices.begin(), m_alphabetical_joint_indices.end(), 0);
    std::sort(m_alphabetical_joint_indices.begin(), m_alphabetical_joint_indices.end(),
        [&](const unsigned int& a, const unsigned int& b) {
            return m_joint_names[a] < m_joint_names[b];
        });

    // Filter the joint indices according to the active joint names.
    m_alphabetical_joint_indices.erase(
        std::remove_if(m_alphabetical_joint_indices.begin(), m_alphabetical_joint_indices.end(),
            [&](const unsigned int& idx) {
                return std::find(active_joint_names.begin(), active_joint_names.end(), m_joint_names[idx]) == active_joint_names.end();
            }),
        m_alphabetical_joint_indices.end());
    
    // Create the alphabetical joint names, and print the joint indices and names.
    m_joint_names_alphabetical.clear();
    RCLCPP_INFO(this->get_logger(), "Alphabetical joint indices:");
    for (const auto& joint_index : m_alphabetical_joint_indices) {
        m_joint_names_alphabetical.push_back(m_joint_names[joint_index]);
        RCLCPP_INFO(this->get_logger(), "Joint index: %d, Joint name: %s", joint_index, m_joint_names[joint_index].c_str());
    }

    // Initialize world-to-base orientation.
    m_current_world_to_base_orientation = Eigen::Matrix3d::Identity();
}

void IKSolverNode::configureTasksParameters()
{
    declare_parameter("task.names", std::vector<std::string>());
    std::vector<std::string> task_names = get_parameter("task.names").as_string_array();
    m_ik_solver->setTaskNames(task_names);

    std::unordered_map<std::string, std::vector<double>> task_gains_p, task_gains_d, task_gains_i;
    std::unordered_map<std::string, double> task_damp_coeffs;
    std::unordered_map<std::string, double> task_convergence_thresholds;
    std::unordered_map<std::string, double> task_weights;

    for (const auto& task_name : task_names) {
        RCLCPP_INFO(this->get_logger(), "Configuring task name: %s", task_name.c_str());
        declare_parameter("task." + task_name + ".kp", std::vector<double>());
        declare_parameter("task." + task_name + ".kd", std::vector<double>());
        declare_parameter("task." + task_name + ".ki", std::vector<double>());
        declare_parameter("task." + task_name + ".damp_coeff", 0.0);
        declare_parameter("task." + task_name + ".convergence_threshold", 0.0);
        declare_parameter("task." + task_name + ".weight", 1.0);

        task_gains_p[task_name] = get_parameter("task." + task_name + ".kp").as_double_array();
        task_gains_d[task_name] = get_parameter("task." + task_name + ".kd").as_double_array();
        task_gains_i[task_name] = get_parameter("task." + task_name + ".ki").as_double_array();
        task_damp_coeffs[task_name] = get_parameter("task." + task_name + ".damp_coeff").as_double();
        task_convergence_thresholds[task_name] = get_parameter("task." + task_name + ".convergence_threshold").as_double();
        task_weights[task_name] = get_parameter("task." + task_name + ".weight").as_double();
    }

    m_ik_solver->createTask(task_gains_p, task_gains_d, task_gains_i, task_damp_coeffs, task_convergence_thresholds, task_weights);
    RCLCPP_INFO(this->get_logger(), "Tasks have been configured.");
}

void IKSolverNode::configureIKSolutions()
{
    m_joint_trajectory_point_prev = trajectory_msgs::msg::JointTrajectoryPoint();
    m_joint_trajectory_point_prev.positions = createZeroVector();
    m_joint_trajectory_point_prev.velocities = createZeroVector();
    m_joint_trajectory_point_prev.accelerations = createZeroVector();
    m_joint_trajectory_point_prev.effort = createZeroVector();
    m_joint_trajectory_point_prev.time_from_start.sec = 0;
    m_joint_trajectory_point_prev.time_from_start.nanosec = 0;

    m_desired_joint_positions = Eigen::VectorXd::Zero(m_joint_names.size());
    m_desired_joint_velocities = Eigen::VectorXd::Zero(m_joint_names.size());
    m_has_solution = false;
}

bool IKSolverNode::isWithinTimeWindow(const rclcpp::Time& time_stamp)
{
    return (this->now() - time_stamp) < rclcpp::Duration::from_seconds(m_state_estimator_time_offset);
}

bool IKSolverNode::isWithinMaxIterations(const unsigned int& iterations)
{
    return iterations < m_max_iterations;
}

std::vector<double> IKSolverNode::createZeroVector()
{
    return std::vector<double>(m_joint_names.size(), 0.0);
}

int main(int argc, char** argv)
{
    Eigen::initParallel();
    rclcpp::init(argc, argv);
    rclcpp::spin(std::make_shared<IKSolverNode>());
    rclcpp::shutdown();
    return 0;
}<|MERGE_RESOLUTION|>--- conflicted
+++ resolved
@@ -166,24 +166,11 @@
     bool success = false;
     
     do {
-<<<<<<< HEAD
-        Eigen::VectorXd desired_joint_velocities = m_ik_solver->solveInverseKinematics();
-        Eigen::VectorXd desired_joint_positions = m_ik_solver->integrateJointVelocities();
-        double error = m_ik_solver->getTasksError();
-        if (error < best_error) {
-            m_desired_joint_velocities = desired_joint_velocities;
-            m_desired_joint_positions = desired_joint_positions;
-            best_error = error;
-        }
-        if (best_error <= m_convergence_threshold) {
-            RCLCPP_DEBUG_THROTTLE(this->get_logger(), *this->get_clock(), 10000, "Convergence reached.");
-=======
         m_desired_joint_velocities = m_ik_solver->solveInverseKinematics();
         m_desired_joint_positions = m_ik_solver->integrateJointVelocities();
         if (m_ik_solver->isPrioritizedTaskConverged()) {
             RCLCPP_DEBUG_THROTTLE(this->get_logger(), *this->get_clock(), 5000, "Convergence reached.");
             success = true;
->>>>>>> 931bb3f0
             break;
         }
         iteration++;
