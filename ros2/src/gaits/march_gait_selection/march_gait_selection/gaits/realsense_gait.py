from __future__ import annotations

from threading import Event
from typing import Optional, List, Dict, TYPE_CHECKING, Union

from march_gait_selection.state_machine.gait_update import GaitUpdate
from march_gait_selection.gaits.setpoints_gait import SetpointsGait

if TYPE_CHECKING:
    from march_gait_selection.gait_selection import GaitSelection

from march_shared_msgs.msg import GaitParameters
from march_shared_msgs.srv import GetGaitParameters
from march_utility.gait.edge_position import (
    StaticEdgePosition,
    EdgePosition,
    DynamicEdgePosition,
)
from march_utility.gait.subgait import Subgait
from march_utility.gait.subgait_graph import SubgaitGraph
from march_utility.utilities.duration import Duration
from march_utility.utilities.logger import Logger
from march_utility.utilities.dimensions import (
    InterpolationDimensions,
    amount_of_subgaits,
    amount_of_parameters,
)
from march_utility.exceptions.gait_exceptions import (
    UnknownDimensionsError,
    WrongRealSenseConfigurationError,
    NonValidGaitContentError,
)
from rclpy import Future
from rclpy.time import Time
from rclpy.client import Client
from urdf_parser_py import urdf


class RealsenseGait(SetpointsGait):
    """
    The RealsenseGait class is used for creating gaits based on the parameters given
    by the realsense reader. From these parameters the subgaits to interpolate are
    interpolated after a realsense call during the start of the gait. It is based on the
    setpoints gait, and it uses the interpolation over 1 or 2 dimensions with 2 or 4
    subgaits respectively.

    Args:
        gait_name (str): Name of the gait
        subgaits (dict): Mapping of names to subgait instances
        graph (SubgaitGraph): Mapping of subgait names to transitions
        gait_selection (GaitSelection): the gait selection node
        realsense_category (str): ??? TODO: Add docs
        camera_to_use (str): which camera to use
        subgaits_to_interpolate (dict): dict containing subgaits
        dimensions (InterpolationDimensions): dimensions of interpolation
        process_service (Client): The service from which to get the gait parameters
        starting_position (EdgePosition): starting position of the gait
        final_position (EdgePosition): final position of the gait
        parameters (List[float]): parameters
        dependent_on (List[str]): ??? TODO: Add docs
        responsible_for (List[str]): ??? TODO: Add docs

    Attributes:
        logger (Logger): used to log to the terminal
        parameters (List[float): ??? TODO: Add docs
        dimensions (InterpolationDimensions): ??? TODO: Add docs
        realsense_category (str): ??? TODO: Add docs
        camera_to_use (str): which camera to use
        subgaits_to_interpolate (dict): subgaits that are used for interpolation, amount should be equal to the
            dimensions of interpolation
        realsense_service_event (Event): ??? TODO: Add docs
        realsense_service_result (???): ??? TODO: Add docs
        _gait_selection (GaitSelection): the gait selection node
        _get_gait_parameters_service (Client): The service from which to get the gait parameters
        _dependent_on (List[str]): ??? TODO: Add docs
        _responsible_for (List[str]): ??? TODO: Add docs

    """

    SERVICE_TIMEOUT = Duration(seconds=2.0)
    INITIAL_START_DELAY_TIME = Duration(seconds=10.0)
    CAMERA_NAME_MAP = {
        "front": GetGaitParameters.Request.CAMERA_FRONT,
        "back": GetGaitParameters.Request.CAMERA_BACK,
    }
    REALSENSE_CATEGORY_MAP = {
        "stairs_up": GetGaitParameters.Request.STAIRS_UP,
        "stairs_down": GetGaitParameters.Request.STAIRS_DOWN,
        "ramp_up": GetGaitParameters.Request.RAMP_UP,
        "ramp_down": GetGaitParameters.Request.RAMP_DOWN,
        "sit": GetGaitParameters.Request.SIT,
        "curb_up": GetGaitParameters.Request.CURB_UP,
        "curb_down": GetGaitParameters.Request.CURB_DOWN,
    }

    def __init__(
        self,
        gait_name: str,
        subgaits: dict,
        graph: SubgaitGraph,
        gait_selection: GaitSelection,
        realsense_category: str,
        camera_to_use: str,
        subgaits_to_interpolate: dict,
        dimensions: InterpolationDimensions,
        process_service: Client,
        starting_position: EdgePosition,
        final_position: EdgePosition,
        parameters: List[float],
        dependent_on: List[str],
        responsible_for: List[str],
    ):
        super(RealsenseGait, self).__init__(gait_name, subgaits, graph)
        self._gait_selection = gait_selection
        self.logger = Logger(self._gait_selection, __class__.__name__)
        self.parameters = parameters
        self.dimensions = dimensions
<<<<<<< HEAD
        self.realsense_category = self.realsense_category_from_string(
            realsense_category
        )
=======
        self.dimensions = dimensions
        self.realsense_category = self.realsense_category_from_string(realsense_category)
>>>>>>> 7b85644b
        self.camera_to_use = self.camera_msg_from_string(camera_to_use)
        self.subgaits_to_interpolate = subgaits_to_interpolate
        # Set up service and event for asynchronous
        self._get_gait_parameters_service = process_service
        self.realsense_service_event = Event()
        self.realsense_service_result = None
        self._starting_position = starting_position
        self._final_position = final_position
        self._dependent_on = dependent_on
        self._responsible_for = responsible_for

    @property
    def dependent_on(self):
        return self._dependent_on

    @property
    def responsible_for(self):
        return self._responsible_for

    @property
    def subsequent_subgaits_can_be_scheduled_early(self) -> bool:
        """
        Whether a subgait can be scheduled early, this is not possible for the realsense
        gait, since this will later have a service call to determine the next subgait.
        """
        return True

    @property
    def first_subgait_can_be_scheduled_early(self) -> bool:
        """
        Whether the first subgait can be started with a delay, this is possible for
        the realsense gait.
        """
        return True

    @property
    def starting_position(self) -> EdgePosition:
        return self._starting_position

    @property
    def final_position(self) -> EdgePosition:
        return self._final_position

    @classmethod
    def from_yaml(
        cls,
        gait_selection: GaitSelection,
        robot: urdf.Robot,
        gait_name: str,
        gait_config: dict,
        gait_graph: dict,
        gait_directory: str,
        process_service: Client,
    ) -> RealsenseGait:
        """
        Construct a realsense gait from the gait_config from the realsense_gaits.yaml.

        Args:
            gait_selection (GaitSelection): The GaitSelection node that will be used for making the service calls to the
                realsense reader.
            robot (urdf.Robot): The urdf robot that can be used to verify the limits of the subgaits
            gait_name (str): The name of the gait
            gait_config (dict): the yaml node with the needed configurations
            gait_graph (dict): the graph from the .gait file with subgait transitions
            gait_directory (str): the gait_directory that is being used
            process_service (Client): The service from which to get the gait parameters
        Returns:
            RealsenseGait: the constructed realsense gait
        Raises:
            WrongRealSenseConfigurationError

        """
        graph = SubgaitGraph(gait_graph)
        subgaits_to_interpolate = {}
        try:
            dimensions = InterpolationDimensions.from_integer(gait_config["dimensions"])
            dependent_on = gait_config.get("dependent_on", [])
            responsible_for = gait_config.get("responsible_for", [])

            parameters = [0.0 for _ in range(amount_of_parameters(dimensions))]

            realsense_category = gait_config["realsense_category"]
            camera_to_use = gait_config["camera_to_use"]
            subgait_version_map = gait_config["subgaits"]
            # Create subgaits to interpolate with
            for subgait_name in subgait_version_map:
                subgaits_to_interpolate[subgait_name] = [
                    Subgait.from_name_and_version(robot, gait_directory, gait_name, subgait_name, version)
                    for version in subgait_version_map[subgait_name]
                ]
                if len(subgaits_to_interpolate[subgait_name]) != amount_of_subgaits(dimensions):
                    raise WrongRealSenseConfigurationError(
                        f"The amount of subgaits in the realsense version map "
                        f"({len(subgaits_to_interpolate[subgait_name])}) doesn't match "
                        f"the amount of dimensions for subgait {subgait_name}"
                    )

            subgaits = {}
            for subgait_name in subgait_version_map:
                if subgait_name not in ("start", "end"):
                    subgaits[subgait_name] = Subgait.interpolate_n_subgaits(
                        dimensions=dimensions,
                        subgaits=subgaits_to_interpolate[subgait_name],
                        parameters=parameters,
                        use_foot_position=True,
                    )

            starting_position = cls.parse_edge_position(
                gait_config["starting_position"],
                subgaits[graph.start_subgaits()[0]].starting_position,
            )
            final_position = cls.parse_edge_position(
                gait_config["final_position"],
                subgaits[graph.end_subgaits()[0]].final_position,
            )

        except KeyError as e:
            raise WrongRealSenseConfigurationError(
                f"There was a missing key to create realsense gait in gait {gait_name}: {e}"
            )
        except ValueError as e:
            raise WrongRealSenseConfigurationError(
                f"There was a wrong value in the config for the realsense gait {gait_name}: {e}"
            )
        return cls(
            gait_name=gait_name,
            subgaits=subgaits,
            graph=graph,
            gait_selection=gait_selection,
            realsense_category=realsense_category,
            camera_to_use=camera_to_use,
            subgaits_to_interpolate=subgaits_to_interpolate,
            dimensions=dimensions,
            process_service=process_service,
            starting_position=starting_position,
            final_position=final_position,
            parameters=parameters,
            dependent_on=dependent_on,
            responsible_for=responsible_for,
        )

    @classmethod
    def parse_edge_position(
        cls, config_value: str, position_values: Dict[str, float]
    ) -> Union[StaticEdgePosition, DynamicEdgePosition]:
        """
        Parse the edge position based on the string in the realsense_gaits.yaml.

        Args:
            config_value (str): the value in yaml file
            position_values (Dict[str, float]): the actual joint positions at the edge of the gait
        Returns
            StaticEdgePosition: if config_value is static
            DynamicEdgePosition: if config_value is dynamic
        Raises:
            WrongRealSenseConfigurationError: raised when config_value is not valid
        """
        if config_value == "static":
            return StaticEdgePosition(position_values)
        elif config_value == "dynamic":
            return DynamicEdgePosition(position_values)
        else:
            raise WrongRealSenseConfigurationError(
                "The edge position did not have a "
                "valid value, should be static or "
                f"dynamic, but was `{config_value}`"
            )

    @classmethod
    def realsense_category_from_string(cls, gait_name: str) -> int:
        """
        Construct the realsense gait from the string in the realsense_gaits.yaml.

        Args:
            gait_name (str): the string from the config
        Returns:
            int: The integer to send to the realsense reader to define the category.
        """
        if gait_name not in cls.REALSENSE_CATEGORY_MAP:
            raise WrongRealSenseConfigurationError(
                f"Gait name {gait_name} from the config is not known as a possible "
                f"realsense reader gait configuration"
            )
        return cls.REALSENSE_CATEGORY_MAP[gait_name]

    @classmethod
    def camera_msg_from_string(cls, camera_name: str) -> int:
        """
        Construct the camera name msg from the string in the realsense_gaits.yaml.

        Args:
            camera_name (str): The string from the config.
        Returns:
            int: The integer to send to the realsense reader to define the camera.
        """
        if camera_name not in cls.CAMERA_NAME_MAP:
            raise WrongRealSenseConfigurationError(
                f"The camera configuration {camera_name} from the realsense_gaits.yaml"
                f"is not one of the known camera names: {cls.CAMERA_NAME_MAP.keys()}"
            )
        return cls.CAMERA_NAME_MAP[camera_name]

    DEFAULT_FIRST_SUBGAIT_DELAY_START_RS_DURATION = Duration(0)

    def start(
        self,
        current_time: Time,
        first_subgait_delay: Optional[Duration] = DEFAULT_FIRST_SUBGAIT_DELAY_START_RS_DURATION,
    ) -> GaitUpdate:
        """
        This function is called to start the realsense gait, it does the following.
        1) Make a service call to march_realsense_reader.
        2) Update all subgaits to interpolated subgaits with the given parameters
        (this will later become only some of the subgaits when the update function is
        also used).
        3) Update the gait parameters to prepare for start
        4) Return the first subgait, if correct parameters were found.

        Args:
            current_time (Time): current time
            first_subgait_delay (:obj: Duration, optional): delay with which the first subgait will be
                scheduled. Defaults to zero
        Returns:
            GaitUpdate: A gait update that tells the state machine what to do. Empty means
        that that state machine should not start a gait.
        """
        self._reset()
        # Delay start until parameterization is done
        self._start_is_delayed = True
        # Start time will be set later, but to prevent updates during the service
        # calls to think the gait start time has passed, set start time in the future.
        self._start_time = current_time + self.INITIAL_START_DELAY_TIME
        self._current_time = current_time
        # If a gait is dependent on some other gait its subgaits are already
        # interpolated from parameters so we can skip the realsense call
        if not self._dependent_on:
            realsense_update_successful = self.get_realsense_update()
            if not realsense_update_successful:
                return GaitUpdate.empty()

        self._current_subgait = self.subgaits[self.graph.start_subgaits()[0]]
        self._next_subgait = self._current_subgait
        if first_subgait_delay is None:
            first_subgait_delay = self.DEFAULT_FIRST_SUBGAIT_DELAY_START_RS_DURATION
        self._start_time = self._gait_selection.get_clock().now() + first_subgait_delay
        self._end_time = self._start_time + self._current_subgait.duration
        return GaitUpdate.should_schedule_early(self._command_from_current_subgait())

    def get_realsense_update(self) -> bool:
        """
        Makes a realsense service call and handles the result

        Returns:
            bool: Whether the call was successful
        """
        service_call_succesful = self.make_realsense_service_call()
        if not service_call_succesful:
            self.logger.warn("No service response received within timeout")
            return False

        gait_parameters_response = self.realsense_service_result
        if gait_parameters_response is None or not gait_parameters_response.success:
            self.logger.warn(f"No gait parameters were found, gait will not be started, {gait_parameters_response}")
            return False

        return self.update_gaits_from_realsense_call(gait_parameters_response.gait_parameters)

    def update_gaits_from_realsense_call(self, gait_parameters: GaitParameters) -> bool:
        """
        Update the gait parameters based on the message of the current gaits and its
        responsibilities.

        Args:
            gait_parameters (GaitParameters): The parameters to update to
        Returns:
            bool: True if successfully updated
        """
        success = True
        self.set_parameters(gait_parameters)
        success &= self.interpolate_subgaits_from_parameters()
        if self._responsible_for and success:
            for gait_name in self._responsible_for:
                gait = self._gait_selection.gaits[gait_name]
                # Make a recursive call to also handle the dependencies of the
                # dependent gait
                if isinstance(gait, RealsenseGait):
                    gait.update_gaits_from_realsense_call(gait_parameters)
        return success

    def make_realsense_service_call(self) -> bool:
        """
        Make a call to the realsense service, if it is available
        and returns the response.

        Returns:
            bool: Whether the call was successful
        """
        if self._current_subgait is not None:
            subgait_name = self._current_subgait.subgait_name
        else:
            # Assume that the gait is starting and use the first subgait name
            subgait_name = self.graph.start_subgaits()[0]

        request = GetGaitParameters.Request(
            realsense_category=self.realsense_category,
            camera_to_use=self.camera_to_use,
            subgait_name=subgait_name,
        )
        self.realsense_service_event.clear()
        if self._get_gait_parameters_service.wait_for_service(timeout_sec=self.SERVICE_TIMEOUT.seconds):
            gait_parameters_response_future = self._get_gait_parameters_service.call_async(request)
            gait_parameters_response_future.add_done_callback(self._realsense_response_cb)
        else:
            self.logger.error(
                f"The service took longer than {self.SERVICE_TIMEOUT} to become "
                f"available, is the realsense reader running?"
            )
            return False

        return self.realsense_service_event.wait(timeout=self.SERVICE_TIMEOUT.seconds)

    def _realsense_response_cb(self, future: Future) -> None:
        """Set capture point result when the capture point service returns.

        Args:
            future (Future): ??? TODO: Add docs
        """
        self.realsense_service_result = future.result()
        self.realsense_service_event.set()

    def interpolate_subgaits_from_parameters(self) -> bool:
<<<<<<< HEAD
        """Change all subgaits to one interpolated from the current parameters.

        Returns:
            bool: True if successfully interpolated
        Raises:
            NonValidGaitContentError: if subgaits cannot be set
        """
        self.logger.info(
            f"Interpolating gait {self.gait_name} with parameters:"
            f" {self.parameters}"
        )
=======
        """Change all subgaits to one interpolated from the current parameters."""
        self.logger.info(f"Interpolating gait {self.gait_name} with parameters: {self.parameters}")
>>>>>>> 7b85644b

        new_subgaits = {}
        for subgait_name in self.subgaits.keys():
            new_subgaits[subgait_name] = Subgait.interpolate_n_subgaits(
                dimensions=self.dimensions,
                subgaits=self.subgaits_to_interpolate[subgait_name],
                parameters=self.parameters,
                use_foot_position=True,
            )

        try:
            self.set_subgaits(new_subgaits, self._gait_selection)
        except NonValidGaitContentError:
            return False

        return True

    def set_parameters(self, gait_parameters: GaitParameters) -> None:
        """
        Set the gait parameters based on the message.

        Args:
            gait_parameters (GaitParameters): The parameters to set
        """
        if self.dimensions == InterpolationDimensions.ONE_DIM:
            self.parameters = [gait_parameters.first_parameter]
        elif self.dimensions == InterpolationDimensions.TWO_DIM:
            self.parameters = [
                gait_parameters.first_parameter,
                gait_parameters.second_parameter,
            ]
        else:
            raise UnknownDimensionsError(self.dimensions)

<<<<<<< HEAD
    def set_edge_positions(
        self, starting_position: EdgePosition, final_position: EdgePosition
    ) -> None:
=======
    def set_edge_positions(self, starting_position: EdgePosition, final_position: EdgePosition):
>>>>>>> 7b85644b
        """
        Set the new edge positions. Overrides from the setpoints gait, which does not
        store the starting or final position

        Args:
            starting_position (EdgePosition): starting position of the gait
            final_position (EdgePosition): final position of the gait
        """
        self._starting_position = starting_position
        self._final_position = final_position<|MERGE_RESOLUTION|>--- conflicted
+++ resolved
@@ -115,14 +115,9 @@
         self.logger = Logger(self._gait_selection, __class__.__name__)
         self.parameters = parameters
         self.dimensions = dimensions
-<<<<<<< HEAD
         self.realsense_category = self.realsense_category_from_string(
             realsense_category
         )
-=======
-        self.dimensions = dimensions
-        self.realsense_category = self.realsense_category_from_string(realsense_category)
->>>>>>> 7b85644b
         self.camera_to_use = self.camera_msg_from_string(camera_to_use)
         self.subgaits_to_interpolate = subgaits_to_interpolate
         # Set up service and event for asynchronous
@@ -454,7 +449,6 @@
         self.realsense_service_event.set()
 
     def interpolate_subgaits_from_parameters(self) -> bool:
-<<<<<<< HEAD
         """Change all subgaits to one interpolated from the current parameters.
 
         Returns:
@@ -463,13 +457,8 @@
             NonValidGaitContentError: if subgaits cannot be set
         """
         self.logger.info(
-            f"Interpolating gait {self.gait_name} with parameters:"
-            f" {self.parameters}"
+            f"Interpolating gait {self.gait_name} with parameters: {self.parameters}"
         )
-=======
-        """Change all subgaits to one interpolated from the current parameters."""
-        self.logger.info(f"Interpolating gait {self.gait_name} with parameters: {self.parameters}")
->>>>>>> 7b85644b
 
         new_subgaits = {}
         for subgait_name in self.subgaits.keys():
@@ -504,13 +493,8 @@
         else:
             raise UnknownDimensionsError(self.dimensions)
 
-<<<<<<< HEAD
-    def set_edge_positions(
-        self, starting_position: EdgePosition, final_position: EdgePosition
-    ) -> None:
-=======
-    def set_edge_positions(self, starting_position: EdgePosition, final_position: EdgePosition):
->>>>>>> 7b85644b
+    def set_edge_positions(self, starting_position: EdgePosition, final_position: EdgePosition) -> None:
+
         """
         Set the new edge positions. Overrides from the setpoints gait, which does not
         store the starting or final position
