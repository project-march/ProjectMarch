--- conflicted
+++ resolved
@@ -132,12 +132,8 @@
             else:
                 self._logger.error(
                     f"Position '{position_name}' with joint values {position_values} cannot be added because it will "
-<<<<<<< HEAD
                     f"overwrite position '{self._named_positions[edge_position]}'. "
                     f"Each named position should be unique."
-=======
-                    f"overwrite position '{self._named_positions[edge_position]}'. Each named position should be unique."
->>>>>>> 28811bcf
                 )
 
     def _load_home_gaits(self) -> None:
