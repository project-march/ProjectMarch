--- conflicted
+++ resolved
@@ -74,10 +74,6 @@
         boost::shared_ptr<HullVector> const hull_vector,
         boost::shared_ptr<PolygonVector> const polygon_vector,
         SelectedGait const selected_obstacle,
-<<<<<<< HEAD
-        bool const for_right_foot,
-=======
->>>>>>> d75d0f71
         boost::shared_ptr<GaitParameters> gait_parameters)
 {
   time_t start_determine_parameters = clock();
@@ -89,10 +85,6 @@
   plane_coefficients_vector_ = plane_coefficients_vector;
   polygon_vector_ = polygon_vector;
   selected_obstacle_ = selected_obstacle;
-<<<<<<< HEAD
-  for_right_foot_ = for_right_foot;
-=======
->>>>>>> d75d0f71
 
   bool success = true;
 
@@ -406,10 +398,6 @@
         boost::shared_ptr<HullVector> const hull_vector,
         boost::shared_ptr<PolygonVector> const polygon_vector,
         SelectedGait const selected_obstacle,
-<<<<<<< HEAD
-        bool const for_right_foot,
-=======
->>>>>>> d75d0f71
         boost::shared_ptr<GaitParameters> gait_parameters)
 {
   ROS_DEBUG("Determining parameters with simple parameter determiner");
