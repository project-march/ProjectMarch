--- conflicted
+++ resolved
@@ -72,15 +72,6 @@
     auto left_foot_size = this->get_parameter("footstep_estimator.left_foot.size").as_double_array();
     auto right_foot_size = this->get_parameter("footstep_estimator.right_foot.size").as_double_array();
     auto on_ground_threshold = this->get_parameter("footstep_estimator.on_ground_threshold").as_double();
-
-    // for (auto sensor : *m_cop_estimator.get_sensors()) {
-    //     if (sensor->name[0] == *"r") {
-    //         m_footstep_estimator.get_foot("r")->previous_foot_pressures.push_back(0.0);
-    //     }
-    //     if (sensor->name[0] == *"l") {
-    //         m_footstep_estimator.get_foot("l")->previous_foot_pressures.push_back(0.0);
-    //     }
-    // }
     m_footstep_estimator.set_foot_size(left_foot_size[0], left_foot_size[1], "l");
     m_footstep_estimator.set_foot_size(right_foot_size[0], right_foot_size[1], "r");
     m_footstep_estimator.set_threshold(on_ground_threshold);
@@ -193,10 +184,7 @@
         tf2::Matrix3x3 m(tf2_measured_hip_base_angle);
         double roll, pitch, yaw;
         m.getRPY(roll, pitch, yaw);
-<<<<<<< HEAD
-
-=======
->>>>>>> c97d0fd1
+
         m_joint_estimator.set_individual_joint_state("right_origin", pitch);
         m_joint_estimator.set_individual_joint_state("right_origin_roll", fmod(6.28 - roll, 6.28));
     } catch (const tf2::TransformException& ex) {
@@ -299,7 +287,6 @@
     // Otherwise the current stance foot value is going to constantly update in double stance.
 
     // double stance
-    // m_current_stance_foot = 0;
     if (m_footstep_estimator.get_foot_on_ground("l") && m_footstep_estimator.get_foot_on_ground("r")) {
         // We always take the front foot as the stance foot :)
         if (m_footstep_estimator.get_foot("r")->total_pressure > m_footstep_estimator.get_foot("l")->total_pressure
