// Copyright 2019 Project March.
#include <march_safety/InputDeviceSafety.h>

InputDeviceSafety::InputDeviceSafety(ros::NodeHandle* n, SafetyHandler* safety_handler)
{
  int milliseconds;
  n->getParam(ros::this_node::getName() + std::string("/input_device_connection_timeout"), milliseconds);
  double send_errors_interval_param;
  n->getParam(ros::this_node::getName() + std::string("/send_errors_interval"), send_errors_interval_param);
  this->send_errors_interval = send_errors_interval_param;
  this->connection_timeout = ros::Duration(milliseconds / 1000.0);
  this->safety_handler = safety_handler;
  this->time_last_alive = ros::Time(0);
  this->time_last_send_error = ros::Time(0);
  ROS_INFO("subscribing to alive");
  this->subscriber_input_device_alive = n->subscribe<std_msgs::Time>(
      "/march/input_device/alive", 1000, &InputDeviceSafety::inputDeviceAliveCallback, this);
}

void InputDeviceSafety::inputDeviceAliveCallback(const std_msgs::TimeConstPtr& msg)
{
  this->time_last_alive = msg->data;
  if (this->time_last_alive.toSec() == 0)
  {
    ROS_INFO("Safety node started listing to the input device alive topic");
  }
}

void InputDeviceSafety::update()
{
  if (time_last_alive.toSec() == 0)
  {
    ROS_INFO_THROTTLE(5, "No input device connected yet");
    return;
  }
  // send at most an error every second
  if (ros::Time::now() > time_last_send_error + ros::Duration(this->send_errors_interval / 1000.0))
  {
    // Check if there is no alive msg receive for the timeout duration.
    if (ros::Time::now() > time_last_alive + this->connection_timeout)
    {
      std::ostringstream message_stream;
      message_stream << "Input Device Connection Lost. Current time: " << ros::Time::now().toSec()
                     << " and last alive message was: " << this->time_last_alive.toSec()
                     << "The difference in time is: " << ros::Time::now().toSec() - this->time_last_alive.toSec();
      std::string error_message = message_stream.str();
      safety_handler->publishNonFatal(error_message);
      this->time_last_send_error = ros::Time::now();
    }
    // Check if the alive msg is not timestamped with a future time.
    // This can happen when one node is using sim_tim and others aren't.
<<<<<<< HEAD
    // Add 1 second extra margin for stamp offset between board and PC
=======
    // Add small margin to take the stamp offset between board and PC into account
>>>>>>> 484026d7
    if (ros::Time::now() + ros::Duration(0.02) < time_last_alive)
    {
      std::ostringstream message_stream;
      message_stream << "Input Device Connection message is from the future. Current time: " << ros::Time::now().toSec()
                     << " and last alive message was: " << this->time_last_alive.toSec()
                     << "The difference in time is: " << this->time_last_alive.toSec() - ros::Time::now().toSec();
      std::string error_message = message_stream.str();
      safety_handler->publishNonFatal(error_message);
      this->time_last_send_error = ros::Time::now();
    }
  }
}<|MERGE_RESOLUTION|>--- conflicted
+++ resolved
@@ -49,11 +49,7 @@
     }
     // Check if the alive msg is not timestamped with a future time.
     // This can happen when one node is using sim_tim and others aren't.
-<<<<<<< HEAD
-    // Add 1 second extra margin for stamp offset between board and PC
-=======
     // Add small margin to take the stamp offset between board and PC into account
->>>>>>> 484026d7
     if (ros::Time::now() + ros::Duration(0.02) < time_last_alive)
     {
       std::ostringstream message_stream;
