--- conflicted
+++ resolved
@@ -6,22 +6,14 @@
   <arg name="debug" default="false" doc="Starts gazebo debugging with gdb."/>
 
   <!-- Load the URDF into the ROS Parameter Server -->
-<<<<<<< HEAD
-  <!-- Override effort values as Gazebo uses different units than the actual hardware. -->
-  <!-- If the controller is properly tuned, these values can be arbitrarily large. -->
-  <param name="/robot_description"
-            command="$(find xacro)/xacro --inorder '$(find march_description)/urdf/march-iv-simulation.xacro'
-            k_velocity_value:=10000.0 k_position_value:=20000.0 max_effort_rotary:=20000.0 max_effort_linear:=50000.0" />
-=======
   <!-- Override effort values as Gazebo uses different units than the actual IMC. -->
   <!-- In theory, if the controller is properly tuned, these values can be arbitrarily large. -->
   <!-- However, to limit the safety controller, we need to limit them. -->
-    <param name="robot_description"
-            command="$(find xacro)/xacro --inorder '$(find march_description)/urdf/march-iv.xacro'
-            k_velocity_value_rotary:=60.0 k_velocity_value_linear:=60.0
-            k_position_value_rotary:=50.0 k_position_value_linear:=50.0
-            max_effort_rotary:=200.0 max_effort_linear:=70.0" />
->>>>>>> b721a587
+  <param name="robot_description"
+         command="$(find xacro)/xacro --inorder '$(find march_description)/urdf/march-iv.xacro'
+                  k_velocity_value_rotary:=60.0 k_velocity_value_linear:=60.0
+                  k_position_value_rotary:=50.0 k_position_value_linear:=50.0
+                  max_effort_rotary:=200.0 max_effort_linear:=70.0" />
 
   <!-- Upload the controller configuration -->
   <rosparam file="$(find march_simulation)/config/config_march-iv.yaml" command="load"/>
