// Copyright 2019 Project March.
#ifndef MARCH_HARDWARE_ODRIVE_STATE_H
#define MARCH_HARDWARE_ODRIVE_STATE_H

#include "march_hardware/error/motor_controller_error.h"
#include "march_hardware/motor_controller/motor_controller_state.h"
#include <sstream>
#include <string>
#include <optional>
#include <iostream>
#include <rclcpp/rclcpp.hpp>

namespace march {

enum class ODriveAxis { None = -1, Zero = 0, One = 1 };

class ODriveAxisState {
public:
    enum Value : uint32_t {
        UNDEFINED = 0,
        IDLE = 1,
        STARTUP_SEQUENCE = 2,
        FULL_CALIBRATION_SEQUENCE = 3,
        MOTOR_CALIBRATION = 4,
        ENCODER_INDEX_SEARCH = 6,
        ENCODER_OFFSET_CALIBRATION = 7,
        CLOSED_LOOP_CONTROL = 8,
        LOCKIN_SPIN = 9,
        ENCODER_DIR_FIND = 10,
        HOMING = 11,
        ENCODER_HALL_POLARITY_CALIBRATION = 12,
        ENCODER_HALL_PHASE_CALIBRATION = 13,

        // Custom MARCH-made request-only states
        // This will execute functions while the ODrive stays in idle state
        CLEAR_ODRIVE_ERRORS = 32,
        CLEAR_ALL_ERRORS = 34
    };

    ODriveAxisState()
        : value_(UNDEFINED)
    {
    }

    // NOLINTNEXTLINE(hicpp-explicit-conversions)
    ODriveAxisState(int32_t state)
        : value_(Value(state))
    {
    }

    // NOLINTNEXTLINE(hicpp-explicit-conversions)
    ODriveAxisState(Value value)
        : value_(value)
    {
    }

    std::string toString() const
    {
        return toString(value_);
    }

    static std::string toString(Value value)
    {
        switch (value) {
            case UNDEFINED:
                return "Undefined";
            case IDLE:
                return "Idle";
            case STARTUP_SEQUENCE:
                return "Startup sequence";
            case FULL_CALIBRATION_SEQUENCE:
                return "Full calibration sequence";
            case MOTOR_CALIBRATION:
                return "Motor calibration";
            case ENCODER_INDEX_SEARCH:
                return "Encoder index search";
            case ENCODER_OFFSET_CALIBRATION:
                return "Encoder offset calibration";
            case CLOSED_LOOP_CONTROL:
                return "Closed loop control";
            case LOCKIN_SPIN:
                return "Lockin spin";
            case ENCODER_DIR_FIND:
                return "Encoder dir find";
            case HOMING:
                return "Homing";
            case ENCODER_HALL_POLARITY_CALIBRATION:
                return "Encoder hall polarity calibration";
            case ENCODER_HALL_PHASE_CALIBRATION:
                return "Encoder hall phase calibration";
            default:
                return "Unrecognized ODrive axis state";
        }
    }

    bool operator==(Value v) const
    {
        return value_ == v;
    }
    bool operator==(ODriveAxisState a) const
    {
        return value_ == a.value_;
    }
    bool operator!=(ODriveAxisState a) const
    {
        return value_ != a.value_;
    }

    Value value_;
};

class ODriveState : public MotorControllerState {
public:
    ODriveState() = default;

    bool dataIsValid() const override
    {
        return axis_state_.value_ != ODriveAxisState::UNDEFINED;
    }

    // TODO: possibly rename since 'operational' is a bit ambiguous
    bool isOperational() const override
    {
        return axis_state_.value_ == ODriveAxisState::CLOSED_LOOP_CONTROL;
    }

    // TODO: add torque_sensor_error
    bool hasError() const override
    {
<<<<<<< HEAD
        return odrive_error_ != 0 || axis_error_ != 0 || motor_error_ != 0 || encoder_error_ != 0 || controller_error_ != 0 || torquesensor_error_ != 0;
=======
        return odrive_error_ != 0 || axis_error_ != 0 || motor_error_ != 0 || encoder_error_ != 0 || controller_error_ != 0;
>>>>>>> c921c6e8
    }

    std::string getErrorStatus() const override
    {
        std::ostringstream error_stream;
        error_stream << "State: " << axis_state_.toString() << " (" << axis_state_.value_ << ")" << std::endl
                        << "System: " << error::parseError(odrive_error_, error::ErrorRegister::ODRIVE_ERROR)
                        << std::endl
                        << "Axis: " << error::parseError(axis_error_, error::ErrorRegister::ODRIVE_AXIS_ERROR)
                        << std::endl
                        << "Motor: " << error::parseError(motor_error_, error::ErrorRegister::ODRIVE_MOTOR_ERROR)
                        << std::endl
                        << "Encoder: " << error::parseError(encoder_error_, error::ErrorRegister::ODRIVE_ENCODER_ERROR)
                        << std::endl
                        << "Torque sensor: " << error::parseError(torquesensor_error_, error::ErrorRegister::ODRIVE_TORQUESENSOR_ERROR)
                        << std::endl
                        << "Controller: " << error::parseError(controller_error_, error::ErrorRegister::ODRIVE_CONTROLLER_ERROR);
        return error_stream.str();
    }

    // TODO: rename to getCurrentState/getMotorControllerState
    std::string getOperationalState() const override
    {
        return axis_state_.toString();
    }

    ODriveAxisState axis_state_;
    uint32_t odrive_error_ {};
    uint32_t axis_error_ {};
    uint64_t motor_error_ {};
    uint32_t encoder_error_ {};
    uint32_t torquesensor_error_ {};
    uint32_t controller_error_ {};
};

} // namespace march

#endif // MARCH_HARDWARE_ODRIVE_STATE_H<|MERGE_RESOLUTION|>--- conflicted
+++ resolved
@@ -127,11 +127,7 @@
     // TODO: add torque_sensor_error
     bool hasError() const override
     {
-<<<<<<< HEAD
         return odrive_error_ != 0 || axis_error_ != 0 || motor_error_ != 0 || encoder_error_ != 0 || controller_error_ != 0 || torquesensor_error_ != 0;
-=======
-        return odrive_error_ != 0 || axis_error_ != 0 || motor_error_ != 0 || encoder_error_ != 0 || controller_error_ != 0;
->>>>>>> c921c6e8
     }
 
     std::string getErrorStatus() const override
