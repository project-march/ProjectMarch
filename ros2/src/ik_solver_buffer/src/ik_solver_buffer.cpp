#include "ik_solver_buffer/ik_solver_buffer.hpp"
#include <chrono>
#include <cstdio>
#include <string>
using namespace std::chrono_literals;
using std::placeholders::_1;
using std::placeholders::_2;

BufferNode::BufferNode()
    : Node("trajectory_buffer")
{
    m_com_trajectory_publisher
        = this->create_publisher<march_shared_msgs::msg::IkSolverCommand>("ik_solver_com_input", 10);
    m_swing_trajectory_publisher
        = this->create_publisher<march_shared_msgs::msg::IkSolverCommand>("ik_solver_swing_input", 10);

    m_com_subscriber = this->create_subscription<geometry_msgs::msg::PoseArray>(
        "/com_trajectory", 10, std::bind(&BufferNode::com_subscriber_callback, this, _1));
    m_swing_subscriber = this->create_subscription<geometry_msgs::msg::PoseArray>(
        "/bezier_trajectory", 10, std::bind(&BufferNode::swing_subscriber_callback, this, _1));
    m_swing_leg_command_subscriber = this->create_subscription<std_msgs::msg::Int32>(
        "/publish_swing_leg_command", 10, std::bind(&BufferNode::swing_command_subscriber_callback, this, _1));
    // Initializing the timestep in ms
    declare_parameter("timestep", 8);
    m_timestep = this->get_parameter("timestep").as_int();
}

/**
 * This callback receives the con trajectory fromm the zmp-mpc.
 * @param msg
 */
void BufferNode::com_subscriber_callback(geometry_msgs::msg::PoseArray::SharedPtr msg)
{
    set_com_trajectory(msg);
    publish_com_trajectory();
}

/**
 * This callback processes the swing leg trajectory from the swi ng leg generator.
 * @param msg
 */
void BufferNode::swing_subscriber_callback(geometry_msgs::msg::PoseArray::SharedPtr msg)
{
    set_swing_trajectory(msg);
    publish_swing_trajectory();
}

<<<<<<< HEAD
void BufferNode::swing_command_subscriber_callback(std_msgs::msg::Int32::SharedPtr msg)
{
    geometry_msgs::msg::PoseArray::SharedPtr zero_swing_msg
        = std::make_shared<geometry_msgs::msg::PoseArray>(geometry_msgs::msg::PoseArray());
    geometry_msgs::msg::Pose pose_container;
    pose_container.position.x = 0.0;
    pose_container.position.y = 0.0;
    pose_container.position.z = 0.0;
    zero_swing_msg->poses.push_back(pose_container);
    zero_swing_msg->poses.push_back(pose_container);
    set_swing_trajectory(zero_swing_msg);
    publish_swing_trajectory();
}

=======
/**
 * This function sets the com trajectory in the ik_buffer to the latest received trajectory.
 * @param setter Com trajectory to set.
 */
>>>>>>> c97d0fd1
void BufferNode::set_com_trajectory(geometry_msgs::msg::PoseArray::SharedPtr setter)
{
    m_latest_com_trajectory = setter;
}

<<<<<<< HEAD
void BufferNode::set_velocity(std::vector<geometry_msgs::msg::Point>& position_vector,
    std::vector<geometry_msgs::msg::Point>& output_vector, int base_time_delay)
=======
/**
 * Set the velocities of the received trajectories. The IK needs position and velocity trajectories to solve correctly.
 * @param position_vector the vector of the position trajectory
 * @param output_vector the vector with the calculated velocities.
 */
void BufferNode::set_velocity(
    std::vector<geometry_msgs::msg::Point>& position_vector, std::vector<geometry_msgs::msg::Point>& output_vector)
>>>>>>> c97d0fd1
{

    if (position_vector.size() > 1) {
        geometry_msgs::msg::Point point_container;
        geometry_msgs::msg::Point point_prev = position_vector[0];

        for (auto it = std::begin(position_vector) + 1; it != std::end(position_vector); it++) {
            point_container.x = (it->x - point_prev.x) * base_time_delay;
            point_container.y = (it->y - point_prev.y) * base_time_delay;
            point_container.z = (it->z - point_prev.z) * base_time_delay;
            output_vector.push_back(point_container);
            point_prev.x = it->x;
            point_prev.y = it->y;
            point_prev.z = it->z;
        }

        output_vector.push_back(point_container);
    } else {
        RCLCPP_WARN(this->get_logger(), "trajectory not long enough, cannot determine velocity");
    }
}

/**
 * Set the swing leg trajectory to the latest received trajectory.
 * @param setter
 */
void BufferNode::set_swing_trajectory(geometry_msgs::msg::PoseArray::SharedPtr setter)
{
    m_latest_swing_trajectory = setter;
}

/**
 * Old function to make the buffer synchronous,
 *
 * NOTE: This function is not used now, since we send the com trajectory more often than the swing trajectory.
 * @return
 */
bool BufferNode::check_if_ready()
{
    return ((m_latest_com_trajectory) && (m_latest_swing_trajectory));
}

/**
 * Publish the com trajectory.
 * Before this happens, the trajectory should also get a velocity trajectory.
 * When that is done the trajectory is send to the IK solver
 */
void BufferNode::publish_com_trajectory()
{
    march_shared_msgs::msg::IkSolverCommand ik_command_to_send;
    for (auto i : m_latest_com_trajectory->poses) {
        ik_command_to_send.trajectory.push_back(i.position);
    }

    set_velocity(ik_command_to_send.trajectory, ik_command_to_send.velocity, 1e3 / 8);

    // Add a final 0 point
    geometry_msgs::msg::Point p;
    p.x = 0;
    p.y = 0;
    p.z = 0;
    ik_command_to_send.velocity.push_back(p);

    m_com_trajectory_publisher->publish(ik_command_to_send);

    // Reset all the pointers
    m_latest_com_trajectory.reset();
}

/**
 * Publish the swing trajectory.
 * Before this happens, the trajectory should also get a velocity trajectory.
 * When that is done the trajectory is send to the IK solver
 */
void BufferNode::publish_swing_trajectory()
{
    march_shared_msgs::msg::IkSolverCommand ik_command_to_send;
    march_shared_msgs::msg::IkSolverCommand ik_mock_com;
    for (auto i : m_latest_swing_trajectory->poses) {
        ik_command_to_send.trajectory.push_back(i.position);
        geometry_msgs::msg::Point p;
        p.x = 0;
        p.y = 0;
        p.z = 0;
        ik_mock_com.trajectory.push_back(p);
    }

    set_velocity(ik_command_to_send.trajectory, ik_command_to_send.velocity, 1e3 / 8);

    // Add a final 0 point
    geometry_msgs::msg::Point p;
    p.x = 0;
    p.y = 0;
    p.z = 0;
    ik_command_to_send.velocity.push_back(p);

    m_swing_trajectory_publisher->publish(ik_command_to_send);

    // Reset all the pointers
    m_latest_swing_trajectory.reset();
}<|MERGE_RESOLUTION|>--- conflicted
+++ resolved
@@ -45,7 +45,6 @@
     publish_swing_trajectory();
 }
 
-<<<<<<< HEAD
 void BufferNode::swing_command_subscriber_callback(std_msgs::msg::Int32::SharedPtr msg)
 {
     geometry_msgs::msg::PoseArray::SharedPtr zero_swing_msg
@@ -60,29 +59,18 @@
     publish_swing_trajectory();
 }
 
-=======
-/**
- * This function sets the com trajectory in the ik_buffer to the latest received trajectory.
- * @param setter Com trajectory to set.
- */
->>>>>>> c97d0fd1
 void BufferNode::set_com_trajectory(geometry_msgs::msg::PoseArray::SharedPtr setter)
 {
     m_latest_com_trajectory = setter;
 }
 
-<<<<<<< HEAD
-void BufferNode::set_velocity(std::vector<geometry_msgs::msg::Point>& position_vector,
-    std::vector<geometry_msgs::msg::Point>& output_vector, int base_time_delay)
-=======
 /**
  * Set the velocities of the received trajectories. The IK needs position and velocity trajectories to solve correctly.
  * @param position_vector the vector of the position trajectory
  * @param output_vector the vector with the calculated velocities.
  */
-void BufferNode::set_velocity(
-    std::vector<geometry_msgs::msg::Point>& position_vector, std::vector<geometry_msgs::msg::Point>& output_vector)
->>>>>>> c97d0fd1
+void BufferNode::set_velocity(std::vector<geometry_msgs::msg::Point>& position_vector,
+    std::vector<geometry_msgs::msg::Point>& output_vector, int base_time_delay)
 {
 
     if (position_vector.size() > 1) {
