"""Author: Marten Haitjema, MVII."""

import os
import yaml

<<<<<<< HEAD
=======
from queue import Queue
from rclpy.node import Node
>>>>>>> fb49f1fe
from rclpy.time import Time
from typing import Optional
from ament_index_python.packages import get_package_share_path

from march_gait_selection.dynamic_interpolation.dynamic_setpoint_gait import (
    DynamicSetpointGait,
)
from march_gait_selection.state_machine.gait_update import GaitUpdate
from march_gait_selection.state_machine.trajectory_scheduler import TrajectoryCommand
from march_utility.utilities.duration import Duration
from march_utility.utilities.node_utils import DEFAULT_HISTORY_DEPTH
from march_utility.utilities.utility_functions import get_position_from_yaml

from std_msgs.msg import Header
from geometry_msgs.msg import Point
from march_shared_msgs.msg import FootPosition, GaitInstruction


class DynamicSetpointGaitHalfStep(DynamicSetpointGait):
    """*Single single* step gait based on dynamic setpoint gait.

    Args:
        gait_selection_node (GaitSelection): the gait selection node

    Attributes:
        _position_queue (List[Dict[str, float]]): List containing foot position dictionaries for x, y and z coordinates.
            Defined in _position_queue.yaml
        _queue_index (int): index that is used for getting the correct dictionary out of _position_queue. Increases
            by one for each step.
        _duration_from_yaml (float): duration of the step as specified in _position_queue.yaml
        _use_position_queue (bool): True if _position_queue will be used instead of covid points, else False
    """

    _current_time: Optional[Time]

    def __init__(self, gait_selection_node):
        super().__init__(gait_selection_node)
        self.subgait_id = "right_swing"
        self.gait_name = "dynamic_walk_half_step"
        self.gait_selection = gait_selection_node
        self.update_parameter()

<<<<<<< HEAD
        queue_path = get_package_share_path("march_gait_selection")
        queue_directory = os.path.join(queue_path, "position_queue", "position_queue.yaml")
        with open(queue_directory, "r") as queue_file:
            _position_queue_yaml = yaml.load(queue_file, Loader=yaml.SafeLoader)

        self._use_position_queue = _position_queue_yaml["use_position_queue"]
        if self._use_position_queue:
            self._position_queue = _position_queue_yaml["points"]
        else:
            self._position_queue = None

        self._queue_index = 0
        self._duration_from_yaml = _position_queue_yaml["duration"]
=======
        if self._use_position_queue:
            self._create_position_queue()

        self.gait_selection.create_subscription(
            Point,
            "/march/add_point_to_queue",
            self._add_point_to_queue,
            DEFAULT_HISTORY_DEPTH,
        )
>>>>>>> fb49f1fe

    def _reset(self) -> None:
        """Reset all attributes of the gait."""
        self._should_stop = False
        self._end = False

        self._start_time_next_command = None
        self._current_time = None

        self._next_command = None

        self._start_is_delayed = True
        self._scheduled_early = False

    DEFAULT_EARLY_SCHEDULE_UPDATE_DURATION = Duration(0)

    def update(
        self,
        current_time: Time,
        early_schedule_duration: Duration = DEFAULT_EARLY_SCHEDULE_UPDATE_DURATION,
    ) -> GaitUpdate:
        """Give an update on the progress of the gait. This function is called every cycle of the gait_state_machine.

        Schedules the first subgait when the delay has passed. Stops after the single single step is finished.

        Args:
            current_time (Time): Current time
            early_schedule_duration (Duration): Duration that determines how long ahead the next subgait is planned
        Returns:
            GaitUpdate: GaitUpdate containing TrajectoryCommand when finished, else empty GaitUpdate
        """
        if self._start_is_delayed:
            if current_time >= self._start_time_next_command:
                return self._update_start_subgait()
            else:
                return GaitUpdate.empty()

        if current_time >= self._start_time_next_command:
            return self._update_state_machine()

        return GaitUpdate.empty()

    def _update_state_machine(self) -> GaitUpdate:
        """Update the state machine that the single single step has finished. Also switches the subgait_id.

        Returns:
            GaitUpdate: a GaitUpdate for the state machine
        """
        if not self._trajectory_failed:
            if self.subgait_id == "right_swing":
                self.subgait_id = "left_swing"
            elif self.subgait_id == "left_swing":
                self.subgait_id = "right_swing"

        if self._end:
            self.subgait_id = "right_swing"
            self._fill_queue()

        return GaitUpdate.finished()

    def _get_trajectory_command(self, start=False, stop=False) -> Optional[TrajectoryCommand]:
<<<<<<< HEAD
        """Return a TrajectoryCommand based on current subgait_id, or based on the _position_queue if enabled.
=======
        """Return a TrajectoryCommand based on current subgait_id, or
        based on the position_queue if enabled.

        :param start: whether it is a start gait or not
        :type start: bool
        :param stop: whether it is a stop gait or not
        :type stop: bool
>>>>>>> fb49f1fe

        Args:
            start (:obj: bool, optional): whether it is a start gait or not, default False
            stop (:obj: bool, optional): whether it is a stop gait or not, default False
        Returns:
            TrajectoryCommand: command with the current subgait and start time
        """
        if stop:
            self.logger.info("Stopping dynamic gait.")
        else:
            if self._use_position_queue:
<<<<<<< HEAD
                if self._queue_index <= (len(self._position_queue) - 1):
=======
                if not self.position_queue.empty():
>>>>>>> fb49f1fe
                    self.foot_location = self._get_foot_location_from_queue()
                else:
                    stop = True
<<<<<<< HEAD
                    self._queue_index = 0
=======
                    self._end = True
>>>>>>> fb49f1fe
            else:
                self.foot_location = self._get_foot_location(self.subgait_id)
                stop = self._check_msg_time(self.foot_location)

            self.logger.warn(
                f"Stepping to location ({self.foot_location.processed_point.x}, "
                f"{self.foot_location.processed_point.y}, {self.foot_location.processed_point.z})"
            )

        return self._get_first_feasible_trajectory(start, stop)

    def _get_foot_location_from_queue(self) -> FootPosition:
        """Get FootPosition message from the position queue.

        Returns:
            FootPosition: FootPosition msg with position from queue
        """
<<<<<<< HEAD
        msg = f"Step {self._queue_index + 1} out of {len(self._position_queue)}"
        if self._queue_index == len(self._position_queue) - 1:
            msg += ". Next step will be a close gait."
        self.logger.warn(msg)

        header = Header(stamp=self.gait_selection.get_clock().now().to_msg())
        point = Point(
            x=self._position_queue[self._queue_index]["x"],
            y=self._position_queue[self._queue_index]["y"],
            z=self._position_queue[self._queue_index]["z"],
        )
        self._queue_index += 1

        return FootPosition(header=header, point=point, duration=self._duration_from_yaml)
=======
        header = Header(stamp=self.gait_selection.get_clock().now().to_msg())
        point_from_queue = self.position_queue.get()
        point = Point(x=point_from_queue["x"], y=point_from_queue["y"], z=point_from_queue["z"])

        if self.position_queue.empty():
            msg = "Next step will be a close gait."
            self.logger.warn(msg)

        return FootPosition(header=header, processed_point=point, duration=self.duration_from_yaml)

    def update_parameter(self) -> None:
        """Updates '_use_position_queue' to the newest value in gait_selection."""
        self._use_position_queue = self.gait_selection.use_position_queue
        if self._use_position_queue:
            self._create_position_queue()

    def _create_position_queue(self) -> None:
        """Creates and fills the queue with values from position_queue.yaml."""
        queue_path = get_package_share_path("march_gait_selection")
        queue_directory = os.path.join(queue_path, "position_queue", "position_queue.yaml")
        with open(queue_directory, "r") as queue_file:
            position_queue_yaml = yaml.load(queue_file, Loader=yaml.SafeLoader)

        self.duration_from_yaml = position_queue_yaml["duration"]
        self.points_from_yaml = position_queue_yaml["points"]
        self.position_queue = Queue()
        self._fill_queue()

    def _fill_queue(self) -> None:
        """Fills the position queue with the values specified in position_queue.yaml."""
        if self._use_position_queue:
            for point in self.points_from_yaml:
                self.position_queue.put(point)

    def _add_point_to_queue(self, point: Point) -> None:
        """Adds a point to the end of the queue.

        Args:
            point (Point): point message to add to the queue.
        """
        point_dict = {"x": point.x, "y": point.y, "z": point.z}
        self.position_queue.put(point_dict)
        self.logger.info(f"Point added to position queue. Current queue is: {list(self.position_queue.queue)}")

    def _callback_force_unknown(self, msg: GaitInstruction) -> None:
        """Resets the subgait_id, _trajectory_failed and position_queue after a force unknown.

        Args:
            msg (GaitInstruction): the GaitInstruction message that may contain a force unknown
        """
        if msg.type == GaitInstruction.UNKNOWN:
            self.start_position = self._joint_dict_to_setpoint_dict(get_position_from_yaml("stand"))
            self.subgait_id = "right_swing"
            self._trajectory_failed = False
            self.position_queue = Queue()
            self._fill_queue()
>>>>>>> fb49f1fe
<|MERGE_RESOLUTION|>--- conflicted
+++ resolved
@@ -3,11 +3,8 @@
 import os
 import yaml
 
-<<<<<<< HEAD
-=======
 from queue import Queue
 from rclpy.node import Node
->>>>>>> fb49f1fe
 from rclpy.time import Time
 from typing import Optional
 from ament_index_python.packages import get_package_share_path
@@ -50,21 +47,6 @@
         self.gait_selection = gait_selection_node
         self.update_parameter()
 
-<<<<<<< HEAD
-        queue_path = get_package_share_path("march_gait_selection")
-        queue_directory = os.path.join(queue_path, "position_queue", "position_queue.yaml")
-        with open(queue_directory, "r") as queue_file:
-            _position_queue_yaml = yaml.load(queue_file, Loader=yaml.SafeLoader)
-
-        self._use_position_queue = _position_queue_yaml["use_position_queue"]
-        if self._use_position_queue:
-            self._position_queue = _position_queue_yaml["points"]
-        else:
-            self._position_queue = None
-
-        self._queue_index = 0
-        self._duration_from_yaml = _position_queue_yaml["duration"]
-=======
         if self._use_position_queue:
             self._create_position_queue()
 
@@ -74,7 +56,6 @@
             self._add_point_to_queue,
             DEFAULT_HISTORY_DEPTH,
         )
->>>>>>> fb49f1fe
 
     def _reset(self) -> None:
         """Reset all attributes of the gait."""
@@ -136,17 +117,7 @@
         return GaitUpdate.finished()
 
     def _get_trajectory_command(self, start=False, stop=False) -> Optional[TrajectoryCommand]:
-<<<<<<< HEAD
         """Return a TrajectoryCommand based on current subgait_id, or based on the _position_queue if enabled.
-=======
-        """Return a TrajectoryCommand based on current subgait_id, or
-        based on the position_queue if enabled.
-
-        :param start: whether it is a start gait or not
-        :type start: bool
-        :param stop: whether it is a stop gait or not
-        :type stop: bool
->>>>>>> fb49f1fe
 
         Args:
             start (:obj: bool, optional): whether it is a start gait or not, default False
@@ -158,19 +129,11 @@
             self.logger.info("Stopping dynamic gait.")
         else:
             if self._use_position_queue:
-<<<<<<< HEAD
-                if self._queue_index <= (len(self._position_queue) - 1):
-=======
                 if not self.position_queue.empty():
->>>>>>> fb49f1fe
                     self.foot_location = self._get_foot_location_from_queue()
                 else:
                     stop = True
-<<<<<<< HEAD
-                    self._queue_index = 0
-=======
                     self._end = True
->>>>>>> fb49f1fe
             else:
                 self.foot_location = self._get_foot_location(self.subgait_id)
                 stop = self._check_msg_time(self.foot_location)
@@ -188,22 +151,6 @@
         Returns:
             FootPosition: FootPosition msg with position from queue
         """
-<<<<<<< HEAD
-        msg = f"Step {self._queue_index + 1} out of {len(self._position_queue)}"
-        if self._queue_index == len(self._position_queue) - 1:
-            msg += ". Next step will be a close gait."
-        self.logger.warn(msg)
-
-        header = Header(stamp=self.gait_selection.get_clock().now().to_msg())
-        point = Point(
-            x=self._position_queue[self._queue_index]["x"],
-            y=self._position_queue[self._queue_index]["y"],
-            z=self._position_queue[self._queue_index]["z"],
-        )
-        self._queue_index += 1
-
-        return FootPosition(header=header, point=point, duration=self._duration_from_yaml)
-=======
         header = Header(stamp=self.gait_selection.get_clock().now().to_msg())
         point_from_queue = self.position_queue.get()
         point = Point(x=point_from_queue["x"], y=point_from_queue["y"], z=point_from_queue["z"])
@@ -259,5 +206,4 @@
             self.subgait_id = "right_swing"
             self._trajectory_failed = False
             self.position_queue = Queue()
-            self._fill_queue()
->>>>>>> fb49f1fe
+            self._fill_queue()