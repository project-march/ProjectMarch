--- conflicted
+++ resolved
@@ -31,15 +31,9 @@
     _current_time: Optional[Time]
     _use_position_queue: bool
 
-<<<<<<< HEAD
     def __init__(self, node: Node, positions: Dict[str, EdgePosition]):
         super().__init__(node, positions)
-        self.logger = Logger(self.node, __class__.__name__)
-=======
-    def __init__(self, gait_selection_node: Node):
-        super().__init__(gait_selection_node)
-        self._logger = gait_selection_node.get_logger().get_child(__class__.__name__)
->>>>>>> 6d7874b7
+        self._logger = node.get_logger().get_child(__class__.__name__)
         self.trajectory_command_factory = TrajectoryCommandFactoryQueue(gait=self, points_handler=self._points_handler)
         self.subgait_id = "right_swing"
         self.gait_name = "dynamic_step"
