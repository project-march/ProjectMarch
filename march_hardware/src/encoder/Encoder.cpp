// Copyright 2019 Project March.
#include "march_hardware/encoder/Encoder.h"
#include "march_hardware/EtherCAT/pdo_types.h"
#include "march_hardware/error/hardware_exception.h"

namespace march
{
Encoder::Encoder(size_t number_of_bits) : total_positions_(Encoder::calculateTotalPositions(number_of_bits))
{
}

int32_t Encoder::getAngleIU(const PdoSlaveInterface& pdo, uint8_t byte_offset) const
{
  bit32 return_byte = pdo.read32(byte_offset);
  return return_byte.i;
}

<<<<<<< HEAD
double Encoder::getAngleRad(const PdoSlaveInterface& pdo, uint8_t byte_offset) const
=======
double Encoder::getVelocityIU(uint8_t byte_offset) const
{
  if (this->slave_index_ == -1)
  {
    ROS_FATAL("Encoder has slaveIndex of -1");
  }
  union bit32 return_byte = get_input_bit32(this->slave_index_, byte_offset);
  return return_byte.i / (TIME_PER_VELOCITY_SAMPLE * FIXED_POINT_TO_FLOAT_CONVERSION);
}

double Encoder::getVelocityRad(uint8_t byte_offset) const
{
  return Encoder::getVelocityIU(byte_offset) * this->getRadPerBit();
}

double Encoder::getAngleRad(uint8_t byte_offset) const
>>>>>>> 3c78721c
{
  return this->toRad(this->getAngleIU(pdo, byte_offset));
}

size_t Encoder::getTotalPositions() const
{
  return this->total_positions_;
}

size_t Encoder::calculateTotalPositions(size_t number_of_bits)
{
  if (number_of_bits < Encoder::MIN_RESOLUTION || number_of_bits > Encoder::MAX_RESOLUTION)
  {
    throw error::HardwareException(error::ErrorType::INVALID_ENCODER_RESOLUTION,
                                   "Encoder resolution of %d is not within range [%ld, %ld]", number_of_bits,
                                   Encoder::MIN_RESOLUTION, Encoder::MAX_RESOLUTION);
  }
  return 1u << number_of_bits;
}

}  // namespace march<|MERGE_RESOLUTION|>--- conflicted
+++ resolved
@@ -15,28 +15,20 @@
   return return_byte.i;
 }
 
-<<<<<<< HEAD
 double Encoder::getAngleRad(const PdoSlaveInterface& pdo, uint8_t byte_offset) const
-=======
-double Encoder::getVelocityIU(uint8_t byte_offset) const
 {
-  if (this->slave_index_ == -1)
-  {
-    ROS_FATAL("Encoder has slaveIndex of -1");
-  }
-  union bit32 return_byte = get_input_bit32(this->slave_index_, byte_offset);
+  return this->toRad(this->getAngleIU(pdo, byte_offset));
+}
+
+double Encoder::getVelocityIU(const PdoSlaveInterface& pdo, uint8_t byte_offset) const
+{
+  bit32 return_byte = pdo.read32(byte_offset);
   return return_byte.i / (TIME_PER_VELOCITY_SAMPLE * FIXED_POINT_TO_FLOAT_CONVERSION);
 }
 
-double Encoder::getVelocityRad(uint8_t byte_offset) const
+double Encoder::getVelocityRad(const PdoSlaveInterface& pdo, uint8_t byte_offset) const
 {
-  return Encoder::getVelocityIU(byte_offset) * this->getRadPerBit();
-}
-
-double Encoder::getAngleRad(uint8_t byte_offset) const
->>>>>>> 3c78721c
-{
-  return this->toRad(this->getAngleIU(pdo, byte_offset));
+  return this->getVelocityIU(pdo, byte_offset) * this->getRadPerBit();
 }
 
 size_t Encoder::getTotalPositions() const
