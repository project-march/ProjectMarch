# For convenience it is easiest if the joint order is maintained, it is chosen to sort the joints alphabetically.
# TODO: Add pressure soles to this .yaml file
# TODO: Add PDB to this .yaml files
# TODO: Make sure slaveIndexes are correct
# TODO: Update netNumbers if necessary
# linear: 16384
# rotational: 1048576
march7:
  if_name: enp1s0
  ecatCycleTime: 8
  ecatSlaveTimeout: 200
  joints:
    - left_ankle:
        motor_controller:
          type: odrive
          actuationMode: torque
          slaveIndex: 1
          axis: 1
          motorKV: 355
          useIncrementalEncoder: false
          #          indexFound: true
          absoluteEncoder:
            resolution: 14
            direction: 1
            minPositionIU: 2714  # Ros kills itself if it is in its hard limits (same as encode limits).
            maxPositionIU: 4460  # Ros kills itself if it is in its hard limits (same as encode limits).
            zeroPositionIU: 3908
            lowerSoftLimitMarginRad: 0.0349066  # Ros warns if it is x away from hard limit.
            upperSoftLimitMarginRad: 0.00349066  # Ros warns if it is x away from hard limit.
            lowerErrorSoftLimitMarginRad: 0.0174533  # Ros stops if it is x away from hard limit.
            upperErrorSoftLimitMarginRad: 0.00174533  # Ros stops if it is x away from hard limit.
          incrementalEncoder:
            resolution: 13
            transmission: 204
            direction: 1
          torqueSensor:
            maxTorque: 10
        pids:
          position:
            p: 10.0
            i: 0.0
            d: 0.2
          torque:
            p: 0.0
            i: 0.0
            d: 0.0


    - left_hip_aa:
        motor_controller:
          type: odrive
          actuationMode: torque
          slaveIndex: 2
          axis: 1
          motorKV: 355
          useIncrementalEncoder: false
          #          indexFound: true
          absoluteEncoder:
            resolution: 14
            direction: 1
            minPositionIU: 2275  # Ros kills itself if it is in its hard limits (same as encode limits).
            maxPositionIU: 3355  # Ros kills itself if it is in its hard limits (same as encode limits).
            zeroPositionIU: 2886
            lowerSoftLimitMarginRad: 0.00349066  # Ros warns if it is x away from hard limit.
            upperSoftLimitMarginRad: 0.00349066  # Ros warns if it is x away from hard limit.
            lowerErrorSoftLimitMarginRad: 0.00174533  # Ros stops if it is x away from hard limit.
            upperErrorSoftLimitMarginRad: 0.00174533  # Ros stops if it is x away from hard limit.
          incrementalEncoder:
            countsPerRotation: 6400
            transmission: 314
            direction: 1
          torqueSensor:
            maxTorque: 10
        pids:
          position:
            p: 10.0
            i: 0.0
            d: 0.2
          torque:
            p: 0.0
            i: 0.0
            d: 0.0


    - left_hip_fe:
        motor_controller:
          type: odrive
          actuationMode: torque
          slaveIndex: 2
          axis: 0
          motorKV: 95
          useIncrementalEncoder: false
          #          indexFound: true
          absoluteEncoder:
            direction: 1
            resolution: 20
            minPositionIU: 215318  # Ros kills itself if it is in its hard limits (same as encode limits).
            maxPositionIU: 581560  # Ros kills itself if it is in its hard limits (same as encode limits).
            zeroPositionIU: 280000
            lowerSoftLimitMarginRad: 0.0349066  # Ros warns if it is x away from hard limit.
            upperSoftLimitMarginRad: 0.0349066  # Ros warns if it is x away from hard limit.
            lowerErrorSoftLimitMarginRad: 0.0174533  # Ros stops if it is x away from hard limit.
            upperErrorSoftLimitMarginRad: 0.0174533  # Ros stops if it is x away from hard limit.
          incrementalEncoder:
            direction: 1
            resolution: 12
            transmission: 121
          torqueSensor:
            maxTorque: 10
        pids:
          position:
            p: 10.0
            i: 0.0
            d: 0.2
          torque:
            p: 0.0
            i: 0.0
            d: 0.0


    - left_knee:
        motor_controller:
          type: odrive
          actuationMode: torque
          slaveIndex: 1
          axis: 0
          motorKV: 95
          useIncrementalEncoder: false
          #          indexFound: true
          absoluteEncoder:
            direction: -1
            resolution: 20
            minPositionIU: 221713  # Ros kills itself if it is in its hard limits (same as encode limits).
            maxPositionIU: 570827  # Ros kills itself if it is in its hard limits (same as encode limits).
            zeroPositionIU: 254044
            lowerSoftLimitMarginRad: 0.0349066  # Ros warns if it is x away from hard limit.
            upperSoftLimitMarginRad: 0.0349066  # Ros warns if it is x away from hard limit.
            lowerErrorSoftLimitMarginRad: 0.0174533  # Ros stops if it is x away from hard limit.
            upperErrorSoftLimitMarginRad: 0.0174533  # Ros stops if it is x away from hard limit.
          incrementalEncoder:
            direction: 1
            resolution: 12
            transmission: 121
          torqueSensor:
            maxTorque: 10
        pids:
          position:
            p: 10.0
            i: 0.0
            d: 0.2
          torque:
            p: 0.0
            i: 0.0
            d: 0.0


    - right_ankle:
        motor_controller:
          type: odrive
          actuationMode: torque
          slaveIndex: 4
          axis: 1
          motorKV: 355
          useIncrementalEncoder: false
          #          indexFound: true
          absoluteEncoder:
            resolution: 14
            direction: 1
            minPositionIU: 1145  # Ros kills itself if it is in its hard limits (same as encode limits).
            maxPositionIU: 2891  # Ros kills itself if it is in its hard limits (same as encode limits).
            zeroPositionIU: 2292 #9205
            lowerSoftLimitMarginRad: 0.0349066  # Ros warns if it is x away from hard limit.
            upperSoftLimitMarginRad: 0.00349066  # Ros warns if it is x away from hard limit.
            lowerErrorSoftLimitMarginRad: 0.0174533  # Ros stops if it is x away from hard limit.
            upperErrorSoftLimitMarginRad: 0.00174533  # Ros stops if it is x away from hard limit.
          incrementalEncoder:
            resolution: 13
            transmission: 204
            direction: 1
          torqueSensor:
            maxTorque: 10
        pids:
          position:
            p: 10.0
            i: 0.0
            d: 0.2
          torque:
            p: 0.0
            i: 0.0
            d: 0.0


    - right_hip_aa:
        motor_controller:
          type: odrive
          actuationMode: torque
          slaveIndex: 3
          axis: 1
          motorKV: 355
          useIncrementalEncoder: false
          #          indexFound: true
          absoluteEncoder:
            resolution: 14
            direction: 1
            minPositionIU: 7559  # Ros kills itself if it is in its hard limits (same as encode limits).
            maxPositionIU: 8676  # Ros kills itself if it is in its hard limits (same as encode limits).
            zeroPositionIU: 8262
            lowerSoftLimitMarginRad: 0.00349066  # Ros warns if it is x away from hard limit.
            upperSoftLimitMarginRad: 0.00349066  # Ros warns if it is x away from hard limit.
            lowerErrorSoftLimitMarginRad: 0.00174533  # Ros stops if it is x away from hard limit.
            upperErrorSoftLimitMarginRad: 0.00174533  # Ros stops if it is x away from hard limit.
          incrementalEncoder:
            countsPerRotation: 6400
            transmission: 314
            direction: 1
          torqueSensor:
            maxTorque: 10
        pids:
          position:
            p: 10.0
            i: 0.0
            d: 0.2
          torque:
            p: 0.0
            i: 0.0
            d: 0.0




    - right_hip_fe:
        motor_controller:
          type: odrive
          actuationMode: torque
          slaveIndex: 3
          axis: 0
          motorKV: 95
          useIncrementalEncoder: false
          #          indexFound: true
          absoluteEncoder:
            direction: -1
            resolution: 20
            minPositionIU: 295500  # Ros kills itself if it is in its hard limits (same as encode limits).
            maxPositionIU: 666956  # Ros kills itself if it is in its hard limits (same as encode limits).
            zeroPositionIU: 365000
            lowerSoftLimitMarginRad: 0.0349066  # Ros warns if it is x away from hard limit.
            upperSoftLimitMarginRad: 0.0349066  # Ros warns if it is x away from hard limit.
            lowerErrorSoftLimitMarginRad: 0.0174533  # Ros stops if it is x away from hard limit.
            upperErrorSoftLimitMarginRad: 0.0174533  # Ros stops if it is x away from hard limit.
          incrementalEncoder:
            direction: 1
            resolution: 12
            transmission: 121
          torqueSensor:
            maxTorque: 10
        pids:
          position:
            p: 10.0
            i: 0.0
            d: 0.2
          torque:
            p: 0.0
            i: 0.0
            d: 0.0


    - right_knee:
        motor_controller:
          type: odrive
          actuationMode: torque
          slaveIndex: 4
          axis: 0
          preCalibrated: false
          motorKV: 95
          useIncrementalEncoder: false
          #          indexFound: true
          absoluteEncoder:
            direction: 1
            resolution: 20
            minPositionIU: 272570  # Ros kills itself if it is in its hard limits (same as encode limits).
            maxPositionIU: 622843  # Ros kills itself if it is in its hard limits (same as encode limits).
            zeroPositionIU: 305715
            lowerSoftLimitMarginRad: 0.0349066  # Ros warns if it is x away from hard limit.
            upperSoftLimitMarginRad: 0.0349066  # Ros warns if it is x away from hard limit.
            lowerErrorSoftLimitMarginRad: 0.0174533  # Ros stops if it is x away from hard limit.
            upperErrorSoftLimitMarginRad: 0.0174533  # Ros stops if it is x away from hard limit.
          incrementalEncoder:
            direction: 1
            resolution: 12
            transmission: 121
          torqueSensor:
            maxTorque: 10
<<<<<<< HEAD
  # power_distribution_board:
  #   slaveIndex: 5
  #   byteOffset: 0
  pressure_soles:
  - left_side:
      slaveIndex: 1
      byteOffset: 4
      side: 'left'
  - right_side:
      slaveIndex: 4
      byteOffset: 4
      side: "right"
=======
        pids:
          position:
            p: 10.0
            i: 0.0
            d: 0.2
          torque:
            p: 0.0
            i: 0.0
            d: 0.0


  # power_distribution_board:
  #   slaveIndex: 5
  #   byteOffset: 0
>>>>>>> 995a968c
<|MERGE_RESOLUTION|>--- conflicted
+++ resolved
@@ -290,7 +290,6 @@
             transmission: 121
           torqueSensor:
             maxTorque: 10
-<<<<<<< HEAD
   # power_distribution_board:
   #   slaveIndex: 5
   #   byteOffset: 0
@@ -303,19 +302,3 @@
       slaveIndex: 4
       byteOffset: 4
       side: "right"
-=======
-        pids:
-          position:
-            p: 10.0
-            i: 0.0
-            d: 0.2
-          torque:
-            p: 0.0
-            i: 0.0
-            d: 0.0
-
-
-  # power_distribution_board:
-  #   slaveIndex: 5
-  #   byteOffset: 0
->>>>>>> 995a968c
