from __future__ import annotations
from typing import List

from attr import dataclass
from march_utility.gait.subgait import Subgait
from march_utility.utilities.duration import Duration
from rclpy.time import Time
from rclpy.node import Node
from std_msgs.msg import Header
from actionlib_msgs.msg import GoalID
from march_shared_msgs.msg import (
    FollowJointTrajectoryGoal,
    FollowJointTrajectoryActionGoal,
    FollowJointTrajectoryActionResult,
    FollowJointTrajectoryResult,
)
from march_utility.utilities.logger import Logger
from trajectory_msgs.msg import JointTrajectory

TRAJECTORY_SCHEDULER_HISTORY_DEPTH = 5


@dataclass
class TrajectoryCommand:
    """A container for scheduling trajectories.

    It contains besides the trajectory to be scheduled some additional information
    about the scheduled trajectory, such as the subgait name, duration and start time
    of the trajectory.
    """

    trajectory: JointTrajectory
    duration: Duration
    name: str
    start_time: Time

    @staticmethod
    def from_subgait(subgait: Subgait, start_time: Time) -> TrajectoryCommand:
        """Create a TrajectoryCommand from a subgait.

        Args:
            subgait (Subgait): subgait to create a command from
            start_time (Time): time at which subgait should be scheduled
        Returns:
            TrajectoryCommand: command corresponding to the given subgait at the given start time
        """
        return TrajectoryCommand(
            subgait.to_joint_trajectory_msg(),
            subgait.duration,
            subgait.subgait_name,
            start_time,
        )

<<<<<<< HEAD
    def __str__(self) -> str:
        return (
            f"({self.name}, {self.start_time.nanoseconds}, {self.duration.nanoseconds})"
        )
=======
    def __str__(self):
        return f"({self.name}, {self.start_time.nanoseconds}, {self.duration.nanoseconds})"
>>>>>>> 7b85644b


class TrajectoryScheduler:
    """Scheduler that sends the wanted trajectories to the topic listened
    to by the exoskeleton/simulation.

    Args:
        node (Node): node that is used to create subscribers/publishers
    Attributes:
        logger (Logger): used to log to the terminal
        _failed (bool): ???
        _node (Node): node that is used to create subscribers/publishers
        _goals (List[TrajectoryCommand]): list containing trajectory commands
        _trajectory_goal_pub (Publisher): used to publish FollowJointTrajectoryActionGoal on
            /march/controller/trajectory/follow_joint_trajectory_goal
        _cancel_pub (Publisher): publishes a GoalID message on /march/controller/trajectory/follow_joint...
            ..._trajectory/goal
        _trajectory_goal_result_sub (Subscriber): Listens for FollowJointTrajectoryActionResult on
            "march/controller/trajectory/follow_joint_trajectory/result. Receives the errors
        _trajectory_command_pub (Publisher): publishes JointTrajectory messages on
            /march/controller/trajectory/command
    """

    def __init__(self, node: Node):
        self._failed = False
        self._node = node
        self._goals: List[TrajectoryCommand] = []
        self.logger = Logger(self._node, __class__.__name__)

        # Temporary solution to communicate with ros1 action server, should
        # be updated to use ros2 action implementation when simulation is
        # migrated to ros2
        self._trajectory_goal_pub = self._node.create_publisher(
            msg_type=FollowJointTrajectoryActionGoal,
            topic="/march/controller/trajectory/follow_joint_trajectory/goal",
            qos_profile=TRAJECTORY_SCHEDULER_HISTORY_DEPTH,
        )

        self._cancel_pub = self._node.create_publisher(
            msg_type=GoalID,
            topic="/march/controller/trajectory/follow_joint_trajectory/cancel",
            qos_profile=TRAJECTORY_SCHEDULER_HISTORY_DEPTH,
        )

        self._trajectory_goal_result_sub = self._node.create_subscription(
            msg_type=FollowJointTrajectoryActionResult,
            topic="/march/controller/trajectory/follow_joint_trajectory/result",
            callback=self._done_cb,
            qos_profile=TRAJECTORY_SCHEDULER_HISTORY_DEPTH,
        )

        # Publisher for sending hold position mode
        self._trajectory_command_pub = self._node.create_publisher(
            msg_type=JointTrajectory,
            topic="/march/controller/trajectory/command",
            qos_profile=TRAJECTORY_SCHEDULER_HISTORY_DEPTH,
        )

    def schedule(self, command: TrajectoryCommand) -> None:
        """Schedules a new trajectory.

        Args:
            command (TrajectoryCommand): The trajectory command to schedule
        """
        self._failed = False
        stamp = command.start_time.to_msg()
        command.trajectory.header.stamp = stamp
        goal = FollowJointTrajectoryGoal(trajectory=command.trajectory)
        self._trajectory_goal_pub.publish(
            FollowJointTrajectoryActionGoal(
                header=Header(stamp=stamp),
                goal_id=GoalID(stamp=stamp, id=str(command)),
                goal=goal,
            )
        )
        info_log_message = f"Scheduling {command.name}"
        debug_log_message = f"Subgait {command.name} starts "
        if self._node.get_clock().now() < command.start_time:
            time_difference = Duration.from_ros_duration(command.start_time - self._node.get_clock().now())
            debug_log_message += f"in {round(time_difference.seconds, 3)}s"
        else:
            debug_log_message += "now"

        self._goals.append(command)
        self.logger.info(info_log_message)
        self.logger.debug(debug_log_message)

    def cancel_active_goals(self) -> None:
        """Cancels the active goal"""
        now = self._node.get_clock().now()
        for goal in self._goals:
            if goal.start_time + goal.duration > now:
                self._cancel_pub.publish(GoalID(stamp=goal.start_time.to_msg(), id=str(goal)))

    def send_position_hold(self) -> None:
        """Schedule empty JointTrajectory message to hold position. Used during force unknown"""
        self._trajectory_command_pub.publish(JointTrajectory())

    def failed(self) -> bool:
        """Returns true if the trajectory failed"""
        return self._failed

    def reset(self) -> None:
        """Reset attributes of class"""
        self._failed = False
        self._goals = []

    def _done_cb(self, result) -> None:
        """Callback for when a result is published."""
        if result.result.error_code != FollowJointTrajectoryResult.SUCCESSFUL:
            self.logger.error(
                f"Failed to execute trajectory. {result.result.error_string} ({result.result.error_code})"
            )
            self._failed = True<|MERGE_RESOLUTION|>--- conflicted
+++ resolved
@@ -51,15 +51,10 @@
             start_time,
         )
 
-<<<<<<< HEAD
     def __str__(self) -> str:
         return (
             f"({self.name}, {self.start_time.nanoseconds}, {self.duration.nanoseconds})"
         )
-=======
-    def __str__(self):
-        return f"({self.name}, {self.start_time.nanoseconds}, {self.duration.nanoseconds})"
->>>>>>> 7b85644b
 
 
 class TrajectoryScheduler:
