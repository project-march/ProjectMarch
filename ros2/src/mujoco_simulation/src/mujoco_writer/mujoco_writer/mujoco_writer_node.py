--- conflicted
+++ resolved
@@ -34,15 +34,10 @@
 
         This callback is just a simple passthrough to keep the flow clear.
         """
-<<<<<<< HEAD
-        self.get_logger().info(msg)
-        self.publisher.publish(msg)
-=======
         msg_tosend = MujocoInput()
         msg_tosend.trajectory = msg
         msg_tosend.reset = 0
         self.publisher.publish(msg_tosend)
->>>>>>> 8c5dcb3b
 
 
 def main(args=None):
