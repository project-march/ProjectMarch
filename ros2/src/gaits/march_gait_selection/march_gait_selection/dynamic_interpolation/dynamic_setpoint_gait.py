"""Author: Marten Haitjema, MVII"""

from rclpy.time import Time
from rclpy.node import Node

from march_utility.gait.edge_position import EdgePosition, StaticEdgePosition
from march_utility.utilities.duration import Duration
from march_utility.utilities.utility_functions import (
    get_joint_names_from_urdf,
    get_limits_robot_from_urdf_for_inverse_kinematics,
)
from march_utility.gait.setpoint import Setpoint
from march_utility.utilities.utility_functions import get_position_from_yaml
from march_utility.utilities.node_utils import DEFAULT_HISTORY_DEPTH
from march_utility.utilities.logger import Logger

from march_gait_selection.state_machine.gait_update import GaitUpdate
from march_gait_selection.state_machine.gait_interface import GaitInterface
from march_gait_selection.state_machine.trajectory_scheduler import TrajectoryCommand
from march_gait_selection.dynamic_interpolation.dynamic_subgait import DynamicSubgait

from geometry_msgs.msg import PointStamped

FOOT_LOCATION_TIME_OUT = Duration(0.5)


class DynamicSetpointGait(GaitInterface):
    """Gait built up from dynamic setpoints

    :param gait_selection_node: the gait selection node
    :type gait_selection_node: Node
    """

    def __init__(self, gait_selection_node: Node):
        super(DynamicSetpointGait, self).__init__()
        self.gait_selection = gait_selection_node
        self._reset()
        self.joint_names = get_joint_names_from_urdf()
        self._get_soft_limits()

        self.gait_name = "dynamic_walk"

        # Create subscribers and publishers for CoViD
        self.gait_selection.create_subscription(
            PointStamped,
            "/foot_position/right",
            self._callback_right,
            DEFAULT_HISTORY_DEPTH,
        )
        self.gait_selection.create_subscription(
            PointStamped,
            "/foot_position/left",
            self._callback_left,
            DEFAULT_HISTORY_DEPTH,
        )

        # Assign reconfigurable parameters
        self.update_parameters()

        self.logger = Logger(self.gait_selection, __class__.__name__)

    @property
    def name(self) -> str:
        return self.gait_name

    @property
    def subgait_name(self) -> str:
        # Should return left_swing/right_swing for simulation to work
        return self.subgait_id

    @property
    def version(self) -> str:
        return "v0"

    @property
    def duration(self) -> Duration:
        if self._next_command is not None:
            return self._next_command.duration
        else:
            return None

    @property
    def gait_type(self) -> str:
        # Return gait type based on height of desired foot location
        if self._next_command is not None:
            if (
                self.foot_location.point.y > self.minimum_stair_height
                or self.foot_location.point.y < self.minimum_stair_height
            ):
                return "stairs_like"
            else:
                return "walk_like"
        else:
            return None

    @property
    def starting_position(self) -> EdgePosition:
        return StaticEdgePosition(
            self._setpoint_dict_to_joint_dict(self.start_position)
        )

    @property
    def final_position(self) -> EdgePosition:
        # Beunmethod to fix transitions, should be fixed
        if self._next_command is not None:
            return StaticEdgePosition(
                self._setpoint_dict_to_joint_dict(
                    self.dynamic_subgait.get_final_position()
                )
            )
        else:
            return StaticEdgePosition(
                self._setpoint_dict_to_joint_dict(self.end_position)
            )

    @property
    def subsequent_subgaits_can_be_scheduled_early(self) -> bool:
        return True

    @property
    def first_subgait_can_be_scheduled_early(self) -> bool:
        return True

    def _reset(self) -> None:
        """Reset all attributes of the gait"""
        self._should_stop = False
        self._end = False

        self._start_time = None
        self._end_time = None
        self._current_time = None

        self.subgait_id = "right_swing"
        self._next_command = None

        self._start_is_delayed = True
        self._scheduled_early = False

        self.start_position = self._joint_dict_to_setpoint_dict(
            get_position_from_yaml("stand")
        )
        self.end_position = self.start_position

    DEFAULT_FIRST_SUBGAIT_START_DELAY = Duration(0)

    def start(
        self,
        current_time: Time,
        first_subgait_delay: Duration = DEFAULT_FIRST_SUBGAIT_START_DELAY,
    ) -> GaitUpdate:
        """Starts the gait. The subgait will be scheduled with the delay given
        by first_subgait_delay.

        :param current_time: Time at which the subgait will start
        :type current_time: Time
        :param first_subgait_delay: Delay of first subgait schedule
        :type first_subgait_delay: Duration

        :return: A GaitUpdate containing a TrajectoryCommand
        :rtype: GaitUpdate
        """
        self._reset()
        self.update_parameters()
        self._current_time = current_time
        self._start_time = self._current_time + first_subgait_delay
        self._next_command = self._get_trajectory_command(start=True)
        return GaitUpdate.should_schedule_early(self._next_command)

    DEFAULT_EARLY_SCHEDULE_UPDATE_DURATION = Duration(0)

    def update(
        self,
        current_time: Time,
        early_schedule_duration: Duration = DEFAULT_EARLY_SCHEDULE_UPDATE_DURATION,
    ) -> GaitUpdate:
        """Give an update on the progress of the gait. This function is called
        every cycle of the gait_state_machine.

        Schedules the first subgait when the delay has passed. Starts scheduling
        subsequent subgaits when the previous subgait is within early scheduling
        duration and updates the state machine when the next subgait is started.

        :param current_time: Current time.
        :type current_time: Time
        :param early_schedule_duration: Duration that determines how long ahead the next subgait is planned
        :type early_schedule_duration: Duration

        :return: GaitUpdate containing TrajectoryCommand when finished, else empty GaitUpdate
        :rtype: GaitUpdate
        """
        self._current_time = current_time

        if self._start_is_delayed:
            if self._current_time >= self._start_time:
                return self._update_start_subgait()
            else:
                return GaitUpdate.empty()

        if (
            self._current_time >= self._end_time - early_schedule_duration
            and not self._scheduled_early
        ):
            return self._update_next_subgait_early()

        if self._current_time >= self._end_time:
            return self._update_state_machine()

        return GaitUpdate.empty()

    def stop(self) -> bool:
        """Called when the current gait should be stopped"""
        self._should_stop = True
        return True

    def end(self) -> None:
        """Called when the gait is finished"""
        self._next_command = None

    def _update_start_subgait(self) -> GaitUpdate:
        """Update the state machine that the start gait has
        begun. Also updates the start position and the time
        stamps for the next subgait.

        :returns: a GaitUpdate for the state machine
        :rtype: GaitUpdate"""
        self._start_is_delayed = False
        self._update_start_pos()
        self._update_time_stamps(self._next_command.duration)

        return GaitUpdate.subgait_updated()

    def _update_next_subgait_early(self) -> GaitUpdate:
        """Already schedule the next subgait with the end time
        of the current subgait as the start time.

        :returns: a GaitUpdate that is empty or contains a trajectory command
        :rtype: GaitUpdate
        """
        self._scheduled_early = True
        self._next_command = self._get_next_command()

        if self._next_command is None:
            return GaitUpdate.empty()

        return GaitUpdate.should_schedule_early(self._next_command)

    def _update_state_machine(self) -> GaitUpdate:
        """Update the state machine that the new subgait has begun.
        Also updates the starting position and time stamps for the
        next subgait.

        :returns: a GaitUpdate for the state machine
        :rtype: GaitUpdate
        """
        if self._next_command is None:
            return GaitUpdate.finished()

        self._update_start_pos()
        self._update_time_stamps(self._next_command.duration)
        self._scheduled_early = False

        return GaitUpdate.subgait_updated()

    def _get_next_command(self) -> TrajectoryCommand:
        """Create the next command, based on what the current subgait is.
        Also checks if the gait has to be stopped. If true, it returns
        a close gait.

        :returns: A TrajectoryCommand for the next subgait
        :rtype: TrajectoryCommand
        """

        if self.subgait_id == "right_swing":
            self.subgait_id = "left_swing"
        elif self.subgait_id == "left_swing":
            self.subgait_id = "right_swing"

        if self._end:
            # If the gait has ended, the next command should be None
            return None
        elif self._should_stop:
            return self._get_trajectory_command(stop=True)
        else:
            return self._get_trajectory_command()

    def _update_start_pos(self) -> None:
        """Update the start position of the next subgait to be
        the last position of the previous subgait."""
        self.start_position = self.dynamic_subgait.get_final_position()

    def _callback_right(self, foot_location: PointStamped) -> None:
        """Update the right foot position with the latest point published
        on the CoViD-topic.

        :param foot_location: a Point containing the x, y and z location
        :type foot_location: PointStamped
        """
        self.foot_location_right = foot_location

    def _callback_left(self, foot_location: PointStamped) -> None:
        """Update the left foot position with the latest point published
        on the CoViD-topic.

        :param foot_location: a Point containing the x, y and z location
        :type foot_location: PointStamped
        """
        self.foot_location_left = foot_location

    def _get_foot_location(self, subgait_id: str) -> PointStamped:
        """Returns the right or left foot position based upon the subgait_id

        :param subgait_id: either right_swing or left_swing
        :type subgait_id: str
        :return: either the left or right foot position or none
        :rtype: PointStamped
        """
        if subgait_id == "left_swing":
            return self.foot_location_left
        elif subgait_id == "right_swing":
            return self.foot_location_right
        else:
            return None

    def _get_trajectory_command(self, start=False, stop=False) -> TrajectoryCommand:
        """Return a TrajectoryCommand based on current subgait_id

        :param start: whether it is a start gait or not
        :type start: bool
        :param stop: whether it is a stop gait or not
        :type stop: bool

        :return: TrajectoryCommand with the current subgait and start time.
        :rtype: TrajectoryCommand
        """
        if self._start_is_delayed:
            self._end_time = self._start_time

        if stop:
            self._end = True
            self.logger.info("Stopping dynamic gait.")
        else:
<<<<<<< HEAD
            self.foot_location = self._get_foot_position(self.subgait_id)
            self._logger(
                f"Stepping to location ({self.foot_location.x}, {self.foot_location.y}, {self.foot_location.z})"
=======
            self.foot_location = self._get_foot_location(self.subgait_id)
            stop = self._check_msg_time(self.foot_location)
            self.logger.info(
                f"Stepping to location ({self.foot_location.point.x}, {self.foot_location.point.y})"
>>>>>>> 7d7f1c34
            )

        self.dynamic_subgait = DynamicSubgait(
            self.gait_selection,
            self.start_position,
            self.subgait_id,
            self.joint_names,
            self.foot_location.point,
            self.joint_soft_limits,
            start,
            stop,
        )

        trajectory = self.dynamic_subgait.get_joint_trajectory_msg()

        return TrajectoryCommand(
            trajectory,
            Duration(self.dynamic_subgait_duration),
            self.subgait_id,
            self._end_time,
        )

    def _update_time_stamps(self, next_command_duration: Duration) -> None:
        """Update the starting and end time

        :param next_command_duration: Duration of the next command to be scheduled.
        :type next_command_duration: Duration
        """
        self._start_time = self._end_time
        self._end_time = self._start_time + next_command_duration

    def update_parameters(self) -> None:
        """Callback for gait_selection_node when the parameters have been updated."""
        self.dynamic_subgait_duration = self.gait_selection.dynamic_subgait_duration
        self.minimum_stair_height = self.gait_selection.minimum_stair_height

    # UTILITY FUNCTIONS
    @staticmethod
    def _setpoint_dict_to_joint_dict(setpoint_dict: dict) -> dict:
        """Creates a joint_dict from a setpoint_dict.

        :param setpoint_dict: A dictionary containing joint names and setpoints.
        :type: dict

        :returns: A dictionary containing joint names and positions.
        :rtype: dict
        """
        joint_dict = {}
        for name, setpoint in setpoint_dict.items():
            joint_dict[name] = setpoint.position

        return joint_dict

    @staticmethod
    def _joint_dict_to_setpoint_dict(joint_dict: dict) -> dict:
        """Creates a setpoint_dict from a joint_dict.

        :param joint_dict: A dictionary containing joint names and positions.
        :type: dict

        :returns: A dictionary containing joint names and setpoints.
        :rtype: dict
        """
        setpoint_dict = {}
        for name, position in joint_dict.items():
            setpoint_dict[name] = Setpoint(Duration(0), position, 0)
        return setpoint_dict

    def _get_soft_limits(self):
        """Get the limits of all joints in the urdf"""
        self.joint_soft_limits = []
        for joint_name in self.joint_names:
            self.joint_soft_limits.append(
                get_limits_robot_from_urdf_for_inverse_kinematics(joint_name)
            )

    # SAFETY
    def _check_msg_time(self, foot_location: PointStamped) -> bool:
        """Checks if the foot_location given by CoViD is not older than
        FOOT_LOCATION_TIME_OUT."""
        msg_time = Time(
            seconds=foot_location.header.stamp.sec,
            nanoseconds=foot_location.header.stamp.nanosec,
        )
        current_time = Time(
            seconds=self.gait_selection.get_clock().now().seconds_nanoseconds()[0],
            nanoseconds=self.gait_selection.get_clock().now().seconds_nanoseconds()[1],
        )
        time_difference = current_time - msg_time
        self.logger.debug(
            "Time difference between CoViD foot location and current time: "
            f"{time_difference}.",
        )

        if time_difference > FOOT_LOCATION_TIME_OUT:
            self.logger.info(
                "Foot location is more than 0.5 seconds old, time difference is "
                f"{time_difference}. Stopping gait.",
            )
            self._end = True
            return True

        return False<|MERGE_RESOLUTION|>--- conflicted
+++ resolved
@@ -339,16 +339,10 @@
             self._end = True
             self.logger.info("Stopping dynamic gait.")
         else:
-<<<<<<< HEAD
-            self.foot_location = self._get_foot_position(self.subgait_id)
-            self._logger(
-                f"Stepping to location ({self.foot_location.x}, {self.foot_location.y}, {self.foot_location.z})"
-=======
             self.foot_location = self._get_foot_location(self.subgait_id)
             stop = self._check_msg_time(self.foot_location)
             self.logger.info(
-                f"Stepping to location ({self.foot_location.point.x}, {self.foot_location.point.y})"
->>>>>>> 7d7f1c34
+                f"Stepping to location ({self.foot_location.x}, {self.foot_location.y}, {self.foot_location.z})"
             )
 
         self.dynamic_subgait = DynamicSubgait(
