"""Author: Marten Haitjema, MVII"""

import numpy as np

from rclpy.node import Node
from march_gait_selection.dynamic_interpolation.dynamic_joint_trajectory import (
    DynamicJointTrajectory,
)
from march_utility.gait.limits import Limits
from march_utility.gait.setpoint import Setpoint
from march_utility.utilities.duration import Duration
from march_utility.utilities.utility_functions import get_position_from_yaml
from march_utility.utilities.logger import Logger
from march_goniometric_ik_solver.ik_solver import Pose

from trajectory_msgs import msg as trajectory_msg
from march_shared_msgs.msg import FootPosition

from typing import List
from enum import IntEnum

EXTRA_ANKLE_SETPOINT_INDEX = 1
INTERPOLATION_POINTS = 30


class SetpointTime(IntEnum):
    START_INDEX = 0
    PUSH_OFF_INDEX = 1
    MIDDLE_POINT_INDEX = 2
    END_POINT_INDEX = 3


class DynamicSubgait:
    """Creates joint trajectories based on the desired foot location.

    :param gait_selection_node: The gait_selection node
    :type gait_selection: Node
    :param starting_position: The first setpoint of the subgait, usually the last setpoint of the previous subgait.
    :type starting_position: dict
    :param subgait_id: Whether it is a left_swing or right_swing.
    :type subgait_id: str
    :param joint_names: Names of the joints
    :type joint_names: list
    :param location: Desired foot position
    :type location: Point
    :param joint_soft_limits: list containing soft limits in alphabetical order
    :type joint_soft_limits: List[Limits]
    :param start: whether it is an open gait or not
    :type start: bool
    :param stop: whether it is a close gait or not
    :type stop: bool
    """

    def __init__(
        self,
        gait_selection_node: Node,
        starting_position: dict,
        subgait_id: str,
        joint_names: List[str],
        location: FootPosition,
        joint_soft_limits: List[Limits],
        start: bool,
        stop: bool,
    ):
        self.logger = Logger(gait_selection_node, __class__.__name__)
        self._get_parameters(gait_selection_node)

        self.starting_position = starting_position
        self.location = location.processed_point
        self.joint_names = joint_names
        self.subgait_id = subgait_id
        self.joint_soft_limits = joint_soft_limits

        self.time = [
            0,
            self.push_off_fraction * location.duration,
            self.middle_point_fraction * location.duration,
            location.duration,
        ]

        self.start = start
        self.stop = stop
        self.pose = Pose()

    def get_joint_trajectory_msg(self) -> trajectory_msg.JointTrajectory:
        """Return a joint_trajectory_msg containing the interpolated
        trajectories for each joint

        :returns: A joint_trajectory_msg
        :rtype: joint_trajectory_msg
        """
        # Update pose:
        pose_list = [joint.position for joint in self.starting_position.values()]
        self.pose = Pose(pose_list)

        self._solve_middle_setpoint()
        self._solve_desired_setpoint()
        self._get_extra_ankle_setpoint()

        # Create joint_trajectory_msg
        self._to_joint_trajectory_class()
        joint_trajectory_msg = trajectory_msg.JointTrajectory()
        joint_trajectory_msg.joint_names = self.joint_names

        timestamps = np.linspace(self.time[0], self.time[-1], INTERPOLATION_POINTS)
        for timestamp in timestamps:
            joint_trajectory_point = trajectory_msg.JointTrajectoryPoint()
            joint_trajectory_point.time_from_start = Duration(timestamp).to_msg()

            for joint_index, joint_trajectory in enumerate(self.joint_trajectory_list):
                interpolated_setpoint = joint_trajectory.get_interpolated_setpoint(
                    timestamp
                )

                joint_trajectory_point.positions.append(interpolated_setpoint.position)
                joint_trajectory_point.velocities.append(interpolated_setpoint.velocity)
                self._check_joint_limits(joint_index, joint_trajectory_point)

            joint_trajectory_msg.points.append(joint_trajectory_point)

        return joint_trajectory_msg

    def _get_extra_ankle_setpoint(self) -> Setpoint:
        """Returns an extra setpoint for the swing leg ankle
        that can be used to create a push off.

        :returns: An extra setpoint for the swing leg ankle
        :rtype: Setpoint
        """
        return Setpoint(
            Duration(self.time[SetpointTime.PUSH_OFF_INDEX]),
            self.push_off_position,
            0.0,
        )

    def _solve_middle_setpoint(self) -> None:
        """Calls IK solver to compute the joint angles needed for the middle setpoint

        :returns: A setpoint_dict for the middle position.
        :rtype: dict
        """
        middle_position = self.pose.solve_mid_position(
            self.location.x,
            self.location.y,
            self.location.z,
            self.middle_point_fraction,
            self.middle_point_height,
            self.subgait_id,
        )
        middle_velocity = np.zeros_like(middle_position)

        self.middle_setpoint_dict = self._from_list_to_setpoint(
            self.joint_names,
            middle_position,
            middle_velocity,
            self.time[SetpointTime.MIDDLE_POINT_INDEX],
        )

    def _solve_desired_setpoint(self) -> None:
        """Calls IK solver to compute the joint angles needed for the
        desired x and y coordinate"""
        if self.stop:
            self.desired_position = self._from_joint_dict_to_list(get_position_from_yaml("stand"))
        else:
            self.desired_position = self.pose.solve_end_position(
                self.location.x, self.location.y, self.location.z, self.subgait_id
            )
        desired_velocity = np.zeros_like(self.desired_position)

        self.desired_setpoint_dict = self._from_list_to_setpoint(
            self.joint_names,
            self.desired_position,
            desired_velocity,
            self.time[SetpointTime.END_POINT_INDEX],
        )

    def _to_joint_trajectory_class(self) -> None:
        """Creates a list of DynamicJointTrajectories for each joint"""
        self.joint_trajectory_list = []
        for name in self.joint_names:
            setpoint_list = [
                self.starting_position[name],
                self.middle_setpoint_dict[name],
                self.desired_setpoint_dict[name],
            ]

            # Add an extra setpoint to the ankle to create a push off, except for
            # a start gait:
<<<<<<< HEAD
            # if not self.start and (
            #     (name == "right_ankle" and self.subgait_id == "right_swing")
            #     or (name == "left_ankle" and self.subgait_id == "left_swing")
            # ):
            #     setpoint_list.insert(
            #         EXTRA_ANKLE_SETPOINT_INDEX, self._get_extra_ankle_setpoint()
            #     )

            if name in ["right_ankle", "left_ankle"]:
                self.joint_trajectory_list.append(
                    DynamicJointTrajectory(setpoint_list, interpolate_ankle=True)
                )
            else:
                self.joint_trajectory_list.append(DynamicJointTrajectory(setpoint_list))
=======
            if not self.start and (
                (name == "right_ankle" and self.subgait_id == "right_swing")
                or (name == "left_ankle" and self.subgait_id == "left_swing")
            ):
                setpoint_list.insert(EXTRA_ANKLE_SETPOINT_INDEX, self._get_extra_ankle_setpoint())

            self.joint_trajectory_list.append(DynamicJointTrajectory(setpoint_list))

    def get_joint_trajectory_msg(self) -> trajectory_msg.JointTrajectory:
        """Return a joint_trajectory_msg containing the interpolated
        trajectories for each joint

        :returns: A joint_trajectory_msg
        :rtype: joint_trajectory_msg
        """
        # Update pose:
        pose_list = [joint.position for joint in self.starting_position.values()]
        self.pose = Pose(pose_list)

        self._solve_middle_setpoint()
        self._solve_desired_setpoint()
        self._get_extra_ankle_setpoint()

        # Create joint_trajectory_msg
        self._to_joint_trajectory_class()
        joint_trajectory_msg = trajectory_msg.JointTrajectory()
        joint_trajectory_msg.joint_names = self.joint_names

        timestamps = np.linspace(self.time[0], self.time[-1], INTERPOLATION_POINTS)
        for timestamp in timestamps:
            joint_trajecory_point = trajectory_msg.JointTrajectoryPoint()
            joint_trajecory_point.time_from_start = Duration(timestamp).to_msg()

            for joint_index, joint_trajectory in enumerate(self.joint_trajectory_list):
                interpolated_setpoint = joint_trajectory.get_interpolated_setpoint(timestamp)

                joint_trajecory_point.positions.append(interpolated_setpoint.position)
                joint_trajecory_point.velocities.append(interpolated_setpoint.velocity)
                self._check_joint_limits(joint_index, joint_trajecory_point)

            joint_trajectory_msg.points.append(joint_trajecory_point)

        return joint_trajectory_msg
>>>>>>> 7b85644b

    def get_final_position(self) -> dict:
        """Get setpoint_dictionary of the final setpoint.

        :return: The final setpoint of the subgait.
        :rtype: dict
        """
        return self._from_list_to_setpoint(
            self.joint_names,
            self.desired_position,
            np.zeros_like(self.desired_position),
            self.time[SetpointTime.START_INDEX],
        )

    def _from_list_to_setpoint(
        self,
        joint_names: List[str],
        position: List[float],
        velocity: List[float],
        time: float,
    ) -> dict:
        """Computes setpoint_dictionary from a list

        :param joint_names: Names of the joints.
        :type joint_names: list
        :param position: Positions for each joint.
        :type position: list
        :param velocity: Optional velocities for each joint. If None, velocity will be set to zero.
        :type velocity: list
        :param time: Time at which the setpoint should be set.
        :type time: float

        :returns: A Setpoint_dict containing time, position and velocity for each joint
        :rtype: dict
        """
        setpoint_dict = {}
        velocity = np.zeros_like(position) if (velocity is None) else velocity

        for i, name in enumerate(joint_names):
            if (name == "right_ankle" and self.subgait_id == "right_swing") or (
                name == "left_ankle" and self.subgait_id == "left_swing"
            ):
                velocity[i] = 0.0

            setpoint_dict.update(
                {
                    joint_names[i]: Setpoint(
                        Duration(time),
                        position[i],
                        velocity[i],
                    )
                }
            )

        return setpoint_dict

    def _from_joint_dict_to_list(self, joint_dict: dict) -> List[float]:
        """Return the values in a joint_dict as a list."""
        return list(joint_dict.values())

    def _get_parameters(self, gait_selection_node: Node) -> None:
        """Gets the dynamic gait parameters from the gait_selection_node

        :param gait_selection_node: the gait selection node
        :type gait_selection_node: Node
        """
        self.middle_point_height = gait_selection_node.middle_point_height
        self.middle_point_fraction = gait_selection_node.middle_point_fraction
        self.push_off_fraction = gait_selection_node.push_off_fraction
        self.push_off_position = gait_selection_node.push_off_position

    def _check_joint_limits(
        self,
        joint_index: int,
        joint_trajectory_point: trajectory_msg.JointTrajectoryPoint,
    ) -> None:
        """Check if values in the joint_trajectory_point are within the soft and
        velocity limits defined in the urdf

        :param joint_index: Index of the joint in the alphabetical joint_names list
        :type joint_index: int
        :param joint_trajectory_point: point in time containing position and velocity
        :type joint_trajectory_point: trajectory_msg.JointTrajectoryPoint
        """
        position = joint_trajectory_point.positions[joint_index]
        velocity = joint_trajectory_point.velocities[joint_index]
        if position > self.joint_soft_limits[joint_index].upper or position < self.joint_soft_limits[joint_index].lower:
            self.logger.info(
                f"DynamicSubgait: {self.joint_names[joint_index]} will be outside of soft limits, "
                f"position: {position}, soft limits: "
                f"[{self.joint_soft_limits[joint_index].lower}, {self.joint_soft_limits[joint_index].upper}]."
            )
            raise Exception(f"{self.joint_names[joint_index]} will be outside its soft limits.")

        if abs(velocity) > self.joint_soft_limits[joint_index].velocity:
            self.logger.info(
                f"DynamicSubgait: {self.joint_names[joint_index]} will be outside of velocity limits, "
                f"velocity: {velocity}, velocity limit: {self.joint_soft_limits[joint_index].velocity}."
            )
            raise Exception(f"{self.joint_names[joint_index]} will be outside its velocity limits.")<|MERGE_RESOLUTION|>--- conflicted
+++ resolved
@@ -186,14 +186,13 @@
 
             # Add an extra setpoint to the ankle to create a push off, except for
             # a start gait:
-<<<<<<< HEAD
-            # if not self.start and (
-            #     (name == "right_ankle" and self.subgait_id == "right_swing")
-            #     or (name == "left_ankle" and self.subgait_id == "left_swing")
-            # ):
-            #     setpoint_list.insert(
-            #         EXTRA_ANKLE_SETPOINT_INDEX, self._get_extra_ankle_setpoint()
-            #     )
+            if not self.start and (
+                (name == "right_ankle" and self.subgait_id == "right_swing")
+                or (name == "left_ankle" and self.subgait_id == "left_swing")
+            ):
+                setpoint_list.insert(
+                    EXTRA_ANKLE_SETPOINT_INDEX, self._get_extra_ankle_setpoint()
+                )
 
             if name in ["right_ankle", "left_ankle"]:
                 self.joint_trajectory_list.append(
@@ -201,51 +200,6 @@
                 )
             else:
                 self.joint_trajectory_list.append(DynamicJointTrajectory(setpoint_list))
-=======
-            if not self.start and (
-                (name == "right_ankle" and self.subgait_id == "right_swing")
-                or (name == "left_ankle" and self.subgait_id == "left_swing")
-            ):
-                setpoint_list.insert(EXTRA_ANKLE_SETPOINT_INDEX, self._get_extra_ankle_setpoint())
-
-            self.joint_trajectory_list.append(DynamicJointTrajectory(setpoint_list))
-
-    def get_joint_trajectory_msg(self) -> trajectory_msg.JointTrajectory:
-        """Return a joint_trajectory_msg containing the interpolated
-        trajectories for each joint
-
-        :returns: A joint_trajectory_msg
-        :rtype: joint_trajectory_msg
-        """
-        # Update pose:
-        pose_list = [joint.position for joint in self.starting_position.values()]
-        self.pose = Pose(pose_list)
-
-        self._solve_middle_setpoint()
-        self._solve_desired_setpoint()
-        self._get_extra_ankle_setpoint()
-
-        # Create joint_trajectory_msg
-        self._to_joint_trajectory_class()
-        joint_trajectory_msg = trajectory_msg.JointTrajectory()
-        joint_trajectory_msg.joint_names = self.joint_names
-
-        timestamps = np.linspace(self.time[0], self.time[-1], INTERPOLATION_POINTS)
-        for timestamp in timestamps:
-            joint_trajecory_point = trajectory_msg.JointTrajectoryPoint()
-            joint_trajecory_point.time_from_start = Duration(timestamp).to_msg()
-
-            for joint_index, joint_trajectory in enumerate(self.joint_trajectory_list):
-                interpolated_setpoint = joint_trajectory.get_interpolated_setpoint(timestamp)
-
-                joint_trajecory_point.positions.append(interpolated_setpoint.position)
-                joint_trajecory_point.velocities.append(interpolated_setpoint.velocity)
-                self._check_joint_limits(joint_index, joint_trajecory_point)
-
-            joint_trajectory_msg.points.append(joint_trajecory_point)
-
-        return joint_trajectory_msg
->>>>>>> 7b85644b
 
     def get_final_position(self) -> dict:
         """Get setpoint_dictionary of the final setpoint.
