"""Author: Unknown."""

from launch import LaunchDescription
from launch.actions import DeclareLaunchArgument, Shutdown
from launch.substitutions import LaunchConfiguration
from launch_ros.actions import Node
from march_goniometric_ik_solver.ik_solver_parameters import IKSolverParameters


def generate_launch_description():
    """Basic launch file to launch the gait selection node."""
    return LaunchDescription(
        [
            DeclareLaunchArgument(
                "use_sim_time",
                default_value="true",
                description="Whether to use simulation time as published on the "
                "/clock topic by gazebo instead of system time.",
            ),
            DeclareLaunchArgument(
                "gait_package",
                default_value="march_gait_files",
                description="The package where the gait files are located.",
            ),
            DeclareLaunchArgument(
                "gait_directory",
                default_value="airgait_vi",
                description="The directory in which the gait files to use are "
                "located, relative to the gait_package.",
            ),
            DeclareLaunchArgument(
                "balance",
                default_value="false",
                description="Whether balance is being used.",
            ),
            DeclareLaunchArgument(
                "dynamic_gait",
                default_value="false",
                description="Whether dynamic_setpoint_gait is enabled",
            ),
            # Dynamic gait parameters:
            DeclareLaunchArgument(
                name="middle_point_fraction",
                default_value="0.5",
                description="Fraction of the step at which the middle point of the dynamic gait will take place.",
            ),
            DeclareLaunchArgument(
                name="middle_point_height",
                default_value="0.15",
                description="Height of the middle setpoint of dynamic gait "
                "relative to the desired position, given in meters.",
            ),
            DeclareLaunchArgument(
                name="minimum_stair_height",
                default_value="0.15",
                description="A step lower or higher than the minimum_stair_height"
                "will change the gait type to stairs_like instead of walk_like.",
            ),
            DeclareLaunchArgument(
                name="push_off_fraction",
                default_value="0.15",
                description="Fraction of the step at which the push off will take place.",
            ),
            DeclareLaunchArgument(
                name="push_off_position",
                default_value="-0.15",
                description="Maximum joint position of the ankle during push off.",
            ),
            DeclareLaunchArgument(
                name="add_push_off",
                default_value="false",
                description="Whether to add a push off setpoint for the ankle.",
            ),
            DeclareLaunchArgument(
                name="amount_of_steps",
                default_value="0",
                description="Amount of steps the dynamic gait should make before stopping. 0 or -1 is infinite.",
            ),
            DeclareLaunchArgument(
                name="use_position_queue",
                default_value="false",
                description="Uses the values in position_queue.yaml for the half step if True, otherwise uses "
                "points given by (simulated) covid.",
            ),
            DeclareLaunchArgument(
                name="add_cybathlon_gaits",
                default_value="false",
                description="Will add gaits created specifically for cybathlon obstacles to gait selection.",
            ),
            DeclareLaunchArgument(
                name="fixed_midpoint_velocity",
                default_value="false",
                choices=["true", "false"],
                description="Will give all setpoints a velocity of zero if true.",
            ),
            DeclareLaunchArgument(
                name="stop_mid2_fraction",
                default_value="0.7",
                description="Fraction at which the second midpoint will be set for a stop gait.",
            ),
            DeclareLaunchArgument(
                name="stop_mid2_x",
                default_value="0.03",
                description="X-location of the ankle for the second midpoint of a stop gait.",
            ),
            DeclareLaunchArgument(
                name="stop_mid2_y",
                default_value="0.05",
                description="Y-location of the ankle for the second midpoint of a stop gait.",
            ),
            # State machine parameters:
            DeclareLaunchArgument(
                name="first_subgait_delay",
                default_value="0.2",
                description="Duration to wait before starting first subgait."
                "If 0 then the first subgait is started immediately,"
                "dropping the first setpoint in the process.",
            ),
            DeclareLaunchArgument(
                name="early_schedule_duration",
                default_value="0.2",
                description="Duration to schedule next subgait early. If 0 then the"
                "next subgait is never scheduled early.",
            ),
            DeclareLaunchArgument(name="timer_period", default_value="0.004", description=""),
            # IK solver parameters
            DeclareLaunchArgument(
                name="ankle_buffer",
                default_value=str(IKSolverParameters.ankle_buffer),
                description="buffer between dorsiflexion soft limit and allowed dorsiflexion in the ik solver, in deg",
            ),
            DeclareLaunchArgument(
                name="hip_buffer",
                default_value=str(IKSolverParameters.hip_buffer),
                description="buffer between retroflexion soft limit and allowed retroflexion in the ik solver, in deg",
            ),
            DeclareLaunchArgument(
                name="default_knee_bend",
                default_value=str(IKSolverParameters.default_knee_bend),
                description="efault knee flexion angle, in deg",
            ),
            DeclareLaunchArgument(
                name="hip_x_fraction",
                default_value=str(IKSolverParameters.hip_x_fraction),
                description="fraction of step at which hip is located",
            ),
            DeclareLaunchArgument(
                name="upper_body_front_rotation",
                default_value=str(IKSolverParameters.upper_body_front_rotation),
                description="forward tilt of the backpack, in deg",
            ),
            DeclareLaunchArgument(
                name="dorsiflexion_at_end_position",
                default_value=str(IKSolverParameters.dorsiflexion_at_end_position),
                description="Amount of dorsiflexion of swing leg ankle at end position. Takes regular ik solution "
                "if it is set to zero.",
            ),
            DeclareLaunchArgument(
                name="hip_swing",
                default_value=str(IKSolverParameters.hip_swing),
                description="Whether hip swing is enabled during walking.",
            ),
<<<<<<< HEAD
            DeclareLaunchArgument(
                name="hip_swing_fraction",
                default_value=str(IKSolverParameters.hip_swing_fraction),
                description="Amount of hip_swing for the mid position, if mid_swing is enabled.",
            ),
            DeclareLaunchArgument(
                name="base_number",
                default_value=str(IKSolverParameters.base_number),
                description="Base number of the function that calculates the ankle x mid position.",
            ),
=======
>>>>>>> ab6369e1
            Node(
                package="march_gait_selection",
                executable="march_gait_selection",
                output="screen",
                name="gait_selection",
                namespace="march",
                parameters=[
                    {"use_sim_time": LaunchConfiguration("use_sim_time")},
                    {"gait_package": LaunchConfiguration("gait_package")},
                    {"gait_directory": LaunchConfiguration("gait_directory")},
                    {"balance": LaunchConfiguration("balance")},
                    {"dynamic_gait": LaunchConfiguration("dynamic_gait")},
                    {"middle_point_fraction": LaunchConfiguration("middle_point_fraction")},
                    {"middle_point_height": LaunchConfiguration("middle_point_height")},
                    {"minimum_stair_height": LaunchConfiguration("minimum_stair_height")},
                    {"push_off_fraction": LaunchConfiguration("push_off_fraction")},
                    {"push_off_position": LaunchConfiguration("push_off_position")},
                    {"add_push_off": LaunchConfiguration("add_push_off")},
                    {"amount_of_steps": LaunchConfiguration("amount_of_steps")},
                    {"use_position_queue": LaunchConfiguration("use_position_queue")},
                    {"add_cybathlon_gaits": LaunchConfiguration("add_cybathlon_gaits")},
                    {"fixed_midpoint_velocity": LaunchConfiguration("fixed_midpoint_velocity")},
                    {"stop_mid2_fraction": LaunchConfiguration("stop_mid2_fraction")},
                    {"stop_mid2_x": LaunchConfiguration("stop_mid2_x")},
                    {"stop_mid2_y": LaunchConfiguration("stop_mid2_y")},
                    {"base_number": LaunchConfiguration("base_number")},
                    {"first_subgait_delay": LaunchConfiguration("first_subgait_delay")},
                    {"early_schedule_duration": LaunchConfiguration("early_schedule_duration")},
                    {"timer_period": LaunchConfiguration("timer_period")},
                    {"ankle_buffer": LaunchConfiguration("ankle_buffer")},
                    {"hip_buffer": LaunchConfiguration("hip_buffer")},
                    {"default_knee_bend": LaunchConfiguration("default_knee_bend")},
                    {"hip_x_fraction": LaunchConfiguration("hip_x_fraction")},
                    {"upper_body_front_rotation": LaunchConfiguration("upper_body_front_rotation")},
                    {"dorsiflexion_at_end_position": LaunchConfiguration("dorsiflexion_at_end_position")},
                    {"hip_swing": LaunchConfiguration("hip_swing")},
<<<<<<< HEAD
                    {"hip_swing_fraction": LaunchConfiguration("hip_swing_fraction")},
=======
>>>>>>> ab6369e1
                ],
                on_exit=Shutdown(),
            ),
        ]
    )<|MERGE_RESOLUTION|>--- conflicted
+++ resolved
@@ -160,7 +160,6 @@
                 default_value=str(IKSolverParameters.hip_swing),
                 description="Whether hip swing is enabled during walking.",
             ),
-<<<<<<< HEAD
             DeclareLaunchArgument(
                 name="hip_swing_fraction",
                 default_value=str(IKSolverParameters.hip_swing_fraction),
@@ -171,8 +170,6 @@
                 default_value=str(IKSolverParameters.base_number),
                 description="Base number of the function that calculates the ankle x mid position.",
             ),
-=======
->>>>>>> ab6369e1
             Node(
                 package="march_gait_selection",
                 executable="march_gait_selection",
@@ -209,10 +206,7 @@
                     {"upper_body_front_rotation": LaunchConfiguration("upper_body_front_rotation")},
                     {"dorsiflexion_at_end_position": LaunchConfiguration("dorsiflexion_at_end_position")},
                     {"hip_swing": LaunchConfiguration("hip_swing")},
-<<<<<<< HEAD
                     {"hip_swing_fraction": LaunchConfiguration("hip_swing_fraction")},
-=======
->>>>>>> ab6369e1
                 ],
                 on_exit=Shutdown(),
             ),
