#include "state_estimator/state_estimator.hpp"
#include "sensor_msgs/msg/joint_state.hpp"
using namespace std::chrono_literals;
using std::placeholders::_1;
using std::placeholders::_2;

StateEstimator::StateEstimator()
    : Node("state_estimator_node")
    , m_joint_estimator(this)
    , m_com_estimator()
    , m_cop_estimator(create_pressure_sensors())
    , m_imu_estimator()
    , m_zmp_estimator()
    , m_footstep_estimator()
    , m_current_stance_foot(-1)
{
    m_upper_imu_subscriber = this->create_subscription<sensor_msgs::msg::Imu>(
        "/upper_imu", 10, std::bind(&StateEstimator::upper_imu_callback, this, _1));
    m_lower_imu_subscriber = this->create_subscription<sensor_msgs::msg::Imu>(
        "/lower_imu", 10, std::bind(&StateEstimator::lower_imu_callback, this, _1));
    m_pressure_sole_subscriber = this->create_subscription<march_shared_msgs::msg::PressureSolesData>(
        "/march/pressure_sole_data", 10, std::bind(&StateEstimator::pressure_sole_callback, this, _1));
    m_state_subscriber = this->create_subscription<sensor_msgs::msg::JointState>(
        "/joint_states", 10, std::bind(&StateEstimator::state_callback, this, _1));

    m_tf_joint_broadcaster = std::make_shared<tf2_ros::TransformBroadcaster>(this);

    m_com_pos_publisher = this->create_publisher<march_shared_msgs::msg::CenterOfMass>("robot_com_position", 100);

    m_cop_pos_publisher = this->create_publisher<geometry_msgs::msg::PointStamped>("robot_cop_position", 100);

    m_foot_pos_publisher = this->create_publisher<geometry_msgs::msg::PoseArray>("est_foot_position", 100);

    m_zmp_pos_publisher = this->create_publisher<geometry_msgs::msg::PointStamped>("robot_zmp_position", 100);

    m_stance_foot_publisher = this->create_publisher<std_msgs::msg::Int32>("current_stance_foot", 100);

    m_feet_height_publisher
        = this->create_publisher<march_shared_msgs::msg::FeetHeightStamped>("robot_feet_height", 100);

    m_joint_state_publisher = this->create_publisher<sensor_msgs::msg::JointState>("measured_joint_states", 100);

    m_rviz_publisher = this->create_publisher<visualization_msgs::msg::Marker>("joint_visualizations", 100);

    declare_parameter("state_estimator_config.refresh_rate", 1000);
    auto refresh_rate = this->get_parameter("state_estimator_config.refresh_rate").as_int();
    timer_ = this->create_wall_timer(
        std::chrono::milliseconds(refresh_rate), std::bind(&StateEstimator::publish_robot_frames, this));

    m_tf_buffer = std::make_unique<tf2_ros::Buffer>(this->get_clock());
    m_tf_joint_listener = std::make_shared<tf2_ros::TransformListener>(*m_tf_buffer);

    // Declare parameters
    // IMU parameters
    declare_parameter("imu_estimator.lower_imu.IMU_exo_base_link", std::string("default"));
    declare_parameter("imu_estimator.lower_imu.IMU_exo_position", std::vector<double>(3, 0.0));
    declare_parameter("imu_estimator.lower_imu.IMU_exo_rotation", std::vector<double>(3, 0.0));
    declare_parameter("imu_estimator.upper_imu.IMU_exo_base_link", std::string("default"));
    declare_parameter("imu_estimator.upper_imu.IMU_exo_position", std::vector<double>(3, 0.0));
    declare_parameter("imu_estimator.upper_imu.IMU_exo_rotation", std::vector<double>(3, 0.0));

    declare_parameter("footstep_estimator.left_foot.size", std::vector<double>(6, 2));
    declare_parameter("footstep_estimator.right_foot.size", std::vector<double>(6, 2));
    declare_parameter("footstep_estimator.on_ground_threshold", 0.5);
    // Footstep parameters
    auto left_foot_size = this->get_parameter("footstep_estimator.left_foot.size").as_double_array();
    auto right_foot_size = this->get_parameter("footstep_estimator.right_foot.size").as_double_array();
    auto on_ground_threshold = this->get_parameter("footstep_estimator.on_ground_threshold").as_double();
    m_footstep_estimator.set_foot_size(left_foot_size[0], left_foot_size[1], "l");
    m_footstep_estimator.set_foot_size(right_foot_size[0], right_foot_size[1], "r");
    m_footstep_estimator.set_threshold(on_ground_threshold);

    std_msgs::msg::Int32 stance_foot_msg;
    stance_foot_msg.data = m_current_stance_foot;
    m_stance_foot_publisher->publish(stance_foot_msg);

    initialize_imus();
}

void StateEstimator::lower_imu_callback(sensor_msgs::msg::Imu::SharedPtr msg)
{
    m_imu_estimator.update_imu(*msg, LOWER);
}

void StateEstimator::upper_imu_callback(sensor_msgs::msg::Imu::SharedPtr msg)
{
    m_imu_estimator.update_imu(*msg, UPPER);
}

void StateEstimator::state_callback(sensor_msgs::msg::JointState::SharedPtr msg)
{
    this->m_joint_estimator.set_joint_states(msg);
    // m_joint_estimator.set_individual_joint_state("right_knee", 0.5);
    m_joint_state_publisher->publish(*msg);
}

void StateEstimator::pressure_sole_callback(march_shared_msgs::msg::PressureSolesData::SharedPtr msg)
{

    this->m_cop_estimator.update_pressure_sensors(update_pressure_sensors_data(msg->names, msg->pressure_values));
    auto cop_msg = this->m_cop_estimator.get_cop();
    cop_msg.header.frame_id = "map";
    this->m_cop_pos_publisher->publish(cop_msg);
}

void StateEstimator::initialize_imus()
{
    IMU imu_to_set;
    auto imu_base_link = get_parameter("imu_estimator.lower_imu.IMU_exo_base_link").as_string();
    auto imu_position = get_parameter("imu_estimator.lower_imu.IMU_exo_position").as_double_array();
    auto imu_rotation = get_parameter("imu_estimator.lower_imu.IMU_exo_rotation").as_double_array();
    imu_to_set.data.header.frame_id = "lowerIMU";
    imu_to_set.base_frame = imu_base_link;
    imu_to_set.imu_location.translation.x = imu_position[0];
    imu_to_set.imu_location.translation.y = imu_position[1];
    imu_to_set.imu_location.translation.z = imu_position[2];
    tf2::Quaternion tf2_imu_rotation;
    tf2_imu_rotation.setRPY(imu_rotation[0], imu_rotation[1], imu_rotation[2]);
    tf2_imu_rotation.normalize();
    tf2::convert(tf2_imu_rotation, imu_to_set.imu_location.rotation);
    m_imu_estimator.set_imu(imu_to_set, LOWER);
    //
    imu_base_link = get_parameter("imu_estimator.upper_imu.IMU_exo_base_link").as_string();
    imu_position = get_parameter("imu_estimator.upper_imu.IMU_exo_position").as_double_array();
    imu_rotation = get_parameter("imu_estimator.upper_imu.IMU_exo_rotation").as_double_array();
    imu_to_set.data.header.frame_id = "upperIMU";
    imu_to_set.base_frame = imu_base_link;
    imu_to_set.imu_location.translation.x = imu_position[0];
    imu_to_set.imu_location.translation.y = imu_position[1];
    imu_to_set.imu_location.translation.z = imu_position[2];
    tf2_imu_rotation.setRPY(imu_rotation[0], imu_rotation[1], imu_rotation[2]);
    tf2_imu_rotation.normalize();
    tf2::convert(tf2_imu_rotation, imu_to_set.imu_location.rotation);
    m_imu_estimator.set_imu(imu_to_set, UPPER);
}

void StateEstimator::update_foot_frames()
{
    // This script assumes the base foot frames are named LEFT_ORIGIN and RIGHT_ORIGIN;
    // obtain the origin joint
    // IMU& imu = m_imu_estimator.get_imu(LOWER);
    try {
        geometry_msgs::msg::TransformStamped measured_hip_base_angle
            = m_tf_buffer->lookupTransform("lowerIMU", "map", tf2::TimePointZero);
        geometry_msgs::msg::TransformStamped expected_hip_base_angle
            = m_tf_buffer->lookupTransform("hip_base", "right_origin", tf2::TimePointZero);
        //
        tf2::Quaternion tf2_measured_hip_base_angle;
        tf2::Quaternion tf2_expected_hip_base_angle;
        tf2::fromMsg(measured_hip_base_angle.transform.rotation, tf2_measured_hip_base_angle);
        tf2::fromMsg(expected_hip_base_angle.transform.rotation, tf2_expected_hip_base_angle);
        tf2_measured_hip_base_angle.normalize();
        tf2_expected_hip_base_angle.normalize();
        tf2::Quaternion tf2_angle_difference = tf2_measured_hip_base_angle * tf2_expected_hip_base_angle.inverse();
        tf2_angle_difference.normalize();
        geometry_msgs::msg::Quaternion angle_difference;
        tf2::convert(tf2_angle_difference, angle_difference);
        // testing
        tf2::Matrix3x3 m(tf2_measured_hip_base_angle);
        double roll, pitch, yaw;
        m.getRPY(roll, pitch, yaw);

<<<<<<< HEAD
=======
<<<<<<< HEAD
        // RCLCPP_INFO_THROTTLE(this->get_logger(), *this->get_clock(), 1000, "The difference in angle is %f, %f, %f",
        // roll, pitch, yaw);
        m_joint_estimator.set_individual_joint_state("right_origin", 0.9 * pitch);
=======
>>>>>>> 8f361109
        // RCLCPP_INFO_THROTTLE(this->get_logger(), *this->get_clock(), 1000, "The difference in angle is %f, %f, %f",
        // roll, pitch, yaw);
        m_joint_estimator.set_individual_joint_state("right_origin", pitch);
    } catch (const tf2::TransformException& ex) {
        RCLCPP_WARN(this->get_logger(), "error in update_foot_frames: %s", ex.what());
    }
}

void StateEstimator::publish_com_frame()
{
    geometry_msgs::msg::TransformStamped com_transform;
    // All center of mass calculations are already done in the base frame,
    // So we simply update the headers and the translation component :)
    com_transform.header.frame_id = "map";
    com_transform.child_frame_id = "com";
    CenterOfMass com = m_com_estimator.get_com_state();

    com_transform.transform.translation.x = com.position.point.x;
    com_transform.transform.translation.y = com.position.point.y;
    com_transform.transform.translation.z = com.position.point.z;
    // The unit quaternion
    com_transform.transform.rotation.x = 0.0;
    com_transform.transform.rotation.y = 0.0;
    com_transform.transform.rotation.z = 0.0;
    com_transform.transform.rotation.w = 1.0;

    m_tf_joint_broadcaster->sendTransform(com_transform);

    // Here, we also publish to the robot com position
    march_shared_msgs::msg::CenterOfMass center_of_mass;
    center_of_mass.position = com.position.point;
    center_of_mass.velocity = m_zmp_estimator.get_com_velocity();

    m_com_pos_publisher->publish(center_of_mass);
}

void StateEstimator::publish_robot_frames()
{
    // publish IMU frames
    IMU& imu = m_imu_estimator.get_imu(LOWER);
    m_tf_joint_broadcaster->sendTransform(imu.get_imu_rotation());
    update_foot_frames();
    // publish joint frames
    RCLCPP_DEBUG(this->get_logger(), "Number of frames is %i", m_joint_estimator.get_joint_frames().size());
    for (auto i : m_joint_estimator.get_joint_frames()) {
        m_tf_joint_broadcaster->sendTransform(i);
        RCLCPP_DEBUG(this->get_logger(),
            ("\n Set up link " + i.header.frame_id + "\n with child link " + i.child_frame_id).c_str());
    }
    // Publish each joint center of mass
    std::vector<CenterOfMass> joint_com_positions = m_joint_estimator.get_joint_com_positions("map");

    // Update and publish the actual, full center of mass
    m_com_estimator.set_com_state(joint_com_positions);
    publish_com_frame();
    // Update COP
    try {
        geometry_msgs::msg::TransformStamped left_foot_frame
            = m_tf_buffer->lookupTransform("map", "left_origin", tf2::TimePointZero);
        geometry_msgs::msg::TransformStamped right_foot_frame
            = m_tf_buffer->lookupTransform("map", "right_origin", tf2::TimePointZero);
        m_cop_estimator.set_cop(*m_cop_estimator.get_sensors(), { right_foot_frame, left_foot_frame });
        // Update ZMP
        m_zmp_estimator.set_com_states(m_com_estimator.get_com_state(), this->get_clock()->now());
        m_zmp_estimator.set_zmp();
        m_zmp_pos_publisher->publish(m_zmp_estimator.get_zmp());

        // get ankle frames to determine where the footsteps are at
        geometry_msgs::msg::TransformStamped left_ankle_frame
            = m_tf_buffer->lookupTransform("map", "left_ankle", tf2::TimePointZero);
        geometry_msgs::msg::TransformStamped right_ankle_frame
            = m_tf_buffer->lookupTransform("map", "right_ankle", tf2::TimePointZero);

        m_footstep_estimator.set_footstep_positions(
            right_ankle_frame.transform.translation, left_ankle_frame.transform.translation);
    } catch (const tf2::TransformException& ex) {
        RCLCPP_WARN(this->get_logger(), "Error during publishing of Center of Pressure: %s", ex.what());
    }

    // Update the feet

    m_footstep_estimator.update_feet(m_cop_estimator.get_sensors());
    // Publish the feet
    // The first foot is always the right foot
    // The second foot is always the left foot
    geometry_msgs::msg::PoseArray foot_positions;
    foot_positions.header.frame_id = "map";
    foot_positions.poses.push_back(m_footstep_estimator.get_foot_position("r"));
    foot_positions.poses.push_back(m_footstep_estimator.get_foot_position("l"));
    // RCLCPP_INFO(rclcpp::get_logger("test for foot positions"), "Right foot position y
    // %f",foot_positions.poses[0].position.y); RCLCPP_INFO(rclcpp::get_logger("test for foot positions"), "Left foot
    // position y %f",foot_positions.poses[1].position.y);

    m_foot_pos_publisher->publish(foot_positions);

    float feet_diff_threshold
        = 0.05; // if the difference in feet doesn't surpass this threshold, don't update the stance foot.
    // Otherwise the current stance foot value is going to constantly update in double stance.

    // double stance
    if (m_footstep_estimator.get_foot_on_ground("l") && m_footstep_estimator.get_foot_on_ground("r")) {
        // We always take the front foot as the stance foot :)
        if (foot_positions.poses[0].position.x - foot_positions.poses[1].position.x < feet_diff_threshold) {
            m_current_stance_foot = m_current_stance_foot;
        } else if (foot_positions.poses[0].position.x > foot_positions.poses[1].position.x
            && m_current_stance_foot != 1) {
            m_current_stance_foot = 1;
        } else if (foot_positions.poses[0].position.x < foot_positions.poses[1].position.x
            && m_current_stance_foot != -1) {
            m_current_stance_foot = -1;
        }
    }
    // left
    else if (m_footstep_estimator.get_foot_on_ground("l") && !m_footstep_estimator.get_foot_on_ground("r")
        && m_current_stance_foot != -1) {
        m_current_stance_foot = -1;
    }
    // right
    else if (!m_footstep_estimator.get_foot_on_ground("l") && m_footstep_estimator.get_foot_on_ground("r")
        && m_current_stance_foot != 1) {
        m_current_stance_foot = 1;
    }
    std_msgs::msg::Int32 stance_foot_msg;
    stance_foot_msg.data = m_current_stance_foot;
    m_stance_foot_publisher->publish(stance_foot_msg);

    // Update and publish feet height
    march_shared_msgs::msg::FeetHeightStamped feet_height_msg;
    feet_height_msg.header.frame_id = "map";
    feet_height_msg.heights = m_joint_estimator.get_feet_height();
    m_feet_height_publisher->publish(feet_height_msg);

    visualize_joints();
}

geometry_msgs::msg::TransformStamped StateEstimator::get_frame_transform(
    const std::string& target_frame, const std::string& source_frame)
{
    geometry_msgs::msg::TransformStamped frame_transform;
    try {
        frame_transform = m_tf_buffer->lookupTransform(target_frame, source_frame, tf2::TimePointZero);
        return frame_transform;
    } catch (const tf2::TransformException& ex) {
        RCLCPP_WARN(this->get_logger(), "Source frame: %s", source_frame.c_str());
        RCLCPP_WARN(this->get_logger(), "Target frame: %s", target_frame.c_str());
        RCLCPP_WARN(this->get_logger(), "error in get_frame_transform: %s", ex.what());
        return frame_transform;
    }
}

std::vector<PressureSensor*> StateEstimator::create_pressure_sensors()
{

    this->declare_parameter("cop_estimator.names", std::vector<std::string>(16, ""));
    this->declare_parameter("cop_estimator.x_positions", std::vector<double>(16, 0.0));
    this->declare_parameter("cop_estimator.y_positions", std::vector<double>(16, 0.0));
    this->declare_parameter("cop_estimator.z_positions", std::vector<double>(16, 0.0));
    auto names = this->get_parameter("cop_estimator.names").as_string_array();
    auto x_positions = this->get_parameter("cop_estimator.x_positions").as_double_array();
    auto y_positions = this->get_parameter("cop_estimator.y_positions").as_double_array();
    auto z_positions = this->get_parameter("cop_estimator.z_positions").as_double_array();
    std::vector<PressureSensor*> sensors;
    for (size_t i = 0; i < names.size(); i++) {
        auto* sensor = new PressureSensor();
        const char initial = names.at(i)[0];
        if (initial != 'l' && initial != 'r') {
            RCLCPP_WARN(this->get_logger(),
                "Pressure Sensor %i has incorrect initial character %s. Required: 'l' or 'r'", i, initial);
        }
        sensor->name = names.at(i);

        sensor->position.header.frame_id = "stink";
        if (sensor->name[0] == *"l") {
            sensor->position.header.frame_id = "left_ankle";
        }
        if (sensor->name[0] == *"r") {
            sensor->position.header.frame_id = "right_ankle";
        }

        sensor->position.point.x = x_positions.at(i);
        sensor->position.point.y = y_positions.at(i);
        sensor->position.point.z = z_positions.at(i);
        sensor->pressure = 0.0;
        sensors.push_back(sensor);
    }
    // Read the pressure sensors from the hardware interface
    return sensors;
}

std::map<std::string, double> StateEstimator::update_pressure_sensors_data(
    std::vector<std::string> names, std::vector<double> pressure_values)
{
    std::map<std::string, double> pressure_values_map;
    for (size_t i = 0; i < names.size(); i++) {
        pressure_values_map.emplace(names.at(i), pressure_values.at(i));
    }
    return pressure_values_map;
}

void StateEstimator::visualize_joints()
{
    // Publish the joint visualizations
    visualization_msgs::msg::Marker joint_markers;
    joint_markers.type = 7;
    joint_markers.header.frame_id = "map";
    joint_markers.id = 0;
    std::vector<PressureSensor*>* pressure_soles = m_cop_estimator.get_sensors();
    geometry_msgs::msg::TransformStamped pressure_sole_transform;
    geometry_msgs::msg::Point marker_container;
    tf2::Vector3 joint_endpoint;
    try {
        for (auto i : *pressure_soles) {
            pressure_sole_transform
                = m_tf_buffer->lookupTransform("map", i->position.header.frame_id, tf2::TimePointZero);
            marker_container.x = pressure_sole_transform.transform.translation.x;
            marker_container.y = pressure_sole_transform.transform.translation.y;
            marker_container.z = pressure_sole_transform.transform.translation.z;

            marker_container.x += i->position.point.x;
            marker_container.y += i->position.point.y;
            marker_container.z += i->position.point.z;
            joint_markers.points.push_back(marker_container);
        }

    } catch (const tf2::TransformException& ex) {
        RCLCPP_WARN(this->get_logger(), "error in visualize_joints: %s", ex.what());
    }
    RCLCPP_DEBUG(this->get_logger(), "Published %i markers", joint_markers.points.size());
    joint_markers.action = 0;
    joint_markers.frame_locked = 1;
    joint_markers.scale.x = 0.03;
    joint_markers.scale.y = 0.03;
    joint_markers.scale.z = 0.01;
    joint_markers.pose.position.x = 0.0;
    joint_markers.pose.position.y = 0.0;
    joint_markers.pose.position.z = 0.0;
    joint_markers.pose.orientation.x = 0.0;
    joint_markers.pose.orientation.y = 0.0;
    joint_markers.pose.orientation.z = 0.0;
    joint_markers.pose.orientation.w = 1.0;
    joint_markers.ns = "exo_joint_visualization";
    joint_markers.lifetime.sec = 1;
    joint_markers.color.a = 1.0;
    m_rviz_publisher->publish(joint_markers);
}<|MERGE_RESOLUTION|>--- conflicted
+++ resolved
@@ -160,14 +160,7 @@
         double roll, pitch, yaw;
         m.getRPY(roll, pitch, yaw);
 
-<<<<<<< HEAD
-=======
-<<<<<<< HEAD
-        // RCLCPP_INFO_THROTTLE(this->get_logger(), *this->get_clock(), 1000, "The difference in angle is %f, %f, %f",
-        // roll, pitch, yaw);
-        m_joint_estimator.set_individual_joint_state("right_origin", 0.9 * pitch);
-=======
->>>>>>> 8f361109
+
         // RCLCPP_INFO_THROTTLE(this->get_logger(), *this->get_clock(), 1000, "The difference in angle is %f, %f, %f",
         // roll, pitch, yaw);
         m_joint_estimator.set_individual_joint_state("right_origin", pitch);
