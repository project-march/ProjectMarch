import os

from python_qt_binding import loadUi
from python_qt_binding.QtCore import QSize
from python_qt_binding.QtWidgets import QGridLayout
from python_qt_binding.QtWidgets import QPushButton
from python_qt_binding.QtWidgets import QWidget
import rospkg

from .image_button import ImageButton


class InputDeviceView(QWidget):
    def __init__(self, ui_file, controller):
        """
        Initializes the view with a UI file and controller.

        :type ui_file: str
        :param ui_file: path to a Qt UI file
        :type controller: InputDeviceController
        :param controller: input device controller for sending ROS messages
        """
        super(InputDeviceView, self).__init__()
        self._controller = controller
        self._controller.accepted_cb = self._accepted_cb
        self._controller.finished_cb = self._finished_cb
        self._controller.rejected_cb = self._rejected_cb
        self._controller.current_gait_cb = self._current_gait_cb

        self._always_enabled_buttons = []

        # Extend the widget with all attributes and children from UI file
        loadUi(ui_file, self)

        self.refresh_button.clicked.connect(self._update_possible_gaits)

        self._create_buttons()
        self._update_possible_gaits()

    def _create_buttons(self):
        # Create buttons here
        rocker_switch_increment = \
            self.create_button('rocker_switch_up', image_path='/rocker_switch_up.png',
                               callback=lambda: self._controller.publish_increment_step_size(),
                               always_enabled=True)

        rocker_switch_decrement = \
            self.create_button('rocker_switch_down', image_path='/rocker_switch_down.png',
                               callback=lambda: self._controller.publish_decrement_step_size(),
                               always_enabled=True)

        home_sit = \
            self.create_button('home_sit', image_path='/home_sit.png',
                               callback=lambda: self._controller.publish_gait('home_sit'))

<<<<<<< HEAD
        ik_test = \
            self.create_button('ik_test',
                               callback=lambda: self._controller.publish_gait('ik_test'))
=======
        curb_sdg = \
            self.create_button('curb_sdg',
                               callback=lambda: self._controller.publish_gait('curb_sdg'))
>>>>>>> 03caf4c6

        home_stand = \
            self.create_button('home_stand', image_path='/home_stand.png',
                               callback=lambda: self._controller.publish_gait('home_stand'))

        gait_sit = \
            self.create_button('sit', image_path='/gait_sit.png',
                               callback=lambda: self._controller.publish_gait('sit'))

        gait_walk = \
            self.create_button('walk', image_path='/gait_walk.png',
                               callback=lambda: self._controller.publish_gait('walk'))

        gait_walk_small = \
            self.create_button('walk_small', image_path='/gait_walk_small.png',
                               callback=lambda: self._controller.publish_gait('walk_small'))

        gait_walk_large = \
            self.create_button('walk_large', image_path='/gait_walk_large.png',
                               callback=lambda: self._controller.publish_gait('walk_large'))

        gait_slalom_walk = \
            self.create_button('slalom_walk',
                               callback=lambda: self._controller.publish_gait('slalom_walk'))

        gait_balanced_walk = \
            self.create_button('balanced_walk',
                               callback=lambda: self._controller.publish_gait('balanced_walk'))

        gait_single_step_small = \
            self.create_button('single_step_small', image_path='/gait_single_step_small.png',
                               callback=lambda: self._controller.publish_gait('single_step_small'))

        gait_single_step_mini = \
            self.create_button('single_step_mini',
                               callback=lambda: self._controller.publish_gait('single_step_mini'))

        gait_single_step_normal = \
            self.create_button('single_step_normal', image_path='/gait_single_step_medium.png',
                               callback=lambda: self._controller.publish_gait('single_step_normal'))

        gait_side_step_left = \
            self.create_button('side_step_left', image_path='/gait_side_step_left.png',
                               callback=lambda: self._controller.publish_gait('side_step_left'))

        gait_side_step_right = \
            self.create_button('side_step_right', image_path='/gait_side_step_right.png',
                               callback=lambda: self._controller.publish_gait('side_step_right'))

        gait_side_step_left_small = \
            self.create_button('side_step_left_small',
                               callback=lambda: self._controller.publish_gait('side_step_left_small'))

        gait_side_step_right_small = \
            self.create_button('side_step_right_small',
                               callback=lambda: self._controller.publish_gait('side_step_right_small'))

        gait_stand = \
            self.create_button('stand', image_path='/gait_stand.png',
                               callback=lambda: self._controller.publish_gait('stand'))

        gait_sofa_stand = \
            self.create_button('sofa_stand', image_path='/gait_sofa_stand.png',
                               callback=lambda: self._controller.publish_gait('sofa_stand'))

        gait_sofa_sit = \
            self.create_button('sofa_sit', image_path='/gait_sofa_sit.png',
                               callback=lambda: self._controller.publish_gait('sofa_sit'))

        gait_stairs_up = \
            self.create_button('stairs_up', image_path='/gait_stairs_up.png',
                               callback=lambda: self._controller.publish_gait('stairs_up'))

        gait_stairs_down = \
            self.create_button('stairs_down', image_path='/gait_stairs_down.png',
                               callback=lambda: self._controller.publish_gait('stairs_down'))

        gait_stairs_up_single_step = \
            self.create_button('stairs_up_single_step', image_path='/gait_stairs_up_single_step.png',
                               callback=lambda: self._controller.publish_gait('stairs_up_single_step'))

        gait_stairs_down_single_step = \
            self.create_button('stairs_down_single_step', image_path='/gait_stairs_down_single_step.png',
                               callback=lambda: self._controller.publish_gait('stairs_down_single_step'))

        gait_rough_terrain_high_step = \
            self.create_button('rough_terrain_high_step', image_path='/gait_rough_terrain_high_step.png',
                               callback=lambda: self._controller.publish_gait('rough_terrain_high_step'))

        gait_rough_terrain_middle_steps = \
            self.create_button('rough_terrain_middle_steps',
                               callback=lambda: self._controller.publish_gait('rough_terrain_middle_steps'))

        gait_rough_terrain_first_middle_step = \
            self.create_button('rough_terrain_first_middle_step',
                               image_path='/gait_rough_terrain_first_middle_step.png',
                               callback=lambda: self._controller.publish_gait('rough_terrain_first_middle_step'))

        gait_rough_terrain_second_middle_step = \
            self.create_button('rough_terrain_second_middle_step',
                               image_path='/gait_rough_terrain_second_middle_step.png',
                               callback=lambda: self._controller.publish_gait('rough_terrain_second_middle_step'))

        gait_rough_terrain_third_middle_step = \
            self.create_button('rough_terrain_third_middle_step',
                               image_path='/gait_rough_terrain_third_middle_step.png',
                               callback=lambda: self._controller.publish_gait('rough_terrain_third_middle_step'))

        gait_ramp_door_slope_up = \
            self.create_button('ramp_door_slope_up', image_path='/gait_ramp_door_slope_up.png',
                               callback=lambda: self._controller.publish_gait('ramp_door_slope_up'))

        gait_ramp_door_slope_down = \
            self.create_button('ramp_door_slope_down', image_path='/gait_ramp_door_slope_down.png',
                               callback=lambda: self._controller.publish_gait('ramp_door_slope_down'))

        gait_ramp_door_slope_down_fixed = \
            self.create_button('ramp_door_slope_down_fixed',
                               callback=lambda: self._controller.publish_gait('ramp_door_slope_down_fixed'))

        gait_ramp_door_slope_down_single = \
            self.create_button('ramp_door_slope_down_single',
                               callback=lambda: self._controller.publish_gait('ramp_door_slope_down_single'))

        gait_ramp_door_last_step = \
            self.create_button('ramp_door_last_step', image_path='/gait_ramp_door_last_step.png',
                               callback=lambda: self._controller.publish_gait('ramp_door_last_step'))

        gait_tilted_path_left_straight_start = \
            self.create_button('tilted_path_left_straight_start',
                               image_path='/gait_tilted_path_left_straight_start.png',
                               callback=lambda: self._controller.publish_gait('tilted_path_left_straight_start'))

        gait_tilted_path_left_single_step = \
            self.create_button('tilted_path_left_single_step',
                               image_path='/gait_tilted_path_left_single_step.png',
                               callback=lambda: self._controller.publish_gait('tilted_path_left_single_step'))

        gait_tilted_path_left_straight_end = \
            self.create_button('tilted_path_left_straight_end',
                               image_path='/gait_tilted_path_left_straight_end.png',
                               callback=lambda: self._controller.publish_gait('tilted_path_left_straight_end'))

        gait_tilted_path_left_flexed_knee_step = \
            self.create_button('tilted_path_left_flexed_knee_step',
                               callback=lambda: self._controller.publish_gait('tilted_path_left_flexed_knee_step'))

        gait_tilted_path_left_knee_bend = \
            self.create_button('tilted_path_left_knee_bend',
                               callback=lambda: self._controller.publish_gait('tilted_path_left_knee_bend'))

        gait_tilted_path_right_straight_start = \
            self.create_button('tilted_path_right_straight_start',
                               image_path='/gait_tilted_path_right_straight_start.png',
                               callback=lambda: self._controller.publish_gait('tilted_path_right_straight_start'))

        gait_tilted_path_right_single_step = \
            self.create_button('tilted_path_right_single_step',
                               image_path='/gait_tilted_path_right_single_step.png',
                               callback=lambda: self._controller.publish_gait('tilted_path_right_single_step'))

        gait_tilted_path_right_straight_end = \
            self.create_button('tilted_path_right_straight_end',
                               image_path='/gait_tilted_path_right_straight_end.png',
                               callback=lambda: self._controller.publish_gait('tilted_path_right_straight_end'))

        gait_tilted_path_right_flexed_knee_step = \
            self.create_button('tilted_path_right_flexed_knee_step',
                               callback=lambda: self._controller.publish_gait('tilted_path_right_flexed_knee_step'))

        gait_tilted_path_right_knee_bend = \
            self.create_button('tilted_path_right_knee_bend',
                               callback=lambda: self._controller.publish_gait('tilted_path_right_knee_bend'))

        gait_tilted_path_first_start = \
            self.create_button('tilted_path_first_start',
                               callback=lambda: self._controller.publish_gait('tilted_path_first_start'))

        gait_tilted_path_second_start = \
            self.create_button('tilted_path_second_start',
                               callback=lambda: self._controller.publish_gait('tilted_path_second_start'))

        gait_tilted_path_first_end = \
            self.create_button('tilted_path_first_end',
                               callback=lambda: self._controller.publish_gait('tilted_path_first_end'))

        gait_tilted_path_second_end = \
            self.create_button('tilted_path_second_end',
                               callback=lambda: self._controller.publish_gait('tilted_path_second_end'))

        stop_button = self.create_button('stop', image_path='/stop.png',
                                         callback=lambda: self._controller.publish_stop(),
                                         always_enabled=True)

        pause_button = self.create_button('pause', image_path='/pause.png',
                                          callback=lambda: self._controller.publish_pause(),
                                          always_enabled=True)

        continue_button = self.create_button('continue', image_path='/continue.png',
                                             callback=lambda: self._controller.publish_continue(),
                                             always_enabled=True)

        error_button = self.create_button('error', image_path='/error.png',
                                          callback=lambda: self._controller.publish_error(),
                                          always_enabled=True)

        sm_to_unknown_button = self.create_button('force unknown',
                                                  callback=lambda: self._controller.publish_sm_to_unknown(),
                                                  always_enabled=True)

        # The button layout.
        # Position in the array determines position on screen.
        march_button_layout = [

            [home_sit, home_stand, gait_walk, gait_walk_small, gait_walk_large, gait_balanced_walk, gait_slalom_walk],

            [gait_sit, gait_stand, rocker_switch_increment, rocker_switch_decrement, stop_button, error_button,
             sm_to_unknown_button],

            [gait_sofa_sit, gait_sofa_stand, gait_single_step_normal, gait_single_step_small, continue_button,
             pause_button],

            [gait_stairs_up, gait_stairs_down, gait_stairs_up_single_step, gait_stairs_down_single_step],

            [gait_side_step_left, gait_side_step_right, gait_side_step_left_small, gait_side_step_right_small],

            [gait_rough_terrain_high_step, gait_single_step_mini, gait_rough_terrain_middle_steps,
             gait_rough_terrain_first_middle_step, gait_rough_terrain_second_middle_step,
             gait_rough_terrain_third_middle_step],

            [gait_ramp_door_slope_up, gait_ramp_door_slope_down, gait_ramp_door_slope_down_fixed,
             gait_ramp_door_last_step, gait_ramp_door_slope_down_single],

            [gait_tilted_path_left_straight_start, gait_tilted_path_left_single_step,
             gait_tilted_path_left_straight_end, gait_tilted_path_left_flexed_knee_step,
             gait_tilted_path_left_knee_bend],

            [gait_tilted_path_right_straight_start, gait_tilted_path_right_single_step,
             gait_tilted_path_right_straight_end, gait_tilted_path_right_flexed_knee_step,
             gait_tilted_path_right_knee_bend],

            [gait_tilted_path_first_start, gait_tilted_path_second_start, gait_tilted_path_first_end,
             gait_tilted_path_second_end],

<<<<<<< HEAD
            [ik_test],
=======
            [curb_sdg],
>>>>>>> 03caf4c6
        ]

        # Create the qt_layout from the button layout.
        qt_layout = self.create_layout(march_button_layout)

        # Apply the qt_layout to the top level widget.
        self.content.setLayout(qt_layout)

        # Make the frame as tight as possible with spacing between the buttons.
        qt_layout.setSpacing(15)
        self.content.adjustSize()

    def _accepted_cb(self):
        self.status_label.setText('Gait accepted')
        self._update_possible_gaits()

    def _finished_cb(self):
        self.status_label.setText('Gait finished')
        self.gait_label.setText('')
        self._update_possible_gaits()

    def _rejected_cb(self):
        self.status_label.setText('Gait rejected')
        self.gait_label.setText('')
        self._update_possible_gaits()

    def _current_gait_cb(self, gait_name):
        self.gait_label.setText(gait_name)

    def _update_possible_gaits(self):
        self.frame.setEnabled(False)
        self.frame.verticalScrollBar().setEnabled(False)
        possible_gaits = self._controller.get_possible_gaits()
        layout = self.content.layout()
        if layout:
            for i in range(layout.count()):
                button = layout.itemAt(i).widget()
                name = button.objectName()
                if name in self._always_enabled_buttons:
                    continue

                if name in possible_gaits:
                    button.setEnabled(True)
                else:
                    button.setEnabled(False)
        self.frame.setEnabled(True)
        self.frame.verticalScrollBar().setEnabled(True)

    def create_button(self, name, callback=None, image_path=None, size=(128, 160), always_enabled=False):
        """Create a push button which the mock input device can register.

        :param name:
            Name of the button
        :param callback:
            The callback to attach to the button when pressed
        :param image_path:
            The name of the image file
        :param size:
            Default size of the button
        :param always_enabled:
            Never disable the button if it's not in possible gaits

        :return:
            A QPushButton object which contains the passed arguments
        """
        if image_path is None:
            qt_button = QPushButton()

            text = check_string(name)
            qt_button.setText(text)
        else:
            qt_button = ImageButton(get_image_path(image_path))

        qt_button.setObjectName(name)

        if always_enabled:
            self._always_enabled_buttons.append(name)
            qt_button.setEnabled(True)

        qt_button.setMinimumSize(QSize(*size))
        qt_button.setMaximumSize(QSize(*size))

        if callback:
            qt_button.clicked.connect(callback)

        return qt_button

    @staticmethod
    def create_layout(layout_list):
        """Create a button layout with a given list of buttons.

        :param layout_list:
            A list which contains multiple list which represent a row with given items

        :return:
            A populated QGridLayout object which contains the passed input buttons
        """
        qt_button_layout = QGridLayout()

        for row in range(len(layout_list)):
            for column in range(len(layout_list[row])):
                user_input_object = layout_list[row][column]
                qt_button_layout.addWidget(user_input_object, row, column, 1, 1)

        return qt_button_layout


def get_image_path(img_name):
    """Create an absolute image path to an image."""
    return os.path.join(
        rospkg.RosPack().get_path('march_rqt_input_device'),
        'resource',
        'img{0}'.format(img_name))


def check_string(text):
    """Split text into new lines on every third word.

    :type text: str
    :param text: The text to split
    :return New string which contains newlines
    """
    words = enumerate(text.replace('_', ' ').split(' '))
    return reduce(lambda acc, (i, x): acc + '\n' + x if i % 3 == 0 else acc + ' ' + x, words, '')[1:]<|MERGE_RESOLUTION|>--- conflicted
+++ resolved
@@ -53,15 +53,12 @@
             self.create_button('home_sit', image_path='/home_sit.png',
                                callback=lambda: self._controller.publish_gait('home_sit'))
 
-<<<<<<< HEAD
         ik_test = \
             self.create_button('ik_test',
                                callback=lambda: self._controller.publish_gait('ik_test'))
-=======
         curb_sdg = \
             self.create_button('curb_sdg',
                                callback=lambda: self._controller.publish_gait('curb_sdg'))
->>>>>>> 03caf4c6
 
         home_stand = \
             self.create_button('home_stand', image_path='/home_stand.png',
@@ -306,11 +303,7 @@
             [gait_tilted_path_first_start, gait_tilted_path_second_start, gait_tilted_path_first_end,
              gait_tilted_path_second_end],
 
-<<<<<<< HEAD
-            [ik_test],
-=======
-            [curb_sdg],
->>>>>>> 03caf4c6
+            [ik_test, curb_sdg],
         ]
 
         # Create the qt_layout from the button layout.
