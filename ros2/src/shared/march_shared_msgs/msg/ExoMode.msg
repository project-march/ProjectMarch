# ExoMode.msg
std_msgs/Header header
int8 mode

# Constant types of modes
int8 SIT = 0
int8 STAND = 1
int8 WALK = 2
int8 BOOTUP = 3
int8 ERROR = 4
int8 SIDEWAYS = 5
int8 LARGEWALK = 6
int8 SMALLWALK = 7
<<<<<<< HEAD
int8 VARIABLEWALK = 8
=======
int8 ASCEND = 8
int8 DESCEND = 9
>>>>>>> c649d289
<|MERGE_RESOLUTION|>--- conflicted
+++ resolved
@@ -11,9 +11,6 @@
 int8 SIDEWAYS = 5
 int8 LARGEWALK = 6
 int8 SMALLWALK = 7
-<<<<<<< HEAD
-int8 VARIABLEWALK = 8
-=======
-int8 ASCEND = 8
-int8 DESCEND = 9
->>>>>>> c649d289
+int8 ASCENDING = 8
+int8 DESCENDING = 9
+int8 VARIABLEWALK = 10