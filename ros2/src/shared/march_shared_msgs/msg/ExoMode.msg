--- conflicted
+++ resolved
@@ -13,12 +13,8 @@
 int8 SMALLWALK = 7
 int8 ASCENDING = 8
 int8 DESCENDING = 9
-<<<<<<< HEAD
 int8 VARIABLESTEP = 10
 int8 VARIABLEWALK = 11
-=======
-int8 VARIABLEWALK = 10
-int8 HIGHSTEP1 = 11
-int8 HIGHSTEP2 = 12
-int8 HIGHSTEP3 = 13
->>>>>>> 51ba493e
+int8 HIGHSTEP1 = 12
+int8 HIGHSTEP2 = 13
+int8 HIGHSTEP3 = 14