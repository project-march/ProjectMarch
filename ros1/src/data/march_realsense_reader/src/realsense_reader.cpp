--- conflicted
+++ resolved
@@ -67,11 +67,7 @@
     region_pointcloud_publisher_ = n_->advertise<pcl::PointCloud<pcl::PointXYZRGB>>("/camera/region_cloud", 1);
     hull_marker_array_publisher_ = n_->advertise<visualization_msgs::Marker>("/camera/hull_marker_list", 1);
     hull_parameter_determiner_publisher_ = n_->advertise<visualization_msgs::MarkerArray>(
-<<<<<<< HEAD
             "/camera/foot_locations_marker_array", 1);
-=======
-            "/camera/parameter_determiner_marker_array", 1);
->>>>>>> d75d0f71
   }
 }
 
@@ -178,16 +174,11 @@
   SelectedGait selected_obstacle = (SelectedGait) selected_gait_;
   boost::shared_ptr<march_shared_msgs::GaitParameters> gait_parameters =
       boost::make_shared<march_shared_msgs::GaitParameters>();
-  bool for_right_foot = false;
   // Determine parameters
   bool parameter_determining_was_successful =
       parameter_determiner_->determineParameters(
           plane_coefficients_vector, hull_vector, polygon_vector,
-<<<<<<< HEAD
-          selected_obstacle, for_right_foot, gait_parameters);
-=======
           selected_obstacle, gait_parameters);
->>>>>>> d75d0f71
   if (not parameter_determining_was_successful)
   {
     res.error_message = "Parameter determining was unsuccessful, see debug output "
@@ -197,20 +188,11 @@
   }
   if (debugging_)
   {
-<<<<<<< HEAD
     ROS_DEBUG("Done determining parameters, now publishing a marker to /camera/foot_locations_marker_array");
     publishParameterDeterminerMarkerArray();
   }
 
   res.gait_parameters = *gait_parameters;
-=======
-    ROS_DEBUG("Done determining parameters, now publishing a marker to /camera/optimal_foot_location_marker");
-    publishParameterDeterminerMarkerArray();
-  }
-
-  res.gait_parameters = *gait_parameters;
-
->>>>>>> d75d0f71
 
   clock_t end_of_processing_time = clock();
 
@@ -285,40 +267,23 @@
 // Create markers from the parameter determiner and publish them for visualization
 void RealSenseReader::publishParameterDeterminerMarkerArray()
 {
-<<<<<<< HEAD
-  std::string frame_id = "foot_left";
-
-=======
->>>>>>> d75d0f71
   visualization_msgs::MarkerArray marker_array;
 
   visualization_msgs::Marker optimal_foot_location_marker;
   optimal_foot_location_marker.id = 0;
-<<<<<<< HEAD
-  optimal_foot_location_marker.header.frame_id = frame_id;
-=======
   optimal_foot_location_marker.header.frame_id = frame_id_to_transform_to_;
->>>>>>> d75d0f71
   fillOptimalFootLocationMarker(parameter_determiner_->optimal_foot_location,
                                 optimal_foot_location_marker);
 
   visualization_msgs::Marker foot_locations_to_try_marker_list;
   foot_locations_to_try_marker_list.id = 1;
-<<<<<<< HEAD
-  foot_locations_to_try_marker_list.header.frame_id = frame_id;
-=======
   foot_locations_to_try_marker_list.header.frame_id = frame_id_to_transform_to_;
->>>>>>> d75d0f71
   fillFootLocationsToTryMarker(parameter_determiner_->foot_locations_to_try,
                                foot_locations_to_try_marker_list);
 
   visualization_msgs::Marker possible_foot_locations_marker_list;
   possible_foot_locations_marker_list.id = 2;
-<<<<<<< HEAD
-  possible_foot_locations_marker_list.header.frame_id = frame_id;
-=======
   possible_foot_locations_marker_list.header.frame_id = frame_id_to_transform_to_;
->>>>>>> d75d0f71
   fillPossibleFootLocationsMarker(parameter_determiner_->possible_foot_locations,
                                   parameter_determiner_->optimal_foot_location,
                                   possible_foot_locations_marker_list);
@@ -391,10 +356,6 @@
   }
 }
 
-<<<<<<< HEAD
-=======
-
->>>>>>> d75d0f71
 // Create a marker from the optimal foot location and publish it and publish for visualization
 void RealSenseReader::fillOptimalFootLocationMarker(
         pcl::PointNormal const optimal_foot_location,
@@ -442,11 +403,7 @@
   pcl::fromROSMsg(*input_cloud, converted_cloud);
   PointCloud::Ptr point_cloud = boost::make_shared<PointCloud>(converted_cloud);
 
-<<<<<<< HEAD
-  bool success = processPointcloud(point_cloud, req.selected_gait, res);
-=======
   bool success = processPointcloud(point_cloud, res);
->>>>>>> d75d0f71
 
   time_t end_callback = clock();
   double time_taken = double(end_callback - start_callback) / double(CLOCKS_PER_SEC);
