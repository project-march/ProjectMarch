// Copyright 2019 Project March.
#include "march_hardware_builder/hardware_builder.h"
#include "march_hardware_builder/hardware_config_exceptions.h"

#include <string>

#include <gtest/gtest.h>
#include <ros/package.h>
#include <urdf/model.h>

#include <march_hardware/encoder/absolute_encoder.h>
#include <march_hardware/encoder/incremental_encoder.h>
#include <march_hardware/error/hardware_exception.h>
#include <march_hardware/motor_controller/imotioncube/imotioncube.h>

class JointBuilderTest : public ::testing::Test {
protected:
    std::string base_path;
    urdf::JointSharedPtr joint;
    march::PdoInterfacePtr pdo_interface;
    march::SdoInterfacePtr sdo_interface;

    void SetUp() override
    {
        this->base_path = ros::package::getPath("march_hardware_builder")
                              .append(/*__s=*/"/test/yaml/joint");
        this->joint = std::make_shared<urdf::Joint>();
        this->joint->limits = std::make_shared<urdf::JointLimits>();
        this->joint->safety = std::make_shared<urdf::JointSafety>();
        this->pdo_interface = march::PdoInterfaceImpl::create();
        this->sdo_interface = march::SdoInterfaceImpl::create();
    }

    YAML::Node loadTestYaml(const std::string& relative_path)
    {
        return YAML::LoadFile(this->base_path.append(relative_path));
    }
};

TEST_F(JointBuilderTest, ValidJointHip)
{
    YAML::Node config = this->loadTestYaml("/joint_correct.yaml");
    this->joint->limits->lower = 0.0;
    this->joint->limits->upper = 2.0;
    this->joint->safety->soft_lower_limit = 0.1;
    this->joint->safety->soft_upper_limit = 1.9;

    const std::string name = "test_joint_hip";
    march::Joint created = HardwareBuilder::createJoint(
        config, name, this->joint, this->pdo_interface, this->sdo_interface);

    auto absolute_encoder = std::make_unique<march::AbsoluteEncoder>(16, 22134,
        43436, this->joint->limits->lower, this->joint->limits->upper,
        this->joint->safety->soft_lower_limit,
        this->joint->safety->soft_upper_limit);
    auto incremental_encoder
        = std::make_unique<march::IncrementalEncoder>(12, 50.0);
    auto imc = std::make_unique<march::IMotionCube>(
        march::Slave(
            /*slave_index=*/2, this->pdo_interface, this->sdo_interface),
        std::move(absolute_encoder), std::move(incremental_encoder),
        march::ActuationMode::unknown);
    auto ges = std::make_unique<march::TemperatureGES>(
        march::Slave(
            /*slave_index=*/1, this->pdo_interface, this->sdo_interface),
        2);
    march::Joint expected(name, /*net_number=*/-1, /*allow_actuation=*/true,
        std::move(imc), std::move(ges));

    ASSERT_EQ(expected, created);
}

TEST_F(JointBuilderTest, ValidNotActuated)
{
    YAML::Node config = this->loadTestYaml("/joint_correct_not_actuated.yaml");
    this->joint->limits->lower = 0.0;
    this->joint->limits->upper = 2.0;
    this->joint->safety->soft_lower_limit = 0.1;
    this->joint->safety->soft_upper_limit = 1.9;

    march::Joint created
        = HardwareBuilder::createJoint(config, "test_joint_hip", this->joint,
            this->pdo_interface, this->sdo_interface);

    auto absolute_encoder = std::make_unique<march::AbsoluteEncoder>(16, 22134,
        43436, this->joint->limits->lower, this->joint->limits->upper,
        this->joint->safety->soft_lower_limit,
        this->joint->safety->soft_upper_limit);
    auto incremental_encoder
        = std::make_unique<march::IncrementalEncoder>(12, 50.0);
    auto imc = std::make_unique<march::IMotionCube>(
        march::Slave(
            /*slave_index=*/2, this->pdo_interface, this->sdo_interface),
        std::move(absolute_encoder), std::move(incremental_encoder),
        march::ActuationMode::unknown);
    auto ges = std::make_unique<march::TemperatureGES>(
        march::Slave(
            /*slave_index=*/1, this->pdo_interface, this->sdo_interface),
        2);
    march::Joint expected("test_joint_hip", /*net_number=*/-1,
        /*allow_actuation=*/false, std::move(imc), std::move(ges));

    ASSERT_EQ(expected, created);
}

TEST_F(JointBuilderTest, NoActuate)
{
    YAML::Node config = this->loadTestYaml("/joint_no_actuate.yaml");

    ASSERT_THROW(HardwareBuilder::createJoint(config, "test_joint_no_actuate",
                     this->joint, this->pdo_interface, this->sdo_interface),
        MissingKeyException);
}

<<<<<<< HEAD
=======
TEST_F(JointBuilderTest, NoIMotionCube)
{
    YAML::Node config = this->loadTestYaml("/joint_no_imotioncube.yaml");
    march::Joint joint
        = HardwareBuilder::createJoint(config, "test_joint_no_imotioncube",
            this->joint, this->pdo_interface, this->sdo_interface);

    ASSERT_FALSE(joint.hasIMotionCube());
}

>>>>>>> 0f8fe76f
TEST_F(JointBuilderTest, NoTemperatureGES)
{
    YAML::Node config = this->loadTestYaml("/joint_no_temperature_ges.yaml");
    this->joint->limits->lower = 0.0;
    this->joint->limits->upper = 0.24;
    this->joint->safety->soft_lower_limit = 0.1;
    this->joint->safety->soft_upper_limit = 0.15;

    ASSERT_NO_THROW(
        HardwareBuilder::createJoint(config, "test_joint_no_temperature_ges",
            this->joint, this->pdo_interface, this->sdo_interface));
}

TEST_F(JointBuilderTest, ValidActuationMode)
{
    YAML::Node config = this->loadTestYaml("/joint_correct_position_mode.yaml");
    this->joint->limits->lower = 0.0;
    this->joint->limits->upper = 2.0;
    this->joint->safety->soft_lower_limit = 0.1;
    this->joint->safety->soft_upper_limit = 1.9;

    march::Joint created
        = HardwareBuilder::createJoint(config, "test_joint_hip", this->joint,
            this->pdo_interface, this->sdo_interface);

    march::Joint expected("test_joint_hip", /*net_number=*/-1,
        /*allow_actuation=*/false,
        std::make_unique<march::IMotionCube>(
            march::Slave(
                /*slave_index=*/1, this->pdo_interface, this->sdo_interface),
            std::make_unique<march::AbsoluteEncoder>(16, 22134, 43436,
                this->joint->limits->lower, this->joint->limits->upper,
                this->joint->safety->soft_lower_limit,
                this->joint->safety->soft_upper_limit),
            std::make_unique<march::IncrementalEncoder>(12, 50.0),
            march::ActuationMode::position));

    ASSERT_EQ(expected, created);
}

TEST_F(JointBuilderTest, EmptyJoint)
{
    YAML::Node config;
    ASSERT_THROW(HardwareBuilder::createJoint(config, "test_joint_empty",
                     this->joint, this->pdo_interface, this->sdo_interface),
        MissingKeyException);
}

TEST_F(JointBuilderTest, NoUrdfJoint)
{
    YAML::Node config = this->loadTestYaml("/joint_correct.yaml");
    ASSERT_THROW(HardwareBuilder::createJoint(config, "test", nullptr,
                     this->pdo_interface, this->sdo_interface),
        march::error::HardwareException);
}<|MERGE_RESOLUTION|>--- conflicted
+++ resolved
@@ -112,19 +112,6 @@
         MissingKeyException);
 }
 
-<<<<<<< HEAD
-=======
-TEST_F(JointBuilderTest, NoIMotionCube)
-{
-    YAML::Node config = this->loadTestYaml("/joint_no_imotioncube.yaml");
-    march::Joint joint
-        = HardwareBuilder::createJoint(config, "test_joint_no_imotioncube",
-            this->joint, this->pdo_interface, this->sdo_interface);
-
-    ASSERT_FALSE(joint.hasIMotionCube());
-}
-
->>>>>>> 0f8fe76f
 TEST_F(JointBuilderTest, NoTemperatureGES)
 {
     YAML::Node config = this->loadTestYaml("/joint_no_temperature_ges.yaml");
