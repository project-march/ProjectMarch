--- conflicted
+++ resolved
@@ -34,8 +34,6 @@
     def test_from_file_no_robot(self):
         self.assertIsNone(Subgait.from_file(None, self.subgait_path))
 
-<<<<<<< HEAD
-=======
     # Subgait.from_files_interpolated tests
     def test_from_files_interpolated_correct(self):
         base_subgait_path = '{rsc}/{gait}/{subgait}/{version}.subgait'.format(rsc=self.resources_folder,
@@ -49,36 +47,6 @@
         subgait = Subgait.from_files_interpolated(self.robot, base_subgait_path, other_subgait_path, 0.5)
         self.assertIsInstance(subgait, Subgait)
 
-    # to_subgait_msg tests
-    def test_to_subgait_msg_name(self):
-        self.assertEqual(self.subgait_msg.name, self.subgait_name)
-
-    def test_to_subgait_msg_gait_type(self):
-        self.assertEqual(self.subgait_msg.gait_type, 'walk_like')
-
-    def test_to_subgait_msg_gait_trajectory_joint_names(self):
-        self.assertEqual(len(self.subgait_msg.trajectory.joint_names), 8)
-
-    def test_to_subgait_msg_gait_trajectory_points(self):
-        self.assertEqual(len(self.subgait_msg.trajectory.points), 9)
-
-    def test_to_subgait_msg_gait_trajectory_points_positions(self):
-        self.assertEqual(len(self.subgait_msg.trajectory.points[1].positions), 8)
-
-    def test_to_subgait_msg_setpoints(self):
-        self.assertEqual(len(self.subgait_msg.setpoints), 9)
-
-    def test_to_subgait_msg_setpoints_joint_names(self):
-        self.assertEqual(len(self.subgait_msg.setpoints[1].joint_names), 8)
-
-    def test_to_subgait_msg_description(self):
-        self.assertEqual(self.subgait_msg.description, 'The MIV walking gait, but with a somewhat faster swing.')
-
-    def test_to_subgait_msg_gait_duration(self):
-        self.assertEqual(self.subgait_msg.duration.secs, 1)
-        self.assertEqual(self.subgait_msg.duration.nsecs, 100000000)
-
->>>>>>> 185da165
     # validate_subgait_transition tests
     def test_valid_subgait_transition(self):
         other_subgait_name = 'right_close'
