--- conflicted
+++ resolved
@@ -9,7 +9,6 @@
 bool MarchPdbStateController::serviceDisableEnableHighVoltage(std_srvs::SetBool::Request &req,
                                                               std_srvs::SetBool::Response &res)
 {
-<<<<<<< HEAD
   if (pdb_state_.getHighVoltageEnabled() != req.data)
   {
     ROS_WARN("highVoltageDisableEnable is already %d", req.data);
@@ -18,9 +17,6 @@
   ROS_INFO("trying to set highVoltageNetEnableDisable to %d", req.data);
   pdb_state_.highVoltageNetEnableDisable(req.data);
   return true;
-=======
-  pdb_state_.allHighVoltageOnOff(msg->data);
->>>>>>> 428ad67d
 }
 
 void MarchPdbStateController::masterShutdownAllowedCallback(const std_msgs::Bool::ConstPtr& msg)
