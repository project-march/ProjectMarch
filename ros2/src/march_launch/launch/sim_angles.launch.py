"""Author: MARCH."""
import os
from ament_index_python import get_package_share_directory
from launch import LaunchDescription, condition
from launch.actions import IncludeLaunchDescription, DeclareLaunchArgument, ExecuteProcess, TimerAction
from launch.conditions import IfCondition, UnlessCondition
from launch.launch_description_sources import PythonLaunchDescriptionSource
from launch.substitutions import LaunchConfiguration, PathJoinSubstitution, PythonExpression
from launch_ros.substitutions import FindPackageShare
from launch_ros.actions import Node


def generate_launch_description() -> LaunchDescription:
    """Generates the launch file for the march8 node structure."""
    mujoco_to_load = LaunchConfiguration("model_to_load_mujoco", default="march9.xml")
    tunings_to_load = LaunchConfiguration("tunings_to_load", default="low_level_controller_tunings.yaml")
    simulation = LaunchConfiguration("simulation", default="true")
    rosbags = LaunchConfiguration("rosbags", default="true")
    airgait = LaunchConfiguration("airgait", default="false")
    robot = LaunchConfiguration("robot")
    rviz = LaunchConfiguration("rviz", default="false")
    IPD_new_terminal = LaunchConfiguration("IPD_new_terminal")

    # TODO: Configurable urdf
    state_estimator_clock_period = 0.025
    urdf_location = os.path.join(
        get_package_share_directory("march_description"), "urdf", "march9", "march9.urdf")
    with open(urdf_location, 'r') as infp:
        robot_desc = infp.read()

    declared_arguments = [
        DeclareLaunchArgument(
            name="rosbags",
            default_value="true",
            description="Whether the rosbags should stored.",
            choices=["true", "false"],
        ),

        DeclareLaunchArgument(
            name="airgait",
            default_value="false",
            description="Whether we want to do an airgait or not",
            choices=["true", "false"],
        ),

        DeclareLaunchArgument(
            name="robot",
            default_value="march8",
            description="The name of the yaml that will be used for retrieving info about the exo.",
        ),

        DeclareLaunchArgument(
            name="IPD_new_terminal",
            default_value="true",
            description="Whether a new terminal should be openened, allowing you to give input.",
        )
    ]
    # region Launch Mujoco
    mujoco_node = IncludeLaunchDescription(
        PythonLaunchDescriptionSource([PathJoinSubstitution([FindPackageShare("mujoco_sim"), "mujoco_sim.launch.py"])]),
        launch_arguments=[
            ("model_to_load", mujoco_to_load),
            ("tunings_to_load_path",
                PathJoinSubstitution(
                    [get_package_share_directory("march_control"), "config", "mujoco", tunings_to_load]
                ),
            ),
        ],
        condition=IfCondition(simulation),
    )
    # endregion

    # region Launch march control
    march_control = IncludeLaunchDescription(
        PythonLaunchDescriptionSource(
            os.path.join(
                get_package_share_directory("march_control"),
                "launch",
                "march9_controllers.launch.py",
            )
        ),
        launch_arguments=[("simulation", simulation)],
    )
    # endregion

    # region Launch Safety
    safety_node = IncludeLaunchDescription(
        PythonLaunchDescriptionSource(
            os.path.join(
                get_package_share_directory("march_safety"),
                "launch",
                "march_safety.launch.py",
            )
        ),
        launch_arguments=[("simulation", "true")],
    )
    # endregion

    # region Launch mode machine
    mode_machine = IncludeLaunchDescription(
        PythonLaunchDescriptionSource(
            os.path.join(
                get_package_share_directory("march_mode_machine"),
                "launch",
                "mode_machine.launch.py",
            )
        ),
    )
    # endregion

    # region Launch gait planning
    gait_planning = IncludeLaunchDescription(
        PythonLaunchDescriptionSource(
            os.path.join(
                get_package_share_directory("march_gait_planning"),
                "launch",
                "march_gait_planning_angles.launch.py",
            )
        ),
    )
    # endregion

    # region Launch IMU
    imu_nodes = IncludeLaunchDescription(
        PythonLaunchDescriptionSource(
            os.path.join(
                get_package_share_directory("bluespace_ai_xsens_mti_driver"),
                "launch",
                "imu_launch.launch.py",
            )
        ),
        condition=UnlessCondition(simulation),
    )
    # endregion

    # region Launch IPD
    ipd_node = IncludeLaunchDescription(
        PythonLaunchDescriptionSource(
            os.path.join(
                get_package_share_directory("march_rqt_input_device"),
                "launch",
                "input_device.launch.py",
            )
        ),
        launch_arguments=[("IPD_new_terminal", IPD_new_terminal)],
    )
    #endregion


    # region Launch State Estimator
    state_estimator_launch_dir = os.path.join(get_package_share_directory("march_state_estimator"), "launch")

    state_estimator = IncludeLaunchDescription(
        PythonLaunchDescriptionSource([state_estimator_launch_dir, '/state_estimator.launch.py']),
        launch_arguments=[
            ("simulation", simulation),
            ("clock_period", str(state_estimator_clock_period)),
        ],
    )
    # endregion

<<<<<<< HEAD
=======
    fuzzy_default_config = os.path.join(get_package_share_directory("fuzzy_generator"), "config", "joints.yaml")

    # parameters
    fuzzy_config_path = LaunchConfiguration("config_path", default=fuzzy_default_config)

>>>>>>> 0e5fb870
    # region rosbags
    # Make sure you have build the ros bags from the library not the ones from foxy!
    record_rosbags_action = ExecuteProcess(
        cmd=[
            "ros2",
            "bag",
            "record",
            "-o",
            '~/rosbags2/$(date -d "today" +"%Y-%m-%d-%H-%M-%S")',
            "-a",
        ],
        output={
            "stdout": "log",
            "stderr": "log",
        },
        shell=True,  # noqa: S604 This is ran as shell so that -o data parsing and regex can work correctly.
        condition=IfCondition(rosbags),
    )
    # endregion


    # region footstep_generation parameters
    # n_footsteps = 20
    # step_length = 0.2
    # endregion

    return LaunchDescription(declared_arguments + [
        Node(
            package='robot_state_publisher',
            executable='robot_state_publisher',
            name='robot_state_publisher',
            output='screen',
            parameters=[{'use_sim_time': simulation, 'robot_description': robot_desc}],
            arguments=[urdf_location],
        ),
        Node(
            package='rviz2',
            executable='rviz2',
            name='rviz2',
            output='screen',
            arguments=['-d', os.path.join(get_package_share_directory("march_launch"), "rviz", "hennie_with_koen.rviz")],
            condition=IfCondition(rviz),
        ),


        mujoco_node,
        state_estimator,
        march_control,
        mode_machine,
        gait_planning,
        record_rosbags_action,
        imu_nodes,
        ipd_node,
        safety_node,
        # Node(
        #     package='plotjuggler',
        #     executable='plotjuggler',
        #     name='plotjuggler',
        # #     arguments=['--layout', get_package_share_directory('march_launch') + '/launch/joint_angles_plotjuggler.xml']
        # ),
    ])<|MERGE_RESOLUTION|>--- conflicted
+++ resolved
@@ -159,14 +159,6 @@
     )
     # endregion
 
-<<<<<<< HEAD
-=======
-    fuzzy_default_config = os.path.join(get_package_share_directory("fuzzy_generator"), "config", "joints.yaml")
-
-    # parameters
-    fuzzy_config_path = LaunchConfiguration("config_path", default=fuzzy_default_config)
-
->>>>>>> 0e5fb870
     # region rosbags
     # Make sure you have build the ros bags from the library not the ones from foxy!
     record_rosbags_action = ExecuteProcess(
