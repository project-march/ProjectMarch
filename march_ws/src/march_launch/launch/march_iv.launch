--- conflicted
+++ resolved
@@ -12,14 +12,6 @@
 
     <!-- Launch the safety package.-->
     <include file="$(find march_safety)/launch/march_safety.launch"/>
-<<<<<<< HEAD
-
-    <!-- Launch the gazebo package.-->
-    <!--<include file="$(find march_gazebo)/launch/march_world.launch">-->
-        <!--<arg name="gui" value="$(arg gazebo_ui)"/>-->
-    <!--</include>-->
-=======
->>>>>>> aa02042c
 
     <!-- Launch the control package.-->
     <include file="$(find march_control)/launch/march_control.launch">
