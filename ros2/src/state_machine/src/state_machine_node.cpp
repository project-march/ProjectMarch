//
// Created by Marco Bak march8 on 1-2-23.
//
#include "state_machine/state_machine_node.hpp"
#include "state_machine/state_machine.hpp"
using std::placeholders::_1;
using std::placeholders::_2;
using namespace std::chrono_literals;

/**
 * Creates the node for the state-machine to communicate with the rest of the codebase.
 *
 * This exist of:
 * the client, that communicates with the gait loader server;
 * gait_command_subscriber, communicates with the ipd to get the selected gatType.
 * The state machine node also has an statemachine to validate the wanted transitions.
 */
StateMachineNode::StateMachineNode()
    : Node("state_machine_node")
{
    m_gait_response_publisher
        = this->create_publisher<march_shared_msgs::msg::GaitResponse>("/march/gait_response", 10);
    m_gait_request_subscriber = this->create_subscription<march_shared_msgs::msg::GaitRequest>(
        "/march/gait_request", 10, std::bind(&StateMachineNode::gait_command_callback, this, _1));
<<<<<<< HEAD
    m_client = this->create_client<march_shared_msgs::srv::GaitCommand>("gait_command");
=======
    m_footstep_client = this->create_client<march_shared_msgs::srv::RequestFootsteps>("footstep_generator");

    m_gait_client = this->create_client<march_shared_msgs::srv::RequestGait>("gait_selection");
>>>>>>> ebb16ceb

    m_state_machine = StateMachine();
    m_footstep_request = std::make_shared<march_shared_msgs::srv::RequestFootsteps::Request>();
    m_gait_request = std::make_shared<march_shared_msgs::srv::RequestGait::Request>();
    while (!m_gait_client->wait_for_service(1s)) {
        if (!rclcpp::ok()) {
            RCLCPP_ERROR(rclcpp::get_logger("state_machine"), "Interrupted while waiting for the service. Exiting.");
            return;
        }
        RCLCPP_INFO(rclcpp::get_logger("state_machine"), "gait_selection service not available, waiting again...");
    }
    RCLCPP_INFO(rclcpp::get_logger("state_machine"), "gait_selection service connected");

    while (!m_footstep_client->wait_for_service(1s)) {
        if (!rclcpp::ok()) {
            RCLCPP_ERROR(rclcpp::get_logger("state_machine"), "Interrupted while waiting for the service. Exiting.");
            return;
        }
        RCLCPP_INFO(rclcpp::get_logger("state_machine"), "footstep_planner service not available, waiting again...");
    }
    RCLCPP_INFO(rclcpp::get_logger("state_machine"), "footstep_planner service connected");
}

/**
 * Response callback listens to see if a response from the server is received, on the request.
 * If this is the case, it is logged that the request was successful.
 *
 * If something went wrong this is also logged and the safety node should be notified.
 * @param response
 */
void StateMachineNode::response_footstep_callback(
    const rclcpp::Client<march_shared_msgs::srv::RequestFootsteps>::SharedFuture future)
{
    RCLCPP_INFO(this->get_logger(), "response_footstep_callback");
    if (future.get()->status) {
        RCLCPP_INFO(rclcpp::get_logger("state_machine"), "Request received successful!");
    } else {
        RCLCPP_ERROR(rclcpp::get_logger("state_machine"), "Request was not a success!");
    }
}

/**
 * Response callback listens to see if a response from the server is received, on the request.
 * If this is the case, it is logged that the request was successful.
 *
 * If something went wrong this is also logged and the safety node should be notified.
 * @param response
 */
void StateMachineNode::response_gait_callback(
    const rclcpp::Client<march_shared_msgs::srv::RequestGait>::SharedFuture future)
{
    RCLCPP_INFO(this->get_logger(), "response_gait_callback");
    if (future.get()->status) {
        RCLCPP_INFO(rclcpp::get_logger("state_machine"), "Request received successful!");
    } else {
        RCLCPP_ERROR(rclcpp::get_logger("state_machine"), "Request was not a success!");
    }
}

/**
 * This function sends the request to the server, to set the wanted gait-type for the exo to perform.
 *
 * @param desired_state
 * @return succes of failure
 */
void StateMachineNode::send_request(exoState desired_state)
{
    RCLCPP_INFO(this->get_logger(), "send_request");
    int requested_gait = (int)desired_state;
    int cur_st = this->m_state_machine.get_current_state();
    RCLCPP_INFO(this->get_logger(), "current state in send_request is: %d", cur_st);
    if (m_state_machine.get_current_state() == 0 && requested_gait == 1) {
        m_gait_request->gait_type = 1;
        RCLCPP_INFO(this->get_logger(), "send_request with stand_up");
        m_gait_future = m_gait_client->async_send_request(
            m_gait_request, std::bind(&StateMachineNode::response_gait_callback, this, _1));
    }
    if (requested_gait == 0) {
        m_gait_request->gait_type = 0;
        m_gait_future = m_gait_client->async_send_request(
            m_gait_request, std::bind(&StateMachineNode::response_gait_callback, this, _1));
    } else {
        m_footstep_request->gait_type = requested_gait;
        m_footstep_future = m_footstep_client->async_send_request(
            m_footstep_request, std::bind(&StateMachineNode::response_footstep_callback, this, _1));
    }
}

/**
 * When the statemachine node received a command from the ipd, a transition is performed,
 * then the request for the new gait is send.
 * @param msg
 */
void StateMachineNode::gait_command_callback(march_shared_msgs::msg::GaitRequest::SharedPtr msg)
{
    auto response_msg = march_shared_msgs::msg::GaitResponse();
<<<<<<< HEAD
    if (m_state_machine.performTransition((exoState)msg->gait_type)) {
        response_msg.gait_type = msg->gait_type;
        m_gait_response_publisher->publish(response_msg);
        send_request((exoState)m_state_machine.get_current_state());
=======
    if (m_state_machine.isValidTransition((exoState)msg->gait_type)) {
        response_msg.gait_type = msg->gait_type;
        m_gait_response_publisher->publish(response_msg);
        send_request((exoState)msg->gait_type);
        m_state_machine.performTransition((exoState)msg->gait_type);
>>>>>>> ebb16ceb
    } else {
        response_msg.gait_type = m_state_machine.get_current_state();
        m_gait_response_publisher->publish(response_msg);
    }
}
/**
 * Main function to run the node.
 * @param argc
 * @param argv
 * @return
 */
int main(int argc, char** argv)
{
    rclcpp::init(argc, argv);
    rclcpp::spin(std::make_shared<StateMachineNode>());

    rclcpp::shutdown();
    return 0;
}<|MERGE_RESOLUTION|>--- conflicted
+++ resolved
@@ -22,13 +22,9 @@
         = this->create_publisher<march_shared_msgs::msg::GaitResponse>("/march/gait_response", 10);
     m_gait_request_subscriber = this->create_subscription<march_shared_msgs::msg::GaitRequest>(
         "/march/gait_request", 10, std::bind(&StateMachineNode::gait_command_callback, this, _1));
-<<<<<<< HEAD
-    m_client = this->create_client<march_shared_msgs::srv::GaitCommand>("gait_command");
-=======
     m_footstep_client = this->create_client<march_shared_msgs::srv::RequestFootsteps>("footstep_generator");
 
     m_gait_client = this->create_client<march_shared_msgs::srv::RequestGait>("gait_selection");
->>>>>>> ebb16ceb
 
     m_state_machine = StateMachine();
     m_footstep_request = std::make_shared<march_shared_msgs::srv::RequestFootsteps::Request>();
@@ -125,18 +121,11 @@
 void StateMachineNode::gait_command_callback(march_shared_msgs::msg::GaitRequest::SharedPtr msg)
 {
     auto response_msg = march_shared_msgs::msg::GaitResponse();
-<<<<<<< HEAD
-    if (m_state_machine.performTransition((exoState)msg->gait_type)) {
-        response_msg.gait_type = msg->gait_type;
-        m_gait_response_publisher->publish(response_msg);
-        send_request((exoState)m_state_machine.get_current_state());
-=======
     if (m_state_machine.isValidTransition((exoState)msg->gait_type)) {
         response_msg.gait_type = msg->gait_type;
         m_gait_response_publisher->publish(response_msg);
         send_request((exoState)msg->gait_type);
         m_state_machine.performTransition((exoState)msg->gait_type);
->>>>>>> ebb16ceb
     } else {
         response_msg.gait_type = m_state_machine.get_current_state();
         m_gait_response_publisher->publish(response_msg);
