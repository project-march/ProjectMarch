--- conflicted
+++ resolved
@@ -51,9 +51,6 @@
   "srv/ContainsGait.srv"
   "srv/PossibleGaits.srv"
   "srv/SetGaitVersion.srv"
-<<<<<<< HEAD
-  DEPENDENCIES std_msgs builtin_interfaces geometry_msgs rosgraph_msgs trajectory_msgs control_msgs actionlib_msgs
-=======
   "srv/GetParamStringList.srv"
   "srv/GetParamString.srv"
   "srv/GetParamBool.srv"
@@ -64,8 +61,7 @@
   "srv/SetParamBool.srv"
   "srv/SetParamInt.srv"
   "srv/SetParamFloat.srv"
-  DEPENDENCIES std_msgs builtin_interfaces geometry_msgs
->>>>>>> d9d0b7e8
+  DEPENDENCIES std_msgs builtin_interfaces geometry_msgs rosgraph_msgs trajectory_msgs control_msgs actionlib_msgs
  )
 
 install(
