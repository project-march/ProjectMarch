from rclpy.time import Time

from march_utility.gait.edge_position import EdgePosition, StaticEdgePosition
from march_utility.utilities.duration import Duration
from march_utility.utilities.utility_functions import get_joint_names_from_urdf
from march_utility.gait.setpoint import Setpoint
from march_utility.utilities.utility_functions import get_position_from_yaml

from march_gait_selection.state_machine.gait_update import GaitUpdate
from march_gait_selection.state_machine.gait_interface import GaitInterface
from march_gait_selection.state_machine.trajectory_scheduler import TrajectoryCommand
from march_gait_selection.dynamic_interpolation.dynamic_subgait import DynamicSubgait

# Desired location higher than 15 cm will be considered a stairs-like gait
MINIMUM_STAIR_HEIGHT = 0.15


class DynamicSetpointGait(GaitInterface):
    """Gait built up from dynamic setpoints"""

    def __init__(self):
        super(DynamicSetpointGait, self).__init__()
        self._should_stop = False
        self._end = False

        self._start_time = None
        self._end_time = None
        self._current_time = None

        self._next_command = None

        self.start_position = self._joint_dict_to_setpoint_dict(
            get_position_from_yaml("stand")
        )
        self.end_position = self.start_position

        self.joint_names = get_joint_names_from_urdf()
        self.gait_name = "dynamic_walk"

        self._start_is_delayed = True
        self._scheduled_early = False

    @property
    def name(self):
        return self.gait_name

    @property
    def subgait_name(self):
        # Should return left_swing/right_swing for simulation to work
        return self.subgait_id

    @property
    def version(self):
        return ""

    @property
    def duration(self):
        if self._next_command is not None:
            return self._next_command.duration
        else:
            return None

    @property
    def gait_type(self):
        # Return gait type based on height of desired foot location
        if self._next_command is not None:
            if (
                self.desired_ankle_y > MINIMUM_STAIR_HEIGHT
                or self.desired_ankle_y < MINIMUM_STAIR_HEIGHT
            ):
                return "stairs_like"
            else:
                return "walk_like"
        else:
            return None

    @property
    def starting_position(self) -> EdgePosition:
        return StaticEdgePosition(
            self._setpoint_dict_to_joint_dict(self.start_position)
        )

    @property
    def final_position(self) -> EdgePosition:
        # Beunmethod to fix transitions, should be fixed
        if self._next_command is not None:
            return StaticEdgePosition(
                self._setpoint_dict_to_joint_dict(
                    self.dynamic_subgait.get_final_position()
                )
            )
        else:
            return StaticEdgePosition(
                self._setpoint_dict_to_joint_dict(self.end_position)
            )

    @property
    def subsequent_subgaits_can_be_scheduled_early(self) -> bool:
        return True

    @property
    def first_subgait_can_be_scheduled_early(self) -> bool:
        return True

    def _reset(self):
        """Reset all attributes of the gait"""
        self._should_stop = False
        self._end = False

        self._start_time = None
        self._end_time = None
        self._current_time = None

        self._next_command = None

        self._start_is_delayed = True
        self._scheduled_early = False

    DEFAULT_FIRST_SUBGAIT_START_DELAY = Duration(0)

    def start(
        self,
        current_time: Time,
        first_subgait_delay: Duration = DEFAULT_FIRST_SUBGAIT_START_DELAY,
    ) -> GaitUpdate:
        """Starts the gait. The subgait will be scheduled with the delay given
        by first_subgait_delay.

        :param current_time: Time at which the subgait will start
        :type current_time: Time
        :param first_subgait_delay: Delay of first subgait schedule
        :type first_subgait_delay: Duration

        :return: A GaitUpdate containing a TrajectoryCommand
        :rtype: GaitUpdate
        """
        self._reset()
        self._current_time = current_time
        self.subgait_id = "right_swing"
        self._first_subgait_delay = first_subgait_delay
        self._start_time = self._current_time + first_subgait_delay
        self._next_command = self._get_trajectory_command()
        return GaitUpdate.should_schedule_early(self._next_command)

    DEFAULT_EARLY_SCHEDULE_UPDATE_DURATION = Duration(0)

    def update(
        self,
        current_time: Time,
        early_schedule_duration: Duration = DEFAULT_EARLY_SCHEDULE_UPDATE_DURATION,
    ) -> GaitUpdate:
        """Give an update on the progress of the gait. This function is called
        every cycle of the gait_state_machine.

        Schedules the first subgait when the delay has passed. Starts scheduling
        subsequent subgaits when the previous subgait is within early scheduling
        duration and updates the state machine when the next subgait is started.

        :param current_time: Current time.
        :type current_time: Time
        :param early_schedule_duration: Duration that determines how long ahead the next subgait is planned
        :type early_schedule_duration: Duration

        :return: GaitUpdate containing TrajectoryCommand when finished, else empty GaitUpdate
        :rtype: GaitUpdate
        """
        self._current_time = current_time

        # If the start is delayed, wait untill the start time has passed
        if self._start_is_delayed:
            if self._current_time >= self._start_time:
                self._start_is_delayed = False
                # Update start position and time stamps for the next gait after
                # the start gait has been scheduled
                self._update_start_pos()
                self._update_time_stamps(self._next_command.duration)
                return GaitUpdate.subgait_updated()
            else:
                return GaitUpdate.empty()

        # If we are within the early schedule duration AND have not scheduled yet,
        # already schedule the next subgait
        if (
            self._current_time >= self._end_time - early_schedule_duration
            and not self._scheduled_early
        ):
            self._scheduled_early = True
            self._next_command = self._get_next_command()

            if self._next_command is None:
                return GaitUpdate.empty()

            return GaitUpdate.should_schedule_early(self._next_command)

        # If the current gait has reached its end time, update the state
        # machine and reset the early schedule attributes
        if self._current_time >= self._end_time:
            if self._next_command is None:
                return GaitUpdate.finished()

            self._update_start_pos()
            self._update_time_stamps(self._next_command.duration)
            self._scheduled_early = False

            return GaitUpdate.subgait_updated()

        return GaitUpdate.empty()

    def stop(self) -> bool:
        """Called when the current gait should be stopped"""
        self._should_stop = True
        return True

    def end(self):
        """Called when the gait is finished"""
        self._next_command = None

    def _get_next_command(self):
        """Create the next command, based on what the current subgait is.
        Also checks if the gait has to be stopped. If true, it returns
        a close gait.

        :returns: A TrajectoryCommand for the next subgait
        :rtype: TrajectoryCommand
        """

        if self.subgait_id == "right_swing":
            self.subgait_id = "left_swing"
        elif self.subgait_id == "left_swing":
            self.subgait_id = "right_swing"

        if self._end:
            # If the gait has ended, the next command should be None
            return None
        elif self._should_stop:
            return self._get_trajectory_command(stop=True)
        else:
            return self._get_trajectory_command()

    def _update_start_pos(self):
        """Update the start position of the next subgait to be
        the last position of the previous subgait."""
        self.start_position = self.dynamic_subgait.get_final_position()

    def _setpoint_dict_to_joint_dict(self, setpoint_dict):
        """Creates a joint_dict from a setpoint_dict.

        :param setpoint_dict: A dictionary containing joint names and setpoints.
        :type: dict

        :returns: A dictionary containing joint names and positions.
        :rtype: dict
        """
        joint_dict = {}
        for name, setpoint in setpoint_dict.items():
            joint_dict[name] = setpoint.position

        return joint_dict

    def _joint_dict_to_setpoint_dict(self, joint_dict):
        """Creates a setpoint_dict from a joint_dict.

        :param joint_dict: A dictionary containing joint names and positions.
        :type: dict

        :returns: A dictionary containing joint names and setpoints.
        :rtype: dict
        """
        setpoint_dict = {}
        for name, position in joint_dict.items():
            setpoint_dict[name] = Setpoint(Duration(0), position, 0)
        return setpoint_dict

    def _get_trajectory_command(self, stop=False) -> TrajectoryCommand:
        """Return a TrajectoryCommand based on current subgait_id

        :return: TrajectoryCommand with the current subgait and start time.
        :rtype: TrajectoryCommand
        """
        # Should be replaced by covid topic in the future
        if stop:
            desired_ankle_x = 0  # m
            self.desired_ankle_y = 0  # m
            subgait_duration = 1  # s
            self._end = True
        else:
<<<<<<< HEAD
            desired_ankle_x = 0.4  # m
            desired_ankle_y = 0.0  # m
=======
            desired_ankle_x = 0.20  # m
            self.desired_ankle_y = 0.03  # m
>>>>>>> 3e43be78
            subgait_duration = 1.5  # s
        mid_point_frac = 0.45

        self.dynamic_subgait = DynamicSubgait(
            subgait_duration,
            mid_point_frac,
            self.start_position,
            self.subgait_id,
            self.joint_names,
            desired_ankle_x,
            self.desired_ankle_y,
        )

        trajectory = self.dynamic_subgait.get_joint_trajectory_msg()
        if self._start_is_delayed:
            self._end_time = self._start_time

        return TrajectoryCommand(
            trajectory,
            Duration(subgait_duration),
            self.subgait_id,
            self._end_time,
        )

    DEFAULT_FIRST_SUBGAIT_UPDATE_TIMESTAMPS_DELAY = Duration(0)

    def _update_time_stamps(self, next_command_duration):
        """Update the starting and end time

        :param next_command_duration: Duration of the next command to be scheduled.
        :type next_command_duration: Duration
        """
        self._start_time = self._end_time
        self._end_time = self._start_time + next_command_duration<|MERGE_RESOLUTION|>--- conflicted
+++ resolved
@@ -284,13 +284,8 @@
             subgait_duration = 1  # s
             self._end = True
         else:
-<<<<<<< HEAD
             desired_ankle_x = 0.4  # m
             desired_ankle_y = 0.0  # m
-=======
-            desired_ankle_x = 0.20  # m
-            self.desired_ankle_y = 0.03  # m
->>>>>>> 3e43be78
             subgait_duration = 1.5  # s
         mid_point_frac = 0.45
 
