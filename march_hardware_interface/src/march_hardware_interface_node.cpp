// Copyright 2019 Project March.

#include <march_hardware_interface/march_hardware_interface.h>

int main(int argc, char** argv)
{
  ros::init(argc, argv, "march_hardware_interface");
  ros::NodeHandle nh;
  ros::AsyncSpinner spinner(2);
  spinner.start();
<<<<<<< HEAD
  march_hardware_interface::MarchHardwareInterface march(nh);
  ros::waitForShutdown();
=======

  march_hardware_interface::MarchHardwareInterface march(nh, AllowedRobot::march3);
  ros::spin();
>>>>>>> fc8c0aa6
  return 0;
}<|MERGE_RESOLUTION|>--- conflicted
+++ resolved
@@ -8,13 +8,8 @@
   ros::NodeHandle nh;
   ros::AsyncSpinner spinner(2);
   spinner.start();
-<<<<<<< HEAD
-  march_hardware_interface::MarchHardwareInterface march(nh);
-  ros::waitForShutdown();
-=======
 
   march_hardware_interface::MarchHardwareInterface march(nh, AllowedRobot::march3);
-  ros::spin();
->>>>>>> fc8c0aa6
+  ros::waitForShutdown();
   return 0;
 }