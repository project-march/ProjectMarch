--- conflicted
+++ resolved
@@ -45,12 +45,7 @@
         m_center_of_pressure.point.y = m_center_of_pressure.point.y / total_pressure;
         m_center_of_pressure.point.z = m_center_of_pressure.point.z / total_pressure;
     } else {
-<<<<<<< HEAD
-        //        RCLCPP_ERROR(rclcpp::get_logger("cop_estimator"), "All pressure sensors have pressure 0.");
-        //        throw std::runtime_error("ERROR: The total measured pressure is 0.\n");
-=======
         RCLCPP_ERROR(rclcpp::get_logger("cop_estimator"), "All pressure sensors have pressure 0.");
->>>>>>> c97d0fd1
     }
 }
 
