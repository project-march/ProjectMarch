--- conflicted
+++ resolved
@@ -68,13 +68,8 @@
 extlinks = {'codedir': ('https://github.com/' + html_context["github_user"] + '/tutorials/tree/' + html_context["github_version"] + '/doc/%s', ''),
             'rootdir': ('https://github.com/' + html_context["github_user"] + '/tutorials/tree/' + html_context["github_version"] + '/%s', ''),
             'hardware-interface': ('https://github.com/' + html_context["github_user"] + '/hardware-interface/tree/develop/%s', ''),
-<<<<<<< HEAD
+            'input-device': ('https://github.com/' + html_context["github_user"] + '/input-device/tree/develop/%s', ''),
             'march-iv': ('https://github.com/' + html_context["github_user"] + '/march-iv/tree/develop/%s', ''),
-=======
-            'input-device': ('https://github.com/' + html_context["github_user"] + '/input-device/tree/develop/%s', ''),
-            'march-iv_repo': ('https://github.com/' + html_context["github_user"] + '/march-iv/tree/develop/%s',
-                              ''),
->>>>>>> 7a51c4dc
             'march_website': ('http://projectmarch.nl', '')}
 
 # Output file base name for HTML help builder.
