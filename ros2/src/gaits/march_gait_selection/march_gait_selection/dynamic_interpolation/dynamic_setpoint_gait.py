"""Author: Marten Haitjema, MVII."""

from typing import Optional, Dict, Union
from math import floor
from rclpy.time import Time
from copy import copy

from march_utility.gait.edge_position import EdgePosition, StaticEdgePosition
from march_utility.utilities.duration import Duration
from march_utility.utilities.utility_functions import (
    get_joint_names_from_urdf,
    get_limits_robot_from_urdf_for_inverse_kinematics,
    get_position_from_yaml,
)
from march_utility.utilities.node_utils import DEFAULT_HISTORY_DEPTH
from march_utility.utilities.logger import Logger
from march_utility.exceptions.gait_exceptions import (
    PositionSoftLimitError,
    VelocitySoftLimitError,
    ShouldStartFromHomestandError,
)

from march_gait_selection.state_machine.gait_update import GaitUpdate
from march_gait_selection.state_machine.gait_interface import GaitInterface
from march_gait_selection.state_machine.trajectory_scheduler import TrajectoryCommand
from march_gait_selection.dynamic_interpolation.dynamic_subgait import DynamicSubgait
from march_gait_selection.dynamic_interpolation.dynamic_joint_trajectory import NANOSECONDS_TO_SECONDS

from march_shared_msgs.msg import FootPosition
from sensor_msgs.msg import JointState

FOOT_LOCATION_TIME_OUT = Duration(0.5)
DURATION_INCREASE_FACTOR = 1.5
DURATION_INCREASE_SIZE = 0.25


class DynamicSetpointGait(GaitInterface):
    """Gait built up from dynamic setpoints.

    Args:
        gait_selection_node (GaitSelection): the gait selection node

    Attributes:
        gait_selection (GaitSelection): the gait selection node
        home_stand_position_actuating_joints (Dict[str, float]): joint dict of home stand position for only the
            actuating joints
        home_stand_position_all_joints (Dict[str, float]): joint dict of home stand position for all eight joints
        start_position_actuating_joints (Dict[str, float]): start_position of the actuating joints. Home stand if the
            gait has not  started yet, last setpoint of previous step if gait is running
        start_position_all_joints (Dict[str, float): start_position of all eight joints. Home stand if the gait has not
            started yet, last setpoint of previous step if gait is running.
        actuating_joint_names (List[str]): names of the actuating joints in alphabetical order
        all_joint_names (List[srt]): names of all eight joints in alphabetical order
        gait_name (str): name of the gait
        subgait_id (str): either left_swing or right_swing
        logger (Logger): used to log messages to the terminal with the class name as a prefix
        pub_left (Publisher): used to publish the chosen foot position of the left leg
        pub_right (Publisher): used to publish the chosen foot position of the right leg
        minimum_stair_height (float): steps higher or lower than this height will be classified as 'stairs-like'

        _end (bool): whether the gait has ended
        _next_command (Optional[TrajectoryCommand]): TrajectoryCommand that should be scheduled next
        _trajectory_failed (bool): True if step is not feasible (e.g. due to soft limits), else False
        _start_time_next_command (Optional[Union[Duration, Time]]): time at which the next command will be scheduled
        _should_stop (bool): Set to true if the next subgait should be a close gait
    """

    _start_time_next_command: Optional[Union[Duration, Time]]
    _next_command: Optional[TrajectoryCommand]
    _should_stop: bool
    minimum_stair_height: float
    add_push_off: bool
    amount_of_steps: int

    def __init__(self, gait_selection_node):
        super(DynamicSetpointGait, self).__init__()
        self.gait_selection = gait_selection_node
        self.logger = Logger(self.gait_selection, __class__.__name__)
        self._trajectory_failed = False

        self.home_stand_position_actuating_joints = self.gait_selection.get_named_position("stand")
        self.home_stand_position_all_joints = get_position_from_yaml("stand")
        self.start_position_actuating_joints = copy(self.home_stand_position_actuating_joints)
        self.start_position_all_joints = copy(self.home_stand_position_all_joints)

        self._reset()
        self.all_joint_names = self.home_stand_position_all_joints.keys()
        self.actuating_joint_names = get_joint_names_from_urdf()
        self._get_soft_limits()

        self.gait_name = "dynamic_walk"

        # Create subscribers and publishers for CoViD
        self.gait_selection.create_subscription(
            FootPosition,
            "/march/processed_foot_position/right",
            self._callback_right,
            DEFAULT_HISTORY_DEPTH,
        )
        self.gait_selection.create_subscription(
            FootPosition,
            "/march/processed_foot_position/left",
            self._callback_left,
            DEFAULT_HISTORY_DEPTH,
        )
        self.gait_selection.create_subscription(
            JointState,
            "/march/gait_selection/final_position",
            self._update_start_position_idle_state,
            DEFAULT_HISTORY_DEPTH,
        )
        self.pub_right = self.gait_selection.create_publisher(
            FootPosition,
            "/march/chosen_foot_position/right",
            DEFAULT_HISTORY_DEPTH,
        )
        self.pub_left = self.gait_selection.create_publisher(
            FootPosition,
            "/march/chosen_foot_position/left",
            DEFAULT_HISTORY_DEPTH,
        )

        # Assign reconfigurable parameters
        self.update_parameters()

    @property
    def name(self) -> str:
        """Returns the name of the gait."""
        return self.gait_name

    @property
    def subgait_name(self) -> str:
        """Returns the name of the subgait. Should return left_swing/right_swing for simulation to work."""
        if self._end and "right" in self.subgait_id:
            return "right_close"
        elif self._end and "left" in self.subgait_id:
            return "left_close"
        else:
            return self.subgait_id

    @property
    def version(self) -> str:
        """Returns the version of the subgait."""
        return "v0"

    @property
    def duration(self) -> Optional[Duration]:
        """Returns the duration of the subgait."""
        if self._next_command is not None:
            return self._next_command.duration
        else:
            return None

    @property
    def gait_type(self) -> Optional[str]:
        """Returns the type of gait, for example 'walk_like' or 'sit_like'."""
        if self._next_command is not None:
            if (
                self.foot_location.processed_point.y > self.minimum_stair_height
                or self.foot_location.processed_point.y < -self.minimum_stair_height
            ):
                return "stairs_like"
            else:
                return "walk_like"
        else:
            return None

    @property
    def starting_position(self) -> EdgePosition:
        """Returns the starting position of the subgait as an EdgePosition."""
        return StaticEdgePosition(self.start_position_actuating_joints)

    @property
    def final_position(self) -> EdgePosition:
        """Returns the final position of the subgait as an EdgePosition."""
        try:
            return StaticEdgePosition(
                {name: self.dynamic_subgait.get_final_position()[name] for name in self.actuating_joint_names}
            )
        except AttributeError:
            return StaticEdgePosition(self.home_stand_position_actuating_joints)

    @property
    def subsequent_subgaits_can_be_scheduled_early(self) -> bool:
        """Returns if the subgait can be scheduled early."""
        return True

    @property
    def first_subgait_can_be_scheduled_early(self) -> bool:
        """Returns if the first open subgait can be scheduled early."""
        return True

    def _reset(self) -> None:
        """Reset all attributes of the gait."""
        if self.start_position_actuating_joints != self.home_stand_position_actuating_joints:
            raise ShouldStartFromHomestandError(self.start_position_actuating_joints)

        self._should_stop = False
        self._end = False
        self._trajectory_failed = False

        self._start_time_next_command = None
        self._next_command = None
        self.subgait_id = "right_swing"

        self._start_is_delayed = True
        self._scheduled_early = False

<<<<<<< HEAD
        self._trajectory_failed = False
=======
        self.start_position_actuating_joints = self.gait_selection.get_named_position("stand")
        self.start_position_all_joints = get_position_from_yaml("stand")

        self._step_counter = 0
>>>>>>> fb8ac316

    DEFAULT_FIRST_SUBGAIT_START_DELAY = Duration(0)

    def start(
        self,
        current_time: Time,
        first_subgait_delay: Duration = DEFAULT_FIRST_SUBGAIT_START_DELAY,
    ) -> Optional[GaitUpdate]:
        """Starts the gait. The subgait will be scheduled with the delay given by first_subgait_delay.

        Args:
            current_time (Time): Time at which the subgait will start
            first_subgait_delay (Duration): Delay of first subgait schedule
        Returns:
            GaitUpdate: An optional GaitUpdate containing a TrajectoryCommand if step is feasible
        """
        try:
            self._reset()
        except ShouldStartFromHomestandError as e:
            self.logger.error(e.msg)
            return None
        self.update_parameters()
        self._start_time_next_command = current_time + first_subgait_delay
        self._next_command = self._get_trajectory_command(start=True)
        return GaitUpdate.should_schedule_early(self._next_command)

    DEFAULT_EARLY_SCHEDULE_UPDATE_DURATION = Duration(0)

    def update(
        self,
        current_time: Time,
        early_schedule_duration: Duration = DEFAULT_EARLY_SCHEDULE_UPDATE_DURATION,
    ) -> GaitUpdate:
        """Give an update on the progress of the gait. This function is called every cycle of the gait_state_machine.

        Schedules the first subgait when the delay has passed. Starts scheduling subsequent subgaits when the previous
        subgait is within early scheduling duration and updates the state machine when the next subgait is started.

        Args:
            current_time (Time): Current time
            early_schedule_duration (Duration): Duration that determines how long ahead the next subgait is planned
        Returns:
            GaitUpdate: GaitUpdate containing TrajectoryCommand when finished, else empty GaitUpdate
        """
        if self._start_is_delayed:
            if current_time >= self._start_time_next_command:
                return self._update_start_subgait()
            else:
                return GaitUpdate.empty()

        if current_time >= self._start_time_next_command - early_schedule_duration and not self._scheduled_early:
            return self._update_next_subgait_early()

        if current_time >= self._start_time_next_command:
            return self._update_state_machine()

        return GaitUpdate.empty()

    def stop(self) -> bool:
        """Called when the current gait should be stopped."""
        self._should_stop = True
        return True

    def end(self) -> None:
        """Called when the gait is finished."""
        self._next_command = None

    def _update_start_subgait(self) -> GaitUpdate:
        """Update the state machine that the start gait has begun. Updates the time stamps for the next subgait.

        Returns:
            GaitUpdate: a GaitUpdate for the state machine
        """
        self._start_is_delayed = False
        self._update_time_stamps(self._next_command.duration)

        return GaitUpdate.subgait_updated()

    def _update_next_subgait_early(self) -> GaitUpdate:
        """Already schedule the next subgait with the end time of the current subgait as the start time.

        Returns:
            GaitUpdate: a GaitUpdate that is empty or contains a trajectory command
        """
        self._scheduled_early = True
        self._next_command = self._set_and_get_next_command()

        if self._next_command is None:
            return GaitUpdate.empty()

        return GaitUpdate.should_schedule_early(self._next_command)

    def _update_state_machine(self) -> GaitUpdate:
        """Update the state machine that the new subgait has begun. Also updates time stamps for the next subgait.

        Returns:
            GaitUpdate: a GaitUpdate for the state machine
        """
        if self._next_command is None:
            return GaitUpdate.finished()

        self._update_time_stamps(self._next_command.duration)
        self._scheduled_early = False

        return GaitUpdate.subgait_updated()

    def _set_and_get_next_command(self) -> Optional[TrajectoryCommand]:
        """Create the next command, based on what the current subgait is.

        Also checks if the gait has to be stopped. If true, it returns a close gait.

        Returns:
            TrajectoryCommand: A TrajectoryCommand for the next subgait
        """
        if not self._trajectory_failed:
            if self.subgait_id == "right_swing":
                self.subgait_id = "left_swing"
            elif self.subgait_id == "left_swing":
                self.subgait_id = "right_swing"

        if self._end:
            # If the gait has ended, the next command should be None
            return None
        elif self._should_stop:
            return self._get_trajectory_command(stop=True)
        else:
            return self._get_trajectory_command(stop=self._check_step_count())

    def _update_start_position_gait_state(self) -> None:
        """Update the start position of the next subgait to be the last position of the previous subgait."""
        self.start_position_all_joints = self.dynamic_subgait.get_final_position()
        self.start_position_actuating_joints = {
            name: self.start_position_all_joints[name] for name in self.actuating_joint_names
        }

    def _update_start_position_idle_state(self, joint_state: JointState) -> None:
        """Update the start position of the next subgait to be the last position of the previous gait."""
        for i, name in enumerate(self.all_joint_names):
            self.start_position_all_joints[name] = joint_state.position[i]
        self.start_position_actuating_joints = {
            name: self.start_position_all_joints[name] for name in self.actuating_joint_names
        }

    def _callback_right(self, foot_location: FootPosition) -> None:
        """Update the right foot position with the latest point published on the CoViD-topic.

        Args:
            foot_location (FootPosition): a Point containing the x, y, and z location
        """
        self.foot_location_right = foot_location

    def _callback_left(self, foot_location: FootPosition) -> None:
        """Update the left foot position with the latest point published on the CoViD-topic.

        Args:
            foot_location (FootPosition): a Point containing the x, y, and z location
        """
        self.foot_location_left = foot_location

    def _get_foot_location(self, subgait_id: str) -> Optional[FootPosition]:
        """Returns the right or left foot position based upon the subgait_id.

        Args:
            subgait_id (str): Either right_swing or left_swing
        Returns:
            FootPosition: either the left or right foot position or none
        """
        if subgait_id == "left_swing":
            return self.foot_location_left
        elif subgait_id == "right_swing":
            return self.foot_location_right
        else:
            return None

    def _publish_chosen_foot_position(self, subgait_id: str, foot_position: FootPosition) -> None:
        """Publish the point to which the step is planned.

        Args:
            subgait_id (str): whether it is a right or left swing
            foot_position (FootPosition): point message to which step is planned
        """
        if subgait_id == "left_swing":
            self.pub_left.publish(foot_position)
        elif subgait_id == "right_swing":
            self.pub_right.publish(foot_position)

    def _get_trajectory_command(self, start=False, stop=False) -> Optional[TrajectoryCommand]:
        """Return a TrajectoryCommand based on current subgait_id.

        Args:
            start (:obj: bool, optional): whether` it is a start gait or not, default False
            stop (:obj: bool, optional): whether it is a stop gait or not, default False
        Returns:
            TrajectoryCommand: command with the current subgait and start time
        """
        if stop:
            self._end = True
            self.logger.info("Stopping dynamic gait.")
        else:
            try:
                self.foot_location = self._get_foot_location(self.subgait_id)
                stop = self._check_msg_time(self.foot_location)
            except AttributeError:
                self.logger.warn("No FootLocation found. Connect the camera or use simulated points.")
                self._end = True
                return None
            if not stop:
                self._publish_chosen_foot_position(self.subgait_id, self.foot_location)
                self.logger.info(
                    f"Stepping to location ({self.foot_location.processed_point.x}, "
                    f"{self.foot_location.processed_point.y}, {self.foot_location.processed_point.z})"
                )

        if start and stop:
            # If it is a start gait and stop is set to true because of the message time, do not return a trajectory.
            return None

        return self._get_first_feasible_trajectory(start, stop)

    def _check_step_count(self) -> bool:
        """Returns True if the gait should stop because it has reached its max step count."""
        if self.amount_of_steps < 1:
            return False
        elif self._step_counter == self.amount_of_steps - 1:
            self._end = True
            self.logger.info("Stopping dynamic gait.")
            return True
        self._step_counter += 1
        return False

    def _get_first_feasible_trajectory(self, start: bool, stop: bool) -> Optional[TrajectoryCommand]:
        """Returns the first trajectory than can be executed.

        If a subgait is not feasible, it will first try to increase the duration. If it is
        still not feasible, execution of the gait will be stopped.

        Args:
            start (:obj: bool, optional): whether` it is a start gait or not, default False
            stop (:obj: bool, optional): whether it is a stop gait or not, default False
        Returns:
            TrajectoryCommand: command with the current subgait and start time
        """
        original_duration = self.foot_location.duration
        max_iteration = (
            floor(((original_duration * DURATION_INCREASE_FACTOR - original_duration) / DURATION_INCREASE_SIZE)) - 1
        )
        iteration = 0

        while not self._is_duration_bigger_than_max_duration(original_duration):
            is_final_iteration = iteration == max_iteration
            trajectory_command = self._try_to_get_trajectory_command(
                start,
                stop,
                original_duration,
                iteration,
                is_final_iteration,
            )
            # Return command if current and next step can be made at same duration
            second_step = self._try_to_get_second_step(is_final_iteration)
            if trajectory_command is not None and second_step:
                self._trajectory_failed = False
                self._update_start_position_gait_state()
                return trajectory_command
            else:
                self._trajectory_failed = True
                self.foot_location.duration += DURATION_INCREASE_SIZE
            iteration += 1

        # If no feasible subgait can be found, try to execute close gait
        if not start:
            try:
                return self._get_stop_gait()
            except (PositionSoftLimitError, VelocitySoftLimitError) as e:
                self.logger.warn(f"Can not get stop gait. {e.msg}")

        # If close gait is not feasible, stop gait completely
        self._end = True
        return None

    def _try_to_get_trajectory_command(
        self,
        start: bool,
        stop: bool,
        original_duration: float,
        iteration: int,
        is_final_iteration: bool,
    ) -> Optional[TrajectoryCommand]:
        """Try to get a joint_trajectory_msg from the dynamic subgait instance.

        Args:
            start (bool): whether it is a start gait
            stop (bool): whether it is a stop gait
            original_duration (float): original duration of the gait as set in the GaitPreprocessor
            iteration (int): current iteration over the velocity
            is_final_iteration (bool): True if current iteration equals the maximum amount of iterations
        Returns:
            TrajectoryCommand: optional command if successful, otherwise None
        """
        try:
            self.dynamic_subgait = self._create_subgait_instance(
                self.start_position_all_joints, self.subgait_id, start, stop
            )
            trajectory = self.dynamic_subgait.get_joint_trajectory_msg(self.add_push_off)
            self.logger.debug(
                f"Found trajectory after {iteration + 1} iterations at duration of {self.foot_location.duration}. "
                f"Original duration was {original_duration}."
            )
            return TrajectoryCommand(
                trajectory,
                Duration(self.foot_location.duration),
                self.subgait_id,
                self._start_time_next_command,
            )
        except (PositionSoftLimitError, VelocitySoftLimitError) as e:
            if is_final_iteration:
                self.logger.warn(
                    f"Can not get trajectory after {iteration + 1} iterations. {e.msg} Gait will not be executed."
                )
            return None

    def _try_to_get_second_step(self, is_final_iteration: bool) -> bool:
        """Tries to create the subgait that is one step ahead.

        If this is not possible, the first subgait should not be executed.

        Args:
            is_final_iteration (bool): True if current iteration equals the maximum amount of iterations
        Returns:
            bool: True if second step can be made, otherwise false
        """
        start_position = self.dynamic_subgait.get_final_position()
        subgait_id = "right_swing" if self.subgait_id == "left_swing" else "left_swing"
        subgait = self._create_subgait_instance(
            start_position,
            subgait_id,
            start=False,
            stop=False,
        )
        try:
            subgait.get_joint_trajectory_msg(self.add_push_off)
        except (PositionSoftLimitError, VelocitySoftLimitError) as e:
            if is_final_iteration:
                self.logger.warn(f"Second step is not feasible. {e.msg}")
            return False
        return True

    def _get_stop_gait(self) -> Optional[TrajectoryCommand]:
        """Returns a TrajectoryCommand containing a stop gait.

        Returns:
            TrajectoryCommand: command containing a stop gait
        """
        self._end = True
        subgait = self._create_subgait_instance(
            self.start_position_all_joints,
            self.subgait_id,
            start=False,
            stop=True,
        )
        trajectory = subgait.get_joint_trajectory_msg(self.add_push_off)
        return TrajectoryCommand(
            trajectory,
            Duration(self.foot_location.duration),
            self.subgait_id,
            self._start_time_next_command,
        )

    def _is_duration_bigger_than_max_duration(self, original_duration: float) -> bool:
        """Returns true if duration is bigger than maximum duration, else false.

        Args:
            original_duration (float): duration before iterations
        Returns:
            bool: True if current duration is bigger than max allowed duration, else False
        """
        return self.foot_location.duration >= original_duration * DURATION_INCREASE_FACTOR

    def _create_subgait_instance(
        self,
        start_position: Dict[str, float],
        subgait_id: str,
        start: bool,
        stop: bool,
    ) -> DynamicSubgait:
        """Create a DynamicSubgait instance.

        Args:
            start_position (Dict[str, float]): dict containing joint_names and positions of the joint as floats
            subgait_id (str): either 'left_swing' or 'right_swing'
            start (bool): whether it is a start gait or not
            stop (bool): whether it is a stop gait or not
        Returns:
            DynamicSubgait: DynamicSubgait instance for the desired step
        """
        return DynamicSubgait(
            self.gait_selection,
            self.home_stand_position_all_joints,
            start_position,
            subgait_id,
            self.actuating_joint_names,
            self.foot_location,
            self.joint_soft_limits,
            start,
            stop,
        )

    def _update_time_stamps(self, next_command_duration: Duration) -> None:
        """Update the starting and end time.

        Args:
            next_command_duration (Duration): duration of the next command to be scheduled
        """
        start_time_previous_command = self._start_time_next_command
        self._start_time_next_command = start_time_previous_command + next_command_duration

    def update_parameters(self) -> None:
        """Callback for gait_selection_node when the parameters have been updated."""
        self.minimum_stair_height = self.gait_selection.minimum_stair_height
        self.add_push_off = self.gait_selection.add_push_off
        self.amount_of_steps = self.gait_selection.amount_of_steps

    def _get_soft_limits(self):
        """Get the limits of all joints in the urdf."""
        self.joint_soft_limits = []
        for joint_name in self.actuating_joint_names:
            self.joint_soft_limits.append(get_limits_robot_from_urdf_for_inverse_kinematics(joint_name))

    def _check_msg_time(self, foot_location: FootPosition) -> bool:
        """Checks if the foot_location given by CoViD is not older than FOOT_LOCATION_TIME_OUT.

        Args:
            foot_location (FootPosition): FootPosition message that should be checked
        Returns:
            bool: True if message is not more than 0.5 seconds old, else False
        """
        msg_time = Time(
            seconds=foot_location.header.stamp.sec,
            nanoseconds=foot_location.header.stamp.nanosec,
        )
        current_time = Time(
            seconds=self.gait_selection.get_clock().now().seconds_nanoseconds()[0],
            nanoseconds=self.gait_selection.get_clock().now().seconds_nanoseconds()[1],
        )
        time_difference = current_time - msg_time
        readable_time_difference = f"{time_difference.nanoseconds / NANOSECONDS_TO_SECONDS}"
        self.logger.debug(
            f"Time difference between CoViD foot location and current time: {readable_time_difference}.",
        )

        if time_difference > FOOT_LOCATION_TIME_OUT:
            self.logger.warn(
                f"Foot location is more than {FOOT_LOCATION_TIME_OUT} seconds old, time difference is "
                f"{readable_time_difference} seconds. Stopping gait."
            )
            self._end = True
            return True

        return False<|MERGE_RESOLUTION|>--- conflicted
+++ resolved
@@ -206,14 +206,12 @@
         self._start_is_delayed = True
         self._scheduled_early = False
 
-<<<<<<< HEAD
         self._trajectory_failed = False
-=======
+
         self.start_position_actuating_joints = self.gait_selection.get_named_position("stand")
         self.start_position_all_joints = get_position_from_yaml("stand")
 
         self._step_counter = 0
->>>>>>> fb8ac316
 
     DEFAULT_FIRST_SUBGAIT_START_DELAY = Duration(0)
 
