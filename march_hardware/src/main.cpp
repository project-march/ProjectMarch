// Copyright 2018 Project March.
#include <cmath>

#include <unistd.h>

#include <ros/ros.h>

#include <bitset>

#include <march_hardware/Joint.h>
#include <march_hardware/Encoder.h>
#include <march_hardware/TemperatureGES.h>
#include <march_hardware/MarchRobot.h>
#include "sensor_msgs/JointState.h"
#include <march_hardware/EtherCAT/EthercatIO.h>
#include <march_hardware/EtherCAT/EthercatSDO.h>
#include <march_hardware/PDOmap.h>

int main(int argc, char** argv)
{
  march4cpp::TemperatureGES temperatureGES = march4cpp::TemperatureGES(1, 0);
  // TODO(ISHA, MARTIJN) double-check these numbers.
<<<<<<< HEAD
  // march4cpp::Encoder enc = march4cpp::Encoder(16, 37961, 59649, 39717, 0.05);
  // march4cpp::IMotionCube imc = march4cpp::IMotionCube(2, enc);
  march4cpp::Joint temp = march4cpp::Joint("test_joint", temperatureGES);
=======
  march4cpp::Encoder enc = march4cpp::Encoder(16, 37961, 59649, 39717, 0.05);
  march4cpp::IMotionCube imc = march4cpp::IMotionCube(2, enc);
  march4cpp::Joint temp = march4cpp::Joint("test_joint", true, temperatureGES, imc);
>>>>>>> ff90a340

  std::vector<march4cpp::Joint> jointList;
  jointList.push_back(temp);

  int ecatCycleTime = 4;  // milliseconds
  march4cpp::MarchRobot march4 = march4cpp::MarchRobot(jointList, "enp2s0", ecatCycleTime);
  march4.startEtherCAT();

  if (!march4.isEthercatOperational())
  {
    ROS_FATAL("EtherCAT is not operational");
    return 0;
  }

<<<<<<< HEAD
  //     ros::init(argc, argv, "dummy");
  //     ros::NodeHandle nh;
  //     ros::Rate rate(10);

  // Uncomment to allow actuation.
  //     march4.getJoint("test_joint").getIMotionCube().goToOperationEnabled();
  ROS_INFO("march4 initialized");
  while (1)
  {
    ROS_INFO("Temperature: %f", march4.getJoint("test_joint").getTemperature());
  }

  //     ROS_INFO_STREAM("Angle: " << march4.getJoint("test_joint").getAngleRad());
  //     march4.getJoint("test_joint").getIMotionCube().actuateRadFixedSpeed(0.6, 0.1);
  //     march4.getJoint("test_joint").getIMotionCube().actuateRadFixedSpeed(1, 0.2);
  //     march4.getJoint("test_joint").getIMotionCube().actuateRadFixedSpeed(0.6, 0.3);
=======
  ros::init(argc, argv, "dummy");
  ros::NodeHandle nh;
  ros::Rate rate(10);

  if (march4.getJoint("test_joint").canActuate())
  {
    march4.getJoint("test_joint").getIMotionCube().goToOperationEnabled();
  }

  ROS_INFO("march4 initialized");

  ROS_INFO_STREAM("Angle: " << march4.getJoint("test_joint").getAngleRad());
  march4.getJoint("test_joint").getIMotionCube().actuateRadFixedSpeed(0.6, 0.1);
  march4.getJoint("test_joint").getIMotionCube().actuateRadFixedSpeed(1, 0.2);
  march4.getJoint("test_joint").getIMotionCube().actuateRadFixedSpeed(0.6, 0.3);
>>>>>>> ff90a340

  // Publish and print joint position
  //    ros::Publisher pub = nh.advertise<sensor_msgs::JointState>("march/joint_states", 5);
  //    angleVal = march4.getJoint("test_joint").getAngleRad();
  //    printf("imc get: %f\n", angleVal);
  //    sensor_msgs::JointState joint_state;
  //    joint_state.header.stamp = ros::Time::now();
  //    joint_state.name = {"test_joint"};
  //    joint_state.position = {angleVal};
  //    pub.publish(joint_state);

  //   Print final status
<<<<<<< HEAD
  //     sleep(1);
  //     march4.getJoint("test_joint")
  //         .getIMotionCube()
  //         .parseStatusWord(march4.getJoint("test_joint").getIMotionCube().getStatusWord());
  //     march4.getJoint("test_joint")
  //         .getIMotionCube()
  //         .parseMotionError(march4.getJoint("test_joint").getIMotionCube().getMotionError());
  //     march4.getJoint("test_joint")
  //         .getIMotionCube()
  //         .parseDetailedError(march4.getJoint("test_joint").getIMotionCube().getDetailedError());
=======
  sleep(1);
  march4.getJoint("test_joint")
      .getIMotionCube()
      .parseStatusWord(march4.getJoint("test_joint").getIMotionCube().getStatusWord());
  march4.getJoint("test_joint")
      .getIMotionCube()
      .parseMotionError(march4.getJoint("test_joint").getIMotionCube().getMotionError());
  march4.getJoint("test_joint")
      .getIMotionCube()
      .parseDetailedError(march4.getJoint("test_joint").getIMotionCube().getDetailedError());
>>>>>>> ff90a340

  march4.stopEtherCAT();
}<|MERGE_RESOLUTION|>--- conflicted
+++ resolved
@@ -20,15 +20,9 @@
 {
   march4cpp::TemperatureGES temperatureGES = march4cpp::TemperatureGES(1, 0);
   // TODO(ISHA, MARTIJN) double-check these numbers.
-<<<<<<< HEAD
   // march4cpp::Encoder enc = march4cpp::Encoder(16, 37961, 59649, 39717, 0.05);
   // march4cpp::IMotionCube imc = march4cpp::IMotionCube(2, enc);
-  march4cpp::Joint temp = march4cpp::Joint("test_joint", temperatureGES);
-=======
-  march4cpp::Encoder enc = march4cpp::Encoder(16, 37961, 59649, 39717, 0.05);
-  march4cpp::IMotionCube imc = march4cpp::IMotionCube(2, enc);
-  march4cpp::Joint temp = march4cpp::Joint("test_joint", true, temperatureGES, imc);
->>>>>>> ff90a340
+  march4cpp::Joint temp = march4cpp::Joint("test_joint", true, temperatureGES);
 
   std::vector<march4cpp::Joint> jointList;
   jointList.push_back(temp);
@@ -43,75 +37,16 @@
     return 0;
   }
 
-<<<<<<< HEAD
   //     ros::init(argc, argv, "dummy");
   //     ros::NodeHandle nh;
   //     ros::Rate rate(10);
 
-  // Uncomment to allow actuation.
-  //     march4.getJoint("test_joint").getIMotionCube().goToOperationEnabled();
-  ROS_INFO("march4 initialized");
-  while (1)
-  {
-    ROS_INFO("Temperature: %f", march4.getJoint("test_joint").getTemperature());
+  if (march4.getJoint("test_joint").canActuate()) {
+      //     march4.getJoint("test_joint").getIMotionCube().goToOperationEnabled();}
+      ROS_INFO("march4 initialized");
+      while (1) {
+          ROS_INFO("Temperature: %f", march4.getJoint("test_joint").getTemperature());
+      }
   }
 
-  //     ROS_INFO_STREAM("Angle: " << march4.getJoint("test_joint").getAngleRad());
-  //     march4.getJoint("test_joint").getIMotionCube().actuateRadFixedSpeed(0.6, 0.1);
-  //     march4.getJoint("test_joint").getIMotionCube().actuateRadFixedSpeed(1, 0.2);
-  //     march4.getJoint("test_joint").getIMotionCube().actuateRadFixedSpeed(0.6, 0.3);
-=======
-  ros::init(argc, argv, "dummy");
-  ros::NodeHandle nh;
-  ros::Rate rate(10);
-
-  if (march4.getJoint("test_joint").canActuate())
-  {
-    march4.getJoint("test_joint").getIMotionCube().goToOperationEnabled();
-  }
-
-  ROS_INFO("march4 initialized");
-
-  ROS_INFO_STREAM("Angle: " << march4.getJoint("test_joint").getAngleRad());
-  march4.getJoint("test_joint").getIMotionCube().actuateRadFixedSpeed(0.6, 0.1);
-  march4.getJoint("test_joint").getIMotionCube().actuateRadFixedSpeed(1, 0.2);
-  march4.getJoint("test_joint").getIMotionCube().actuateRadFixedSpeed(0.6, 0.3);
->>>>>>> ff90a340
-
-  // Publish and print joint position
-  //    ros::Publisher pub = nh.advertise<sensor_msgs::JointState>("march/joint_states", 5);
-  //    angleVal = march4.getJoint("test_joint").getAngleRad();
-  //    printf("imc get: %f\n", angleVal);
-  //    sensor_msgs::JointState joint_state;
-  //    joint_state.header.stamp = ros::Time::now();
-  //    joint_state.name = {"test_joint"};
-  //    joint_state.position = {angleVal};
-  //    pub.publish(joint_state);
-
-  //   Print final status
-<<<<<<< HEAD
-  //     sleep(1);
-  //     march4.getJoint("test_joint")
-  //         .getIMotionCube()
-  //         .parseStatusWord(march4.getJoint("test_joint").getIMotionCube().getStatusWord());
-  //     march4.getJoint("test_joint")
-  //         .getIMotionCube()
-  //         .parseMotionError(march4.getJoint("test_joint").getIMotionCube().getMotionError());
-  //     march4.getJoint("test_joint")
-  //         .getIMotionCube()
-  //         .parseDetailedError(march4.getJoint("test_joint").getIMotionCube().getDetailedError());
-=======
-  sleep(1);
-  march4.getJoint("test_joint")
-      .getIMotionCube()
-      .parseStatusWord(march4.getJoint("test_joint").getIMotionCube().getStatusWord());
-  march4.getJoint("test_joint")
-      .getIMotionCube()
-      .parseMotionError(march4.getJoint("test_joint").getIMotionCube().getMotionError());
-  march4.getJoint("test_joint")
-      .getIMotionCube()
-      .parseDetailedError(march4.getJoint("test_joint").getIMotionCube().getDetailedError());
->>>>>>> ff90a340
-
-  march4.stopEtherCAT();
 }