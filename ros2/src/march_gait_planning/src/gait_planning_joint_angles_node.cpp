#include "march_gait_planning/gait_planning_joint_angles_node.hpp"

using std::placeholders::_1; 

struct CSVRow {
    std::string left_hip_aa;
    std::string left_hip_fe;
    std::string left_knee; 
    std::string left_ankle; 
    std::string right_hip_aa;
    std::string right_hip_fe;
    std::string right_knee; 
    std::string right_ankle;
};

GaitPlanningAnglesNode::GaitPlanningAnglesNode()
 : Node("gait_planning_angles_node"), 
   m_gait_planning(GaitPlanningAngles())
{
    m_exo_state_subscriber = create_subscription<march_shared_msgs::msg::ExoState>("current_state", 10, std::bind(&GaitPlanningAnglesNode::currentStateCallback, this, _1)); 
    m_joint_angle_trajectory_publisher = create_publisher<trajectory_msgs::msg::JointTrajectory>("joint_trajectory_controller/joint_trajectory", 10); 
    std::cout << "Joint trajectory publisher created" << std::endl; 
    
    auto timer_publish = std::bind(&GaitPlanningAnglesNode::publishJointTrajectoryPoints, this);
    m_timer = this->create_wall_timer(std::chrono::milliseconds(50), timer_publish);
    std::cout << "Timer function created" << std::endl; 

    m_gait_planning.setGaitType(exoState::BootUp);
    m_gait_planning.setPrevGaitType(exoState::BootUp); 
}

void GaitPlanningAnglesNode::currentStateCallback(const march_shared_msgs::msg::ExoState::SharedPtr msg){
    RCLCPP_INFO(rclcpp::get_logger("march_gait_planning"), "received current state: %d", msg->state); 
    m_gait_planning.setPrevGaitType(m_gait_planning.getGaitType());
<<<<<<< HEAD
    RCLCPP_INFO(rclcpp::get_logger("march_gait_planning"), "set prev gait type: %d", m_gait_planning.getPrevGaitType()); 
    m_gait_planning.setGaitType((exoState)msg->state); 
    RCLCPP_INFO(rclcpp::get_logger("march_gait_planning"), "set current gait type: %d", m_gait_planning.getGaitType()); 
    publishJointTrajectoryPoints(); 
}


void GaitPlanningAnglesNode::publishJointTrajectoryPoints(){
    trajectory_msgs::msg::JointTrajectory msg;
    msg.joint_names = {"left_hip_aa", "left_hip_fe", "left_knee", "left_ankle", "right_hip_aa", "right_hip_fe", "right_knee", "right_ankle"};             
    trajectory_msgs::msg::JointTrajectoryPoint trajectory_prev_point; 
    trajectory_msgs::msg::JointTrajectoryPoint trajectory_des_point; 
    trajectory_prev_point.velocities = {0, 0, 0, 0, 0, 0, 0, 0}; 
    trajectory_prev_point.accelerations = {0, 0, 0, 0, 0, 0, 0, 0}; 
    trajectory_prev_point.effort = {0, 0, 0, 0, 0, 0, 0, 0}; 
    trajectory_prev_point.time_from_start.sec = 0; 
    trajectory_prev_point.time_from_start.nanosec = 0;
    trajectory_des_point.velocities = {0, 0, 0, 0, 0, 0, 0, 0}; 
    trajectory_des_point.accelerations = {0, 0, 0, 0, 0, 0, 0, 0}; 
    trajectory_des_point.effort = {0, 0, 0, 0, 0, 0, 0, 0}; 
    trajectory_des_point.time_from_start.sec = 0; 
    trajectory_des_point.time_from_start.nanosec = int(50*1e6); 


    if (m_gait_planning.getGaitType() == exoState::Walk && m_gait_planning.getPrevGaitType() == exoState::Walk){
        if (!m_gait_planning.getFullGaitAngleCSV().empty()){

            std::vector<std::vector<double>> trajectory = m_gait_planning.getFullGaitAngleCSV();
            int count = m_gait_planning.getCounter();  

            trajectory_prev_point.positions = m_gait_planning.getPrevPoint(); 
            msg.points.push_back(trajectory_prev_point); 

            trajectory_des_point.positions = trajectory[count]; 
            msg.points.push_back(trajectory_des_point);

            m_gait_planning.setPrevPoint(trajectory[count]); 

            m_joint_angle_trajectory_publisher->publish(msg);
            RCLCPP_INFO(rclcpp::get_logger("march_gait_planning"), "Complete gait message published!"); 

            if (count >= (m_gait_planning.getFullGaitAngleCSV().size()-1)){
                m_gait_planning.setCounter(0);
            } else {
                m_gait_planning.setCounter(count+1);
            }
        }
    } else if (m_gait_planning.getGaitType() == exoState::Walk && (m_gait_planning.getPrevGaitType() == exoState::Stand || m_gait_planning.getPrevGaitType() == exoState::Sit)) {
        if (!m_gait_planning.getFirstStepAngleTrajectory().empty()){

            trajectory_msgs::msg::JointTrajectory msg;

            msg.joint_names = {"left_hip_aa", "left_hip_fe", "left_knee", "left_ankle", "right_hip_aa", "right_hip_fe", "right_knee", "right_ankle"}; 

            std::vector<std::vector<double>> trajectory = m_gait_planning.getFirstStepAngleTrajectory();
            int count = m_gait_planning.getCounter();  

            trajectory_prev_point.positions = m_gait_planning.getPrevPoint(); 
            msg.points.push_back(trajectory_prev_point); 

            trajectory_des_point.positions = trajectory[count]; 
            msg.points.push_back(trajectory_des_point);

            m_gait_planning.setPrevPoint(trajectory[count]); 

            m_joint_angle_trajectory_publisher->publish(msg);
            RCLCPP_INFO(rclcpp::get_logger("march_gait_planning"), "First step message published!"); 

            if (count >= (m_gait_planning.getFirstStepAngleTrajectory().size()-1)){
                m_gait_planning.setCounter(0); 
                m_gait_planning.setPrevGaitType(exoState::Walk); 
            } else {
                m_gait_planning.setCounter(count+1);
            }
        }
    } else if (m_gait_planning.getGaitType() == exoState::Stand){

        m_gait_planning.setPrevPoint({0.006, 0.042, -0.0, -0.016, -0.006, 0.042, -0.0, -0.016});

        trajectory_prev_point.positions = m_gait_planning.getPrevPoint();
        msg.points.push_back(trajectory_prev_point);

        trajectory_des_point.positions = {0.006, 0.042, -0.0, -0.016, -0.006, 0.042, -0.0, -0.016};
        msg.points.push_back(trajectory_des_point);

        m_joint_angle_trajectory_publisher->publish(msg);
        RCLCPP_INFO(rclcpp::get_logger("march_gait_planning"), "Home stand message published!");
        m_gait_planning.setCounter(0); 

    } else if (m_gait_planning.getGaitType() == exoState::Sit){
        if (!m_gait_planning.getStandToSitGait().empty()){

            std::vector<std::vector<double>> trajectory = m_gait_planning.getStandToSitGait();
            int count = m_gait_planning.getCounter();  

            trajectory_prev_point.positions = m_gait_planning.getPrevPoint();  
            msg.points.push_back(trajectory_prev_point); 

            trajectory_des_point.positions = trajectory[count]; 
            msg.points.push_back(trajectory_des_point);

            m_gait_planning.setPrevPoint(trajectory[count]); 

            m_joint_angle_trajectory_publisher->publish(msg);
            RCLCPP_INFO(rclcpp::get_logger("march_gait_planning"), "Stand to sit message published!");
            
            if (count >= (m_gait_planning.getStandToSitGait().size()-1)){
                m_gait_planning.setCounter(0); 
            } else {
                m_gait_planning.setCounter(count+1);
            }
=======
    m_gait_planning.setGaitType((exoState)msg->state); 
    m_gait_planning.setCounter(0); 
    publishJointTrajectoryPoints(); 
}

void GaitPlanningAnglesNode::initializeConstantsPoints(trajectory_msgs::msg::JointTrajectoryPoint &point){
    point.velocities = {0, 0, 0, 0, 0, 0, 0, 0}; 
    point.accelerations = {0, 0, 0, 0, 0, 0, 0, 0}; 
    point.effort = {0, 0, 0, 0, 0, 0, 0, 0}; 
    point.time_from_start.sec = 0; 
    point.time_from_start.nanosec = 0;
}

void GaitPlanningAnglesNode::processMovingGaits(trajectory_msgs::msg::JointTrajectoryPoint &prev_point, trajectory_msgs::msg::JointTrajectoryPoint &des_point, trajectory_msgs::msg::JointTrajectory &message, std::vector<std::vector<double>> &angle_trajectory, const int &counter){
    if (!angle_trajectory.empty()){
        prev_point.positions = m_gait_planning.getPrevPoint(); 
        message.points.push_back(prev_point); 
        des_point.positions = angle_trajectory[counter]; 
        message.points.push_back(des_point);
        m_gait_planning.setPrevPoint(angle_trajectory[counter]); 
        m_joint_angle_trajectory_publisher->publish(message);
        RCLCPP_INFO(rclcpp::get_logger("march_gait_planning"), "Gait message published!"); 
    }
} 

void GaitPlanningAnglesNode::processHomeStandGait(trajectory_msgs::msg::JointTrajectoryPoint &prev_point, trajectory_msgs::msg::JointTrajectoryPoint &des_point, trajectory_msgs::msg::JointTrajectory &message){
    m_gait_planning.setPrevPoint({0.006, 0.042, -0.0, -0.016, -0.006, 0.042, -0.0, -0.016});
    prev_point.positions = m_gait_planning.getPrevPoint();
    message.points.push_back(prev_point);
    des_point.positions = {0.006, 0.042, -0.0, -0.016, -0.006, 0.042, -0.0, -0.016};
    message.points.push_back(des_point);
    m_joint_angle_trajectory_publisher->publish(message);
    RCLCPP_INFO(rclcpp::get_logger("march_gait_planning"), "Home stand message published!");
    m_gait_planning.setCounter(0);
}


void GaitPlanningAnglesNode::publishJointTrajectoryPoints(){
    trajectory_msgs::msg::JointTrajectory msg;
    msg.joint_names = {"left_hip_aa", "left_hip_fe", "left_knee", "left_ankle", "right_hip_aa", "right_hip_fe", "right_knee", "right_ankle"};             
    trajectory_msgs::msg::JointTrajectoryPoint trajectory_prev_point; 
    trajectory_msgs::msg::JointTrajectoryPoint trajectory_des_point; 
    std::vector<std::vector<double>> trajectory; 
    initializeConstantsPoints(trajectory_prev_point);
    initializeConstantsPoints(trajectory_des_point); 
    trajectory_des_point.time_from_start.nanosec = int(50*1e6); 

    if (m_gait_planning.getGaitType() == exoState::Walk && m_gait_planning.getPrevGaitType() == exoState::Walk){
        trajectory = m_gait_planning.getFullGaitAngleCSV(); 
        int count = m_gait_planning.getCounter(); 
        processMovingGaits(trajectory_prev_point, trajectory_des_point, msg, trajectory, count);
        if (count >= (trajectory.size()-1)){
            m_gait_planning.setCounter(0);
        } else {
            m_gait_planning.setCounter(count+1);
        } 
    } else if (m_gait_planning.getGaitType() == exoState::Walk && (m_gait_planning.getPrevGaitType() == exoState::Stand)) {
        trajectory = m_gait_planning.getFirstStepAngleTrajectory(); 
        int count = m_gait_planning.getCounter(); 
        processMovingGaits(trajectory_prev_point, trajectory_des_point, msg, trajectory, count); 
        if (count >= (trajectory.size()-1)){
            m_gait_planning.setCounter(0); 
            m_gait_planning.setPrevGaitType(exoState::Walk); 
        } else {
            m_gait_planning.setCounter(count+1);
        }
    } else if (m_gait_planning.getGaitType() == exoState::Stand){
        processHomeStandGait(trajectory_prev_point, trajectory_des_point, msg); 
    } else if (m_gait_planning.getGaitType() == exoState::Sit){
        trajectory = m_gait_planning.getStandToSitGait(); 
        int count = m_gait_planning.getCounter(); 
        processMovingGaits(trajectory_prev_point, trajectory_des_point, msg, trajectory, count); 
        if (count >= (trajectory.size()-1)){
            m_gait_planning.setCounter(trajectory.size()-1); 
        } else {
            m_gait_planning.setCounter(count+1);
>>>>>>> 04bb2e5f
        }
    } else {
        RCLCPP_INFO(rclcpp::get_logger("march_gait_planning"), "Waiting for command"); 
    }
    
    else {
        RCLCPP_INFO(rclcpp::get_logger("march_gait_planning"), "Waiting to walk"); 
    }
}

int main(int argc, char *argv[]){
    
    rclcpp::init(argc, argv); 

    rclcpp::spin(std::make_shared<GaitPlanningAnglesNode>()); 
    rclcpp::shutdown(); 

    return 0; 
}<|MERGE_RESOLUTION|>--- conflicted
+++ resolved
@@ -32,119 +32,6 @@
 void GaitPlanningAnglesNode::currentStateCallback(const march_shared_msgs::msg::ExoState::SharedPtr msg){
     RCLCPP_INFO(rclcpp::get_logger("march_gait_planning"), "received current state: %d", msg->state); 
     m_gait_planning.setPrevGaitType(m_gait_planning.getGaitType());
-<<<<<<< HEAD
-    RCLCPP_INFO(rclcpp::get_logger("march_gait_planning"), "set prev gait type: %d", m_gait_planning.getPrevGaitType()); 
-    m_gait_planning.setGaitType((exoState)msg->state); 
-    RCLCPP_INFO(rclcpp::get_logger("march_gait_planning"), "set current gait type: %d", m_gait_planning.getGaitType()); 
-    publishJointTrajectoryPoints(); 
-}
-
-
-void GaitPlanningAnglesNode::publishJointTrajectoryPoints(){
-    trajectory_msgs::msg::JointTrajectory msg;
-    msg.joint_names = {"left_hip_aa", "left_hip_fe", "left_knee", "left_ankle", "right_hip_aa", "right_hip_fe", "right_knee", "right_ankle"};             
-    trajectory_msgs::msg::JointTrajectoryPoint trajectory_prev_point; 
-    trajectory_msgs::msg::JointTrajectoryPoint trajectory_des_point; 
-    trajectory_prev_point.velocities = {0, 0, 0, 0, 0, 0, 0, 0}; 
-    trajectory_prev_point.accelerations = {0, 0, 0, 0, 0, 0, 0, 0}; 
-    trajectory_prev_point.effort = {0, 0, 0, 0, 0, 0, 0, 0}; 
-    trajectory_prev_point.time_from_start.sec = 0; 
-    trajectory_prev_point.time_from_start.nanosec = 0;
-    trajectory_des_point.velocities = {0, 0, 0, 0, 0, 0, 0, 0}; 
-    trajectory_des_point.accelerations = {0, 0, 0, 0, 0, 0, 0, 0}; 
-    trajectory_des_point.effort = {0, 0, 0, 0, 0, 0, 0, 0}; 
-    trajectory_des_point.time_from_start.sec = 0; 
-    trajectory_des_point.time_from_start.nanosec = int(50*1e6); 
-
-
-    if (m_gait_planning.getGaitType() == exoState::Walk && m_gait_planning.getPrevGaitType() == exoState::Walk){
-        if (!m_gait_planning.getFullGaitAngleCSV().empty()){
-
-            std::vector<std::vector<double>> trajectory = m_gait_planning.getFullGaitAngleCSV();
-            int count = m_gait_planning.getCounter();  
-
-            trajectory_prev_point.positions = m_gait_planning.getPrevPoint(); 
-            msg.points.push_back(trajectory_prev_point); 
-
-            trajectory_des_point.positions = trajectory[count]; 
-            msg.points.push_back(trajectory_des_point);
-
-            m_gait_planning.setPrevPoint(trajectory[count]); 
-
-            m_joint_angle_trajectory_publisher->publish(msg);
-            RCLCPP_INFO(rclcpp::get_logger("march_gait_planning"), "Complete gait message published!"); 
-
-            if (count >= (m_gait_planning.getFullGaitAngleCSV().size()-1)){
-                m_gait_planning.setCounter(0);
-            } else {
-                m_gait_planning.setCounter(count+1);
-            }
-        }
-    } else if (m_gait_planning.getGaitType() == exoState::Walk && (m_gait_planning.getPrevGaitType() == exoState::Stand || m_gait_planning.getPrevGaitType() == exoState::Sit)) {
-        if (!m_gait_planning.getFirstStepAngleTrajectory().empty()){
-
-            trajectory_msgs::msg::JointTrajectory msg;
-
-            msg.joint_names = {"left_hip_aa", "left_hip_fe", "left_knee", "left_ankle", "right_hip_aa", "right_hip_fe", "right_knee", "right_ankle"}; 
-
-            std::vector<std::vector<double>> trajectory = m_gait_planning.getFirstStepAngleTrajectory();
-            int count = m_gait_planning.getCounter();  
-
-            trajectory_prev_point.positions = m_gait_planning.getPrevPoint(); 
-            msg.points.push_back(trajectory_prev_point); 
-
-            trajectory_des_point.positions = trajectory[count]; 
-            msg.points.push_back(trajectory_des_point);
-
-            m_gait_planning.setPrevPoint(trajectory[count]); 
-
-            m_joint_angle_trajectory_publisher->publish(msg);
-            RCLCPP_INFO(rclcpp::get_logger("march_gait_planning"), "First step message published!"); 
-
-            if (count >= (m_gait_planning.getFirstStepAngleTrajectory().size()-1)){
-                m_gait_planning.setCounter(0); 
-                m_gait_planning.setPrevGaitType(exoState::Walk); 
-            } else {
-                m_gait_planning.setCounter(count+1);
-            }
-        }
-    } else if (m_gait_planning.getGaitType() == exoState::Stand){
-
-        m_gait_planning.setPrevPoint({0.006, 0.042, -0.0, -0.016, -0.006, 0.042, -0.0, -0.016});
-
-        trajectory_prev_point.positions = m_gait_planning.getPrevPoint();
-        msg.points.push_back(trajectory_prev_point);
-
-        trajectory_des_point.positions = {0.006, 0.042, -0.0, -0.016, -0.006, 0.042, -0.0, -0.016};
-        msg.points.push_back(trajectory_des_point);
-
-        m_joint_angle_trajectory_publisher->publish(msg);
-        RCLCPP_INFO(rclcpp::get_logger("march_gait_planning"), "Home stand message published!");
-        m_gait_planning.setCounter(0); 
-
-    } else if (m_gait_planning.getGaitType() == exoState::Sit){
-        if (!m_gait_planning.getStandToSitGait().empty()){
-
-            std::vector<std::vector<double>> trajectory = m_gait_planning.getStandToSitGait();
-            int count = m_gait_planning.getCounter();  
-
-            trajectory_prev_point.positions = m_gait_planning.getPrevPoint();  
-            msg.points.push_back(trajectory_prev_point); 
-
-            trajectory_des_point.positions = trajectory[count]; 
-            msg.points.push_back(trajectory_des_point);
-
-            m_gait_planning.setPrevPoint(trajectory[count]); 
-
-            m_joint_angle_trajectory_publisher->publish(msg);
-            RCLCPP_INFO(rclcpp::get_logger("march_gait_planning"), "Stand to sit message published!");
-            
-            if (count >= (m_gait_planning.getStandToSitGait().size()-1)){
-                m_gait_planning.setCounter(0); 
-            } else {
-                m_gait_planning.setCounter(count+1);
-            }
-=======
     m_gait_planning.setGaitType((exoState)msg->state); 
     m_gait_planning.setCounter(0); 
     publishJointTrajectoryPoints(); 
@@ -221,14 +108,9 @@
             m_gait_planning.setCounter(trajectory.size()-1); 
         } else {
             m_gait_planning.setCounter(count+1);
->>>>>>> 04bb2e5f
         }
     } else {
         RCLCPP_INFO(rclcpp::get_logger("march_gait_planning"), "Waiting for command"); 
-    }
-    
-    else {
-        RCLCPP_INFO(rclcpp::get_logger("march_gait_planning"), "Waiting to walk"); 
     }
 }
 
