--- conflicted
+++ resolved
@@ -7,11 +7,7 @@
     <arg name="ground_gait" default="false" doc="Exoskeleton will ground gait if true."/>
     <arg name="obstacle" default="none" doc="Obstacle to load in the simulation."/>
     <arg name="robot" default="march4" doc="The robot to run. Can be: march3, march4, test_joint_rotational."/>
-<<<<<<< HEAD
-=======
-    <arg name="balance" default="false" doc="Uses the dynamic balance gaits instead of the predefined gaits."/>
     <arg name="controller" default="effort_control" doc="Changes the controller used by simulation."/>
->>>>>>> ffb34702
 
     <!-- Load the URDF into the ROS Parameter Server -->
     <!-- Override effort values as Gazebo uses different units than the actual IMC. -->
