/*
 * Project MARCH IX, 2023-2024
 * Author: Alexander James Becoy @alexanderjamesbecoy
 */

// #define DEBUG

#include "march_state_estimator/state_estimator_node.hpp"

#include "geometry_msgs/msg/point.hpp"

#include <chrono>
#include <functional>
#include <future>
#include <memory>
#include <unordered_map>

#include "omp.h"
#include "urdf/model.h"
#include "eigen3/Eigen/Core"
#include "eigen3/Eigen/Geometry"
#include "math.h"

using std::placeholders::_1;
using std::placeholders::_2;

StateEstimatorNode::StateEstimatorNode(): LifecycleNode("state_estimator")
{
    RCLCPP_INFO(rclcpp::get_logger("march_state_estimator"), "StateEstimatorNode is initializing...");
    declareParameters();
    RCLCPP_INFO(rclcpp::get_logger("march_state_estimator"), "StateEstimatorNode has been created.\nOn standby for configuration.");

    // Delay the initialization of the node until the lifecycle manager activates it
    rclcpp::Time start_time = this->now();
    int timeout = 5; // s
    while (this->now() - start_time < rclcpp::Duration(std::chrono::seconds(timeout)) && rclcpp::ok()) {
        RCLCPP_WARN_THROTTLE(this->get_logger(), *this->get_clock(), 5000, "Waiting to stabilize...");
    }
    this->on_configure(this->get_current_state());
    this->on_activate(this->get_current_state());
}

StateEstimatorNode::~StateEstimatorNode()
{
    RCLCPP_WARN(rclcpp::get_logger("march_state_estimator"), "StateEstimatorNode has been destroyed.");
}


/*******************************************************************************
 * Lifecycle node callbacks
 *******************************************************************************/

rclcpp_lifecycle::node_interfaces::LifecycleNodeInterface::CallbackReturn StateEstimatorNode::on_configure(const rclcpp_lifecycle::State& state)
{
    (void) state;
    RCLCPP_INFO(this->get_logger(), "State Estimator Node is configuring...");

    // Determine if it is a simulation or real robot
    m_is_simulation = get_parameter("simulation").as_bool();
    RCLCPP_INFO(this->get_logger(), "Simulation: %s", m_is_simulation ? "true" : "false");

    // Initialize the sensor messages
    if (!configureJointStateMsg()) {
        RCLCPP_ERROR(this->get_logger(), "Failed to initialize joint state message.");
        return rclcpp_lifecycle::node_interfaces::LifecycleNodeInterface::CallbackReturn::FAILURE;
    }

    if (!configureImuMsg()) {
        RCLCPP_ERROR(this->get_logger(), "Failed to initialize IMU message.");
        return rclcpp_lifecycle::node_interfaces::LifecycleNodeInterface::CallbackReturn::FAILURE;
    }

    // Initialize the ROS2 communication
    configureSubscriptions();
    configurePublishers();
    configureStateEstimationTimer();
    configureTF2();

    // Initialize the state estimator and sensor fusion
    if (!configureStateEstimator()) {
        RCLCPP_ERROR(this->get_logger(), "Failed to initialize state estimator.");
        return rclcpp_lifecycle::node_interfaces::LifecycleNodeInterface::CallbackReturn::FAILURE;
    }

    if (!configureSensorFusion()) {
        RCLCPP_ERROR(this->get_logger(), "Failed to initialize sensor fusion.");
        return rclcpp_lifecycle::node_interfaces::LifecycleNodeInterface::CallbackReturn::FAILURE;
    }

    RCLCPP_INFO(this->get_logger(), "State Estimator Node is fully configured.");
    return rclcpp_lifecycle::node_interfaces::LifecycleNodeInterface::CallbackReturn::SUCCESS;
}

rclcpp_lifecycle::node_interfaces::LifecycleNodeInterface::CallbackReturn StateEstimatorNode::on_activate(const rclcpp_lifecycle::State& state)
{
    (void) state;
    RCLCPP_INFO(this->get_logger(), "State Estimator Node is activating...");

    // Activate lifecycle publishers
    m_clock_pub->on_activate();
    m_state_estimation_pub->on_activate();
    m_feet_height_pub->on_activate();
    m_torque_left_pub->on_activate();
    m_torque_right_pub->on_activate();
    m_mpc_foot_positions_pub->on_activate();
    m_mpc_com_pub->on_activate();
    m_mpc_zmp_pub->on_activate();
    m_mpc_stance_foot_pub->on_activate();
    m_mpc_com_pos_pub->on_activate();

    // Start the timer
    m_timer->reset();

    // Initialize the last update time
    updateJointStateTimeout();
    updateImuTimeout();

    RCLCPP_INFO(this->get_logger(), "State Estimator Node is active");
    return rclcpp_lifecycle::node_interfaces::LifecycleNodeInterface::CallbackReturn::SUCCESS;
}

rclcpp_lifecycle::node_interfaces::LifecycleNodeInterface::CallbackReturn StateEstimatorNode::on_deactivate(const rclcpp_lifecycle::State& state)
{
    (void) state;
    RCLCPP_INFO(this->get_logger(), "State Estimator Node is deactivating...");

    m_clock_pub->on_deactivate();
    m_state_estimation_pub->on_deactivate();
    m_feet_height_pub->on_deactivate();
    m_torque_left_pub->on_deactivate();
    m_torque_right_pub->on_deactivate();
    m_mpc_foot_positions_pub->on_deactivate();
    m_mpc_com_pub->on_deactivate();
    m_mpc_zmp_pub->on_deactivate();
    m_mpc_stance_foot_pub->on_deactivate();
    m_mpc_com_pos_pub->on_deactivate();

    m_timer->cancel();
    RCLCPP_INFO(this->get_logger(), "State Estimator Node is inactive");
    return rclcpp_lifecycle::node_interfaces::LifecycleNodeInterface::CallbackReturn::SUCCESS;
}

rclcpp_lifecycle::node_interfaces::LifecycleNodeInterface::CallbackReturn StateEstimatorNode::on_cleanup(const rclcpp_lifecycle::State& state)
{
    (void) state;
    RCLCPP_INFO(this->get_logger(), "State Estimator Node is cleaning up...");

    m_state_estimation_pub.reset();
    m_feet_height_pub.reset();
    m_torque_left_pub.reset();
    m_torque_right_pub.reset();
    m_mpc_foot_positions_pub.reset();
    m_mpc_com_pub.reset();
    m_mpc_zmp_pub.reset();
    m_mpc_stance_foot_pub.reset();
    m_mpc_com_pos_pub.reset();

    m_timer.reset();
    m_joint_state_sub.reset();
    m_imu_sub.reset();
    m_imu_position_sub.reset();
    m_imu_velocity_sub.reset();

    m_state_estimator.reset();
    m_sensor_fusion.reset();

    m_tf_listener.reset();
    m_tf_buffer.reset();
    m_tf_broadcaster.reset();

    RCLCPP_INFO(this->get_logger(), "State Estimator Node has been cleaned up");
    return rclcpp_lifecycle::node_interfaces::LifecycleNodeInterface::CallbackReturn::SUCCESS;
}

rclcpp_lifecycle::node_interfaces::LifecycleNodeInterface::CallbackReturn StateEstimatorNode::on_shutdown(const rclcpp_lifecycle::State& state)
{
    (void) state;
    RCLCPP_INFO(this->get_logger(), "State Estimator Node is shutting down...");
    return rclcpp_lifecycle::node_interfaces::LifecycleNodeInterface::CallbackReturn::SUCCESS;
}


/*******************************************************************************
 * Subscription callbacks
 *******************************************************************************/

void StateEstimatorNode::timerCallback()
{
    // Check if joint state is initialized properly
    if (m_joint_state == nullptr) {
        return;
    }

    // Comment this out for real robot
    if (m_is_simulation && (m_imu_position == nullptr)) {
        RCLCPP_WARN_THROTTLE(this->get_logger(), *this->get_clock(), 2500, "No imu position data received yet");
        return;
    }

    // Check if joint state and imu data are received
    checkJointStateTimeout();
    checkImuTimeout();

    // Update and estimate current state
<<<<<<< HEAD
    if (m_is_simulation) {
        m_state_estimator->updateDynamicsState();
=======
    m_sensor_fusion->updateImuState(m_imu);
    m_sensor_fusion->updateDynamicsState();
    if (m_is_simulation) {
        // m_sensor_fusion->updateKalmanFilter();
>>>>>>> fe6cecb2
    }

    // publishFeetHeight();
    // publishMPCEstimation();
        publishGroundReactionForce();
<<<<<<< HEAD
    }
    
    broadcastTransformToTf2();
=======
>>>>>>> fe6cecb2
    publishStateEstimation();
    publishClock();
}

void StateEstimatorNode::jointStateCallback(const sensor_msgs::msg::JointState::SharedPtr msg)
{
    m_joint_state = msg;
    m_state_estimator->updateJointState(m_joint_state);
    m_joint_state_last_update = this->now();
}

void StateEstimatorNode::imuCallback(const sensor_msgs::msg::Imu::SharedPtr msg)
{
    m_imu = msg;
    m_state_estimator->updateImuState(m_imu);
    m_imu_last_update = this->now();

    // TODO: Create a synchronized callback for joint state and IMU for this to work
    if (m_joint_state != nullptr) {
        rclcpp::Duration dt = this->now() - m_imu_last_update;
        updateKalmanFilter(dt.seconds());
    }
}

void StateEstimatorNode::imuPositionCallback(const geometry_msgs::msg::PointStamped::SharedPtr msg)
{
    m_imu_position = msg;
}

void StateEstimatorNode::imuVelocityCallback(const geometry_msgs::msg::Vector3Stamped::SharedPtr msg)
{
    m_imu_velocity = msg;
}

void StateEstimatorNode::noiseParametersCallback(const std_msgs::msg::Float64MultiArray::SharedPtr msg)
{
    if (msg->data.size() != 3) {
        RCLCPP_ERROR(this->get_logger(), "Invalid noise parameters size: %d", msg->data.size());
        return;
    }

    std::vector<double> foot_position_noise = { msg->data[0], msg->data[0], msg->data[0] };
    std::vector<double> foot_slippage_noise = { msg->data[1], msg->data[1], msg->data[1] };
    std::vector<double> joint_position_noise = { 
        msg->data[2], msg->data[2], msg->data[2], msg->data[2], msg->data[2],
        msg->data[2], msg->data[2], msg->data[2], msg->data[2], msg->data[2]
    };

    m_sensor_fusion->setObservationNoiseCovarianceMatrix(foot_position_noise, foot_slippage_noise, joint_position_noise);

    RCLCPP_WARN(this->get_logger(), "Observation noise parameters have been updated. Foot position: %f, Foot slippage: %f, Joint position: %f",
        foot_position_noise[0], foot_slippage_noise[0], joint_position_noise[0]);
}


/*******************************************************************************
 * Publisher functions
 *******************************************************************************/

void StateEstimatorNode::publishClock()
{
    std_msgs::msg::Header clock_msg;
    clock_msg.stamp = this->now();
    m_clock_pub->publish(clock_msg);
}

void StateEstimatorNode::publishStateEstimation()
{
    march_shared_msgs::msg::StateEstimation state_estimation_msg;
    rclcpp::Time current_time = current_time;

    std::vector<geometry_msgs::msg::Pose> body_sole_poses;
    try {
        geometry_msgs::msg::PoseStamped sole_pose;
        geometry_msgs::msg::TransformStamped transform_stamped;

        // Get left foot positions w.r.t. backpack frame
        transform_stamped = m_tf_buffer->lookupTransform("backpack", "L_sole", tf2::TimePointZero);
        sole_pose.pose.position.x = transform_stamped.transform.translation.x;
        sole_pose.pose.position.y = transform_stamped.transform.translation.y;
        sole_pose.pose.position.z = transform_stamped.transform.translation.z;
        sole_pose.pose.orientation.x = transform_stamped.transform.rotation.x;
        sole_pose.pose.orientation.y = transform_stamped.transform.rotation.y;
        sole_pose.pose.orientation.z = transform_stamped.transform.rotation.z;
        sole_pose.pose.orientation.w = transform_stamped.transform.rotation.w;
        body_sole_poses.push_back(sole_pose.pose);

        // Get right foot positions in body frame w.r.t. backpack frame
        transform_stamped = m_tf_buffer->lookupTransform("backpack", "R_sole", tf2::TimePointZero);
        sole_pose.pose.position.x = transform_stamped.transform.translation.x;
        sole_pose.pose.position.y = transform_stamped.transform.translation.y;
        sole_pose.pose.position.z = transform_stamped.transform.translation.z;
        sole_pose.pose.orientation.x = transform_stamped.transform.rotation.x;
        sole_pose.pose.orientation.y = transform_stamped.transform.rotation.y;
        sole_pose.pose.orientation.z = transform_stamped.transform.rotation.z;
        sole_pose.pose.orientation.w = transform_stamped.transform.rotation.w;
        body_sole_poses.push_back(sole_pose.pose);
    }
    catch (const std::exception& e) {
        RCLCPP_ERROR(this->get_logger(), "Error while getting foot positions in body frame: %s", e.what());
        m_sensor_fusion_valid = false;
        return;
    }

    state_estimation_msg.header.stamp = this->now();
    state_estimation_msg.header.frame_id = "base_link";
    state_estimation_msg.step_time = m_dt;
<<<<<<< HEAD
    state_estimation_msg.joint_state = *m_joint_state;
    // state_estimation_msg.joint_state.header.stamp = this->now();
    // state_estimation_msg.joint_state.header.frame_id = m_joint_state->header.frame_id;

    // if (m_is_simulation) {
    //     state_estimation_msg.dynamical_joint_state.header.stamp = current_time;
    //     state_estimation_msg.header.frame_id = "joint_link";
    //     state_estimation_msg.dynamical_joint_state.joint_name = m_joint_state->name;
    //     state_estimation_msg.dynamical_joint_state.joint_acceleration = m_state_estimator->getJointAcceleration(m_joint_state->name);
    //     state_estimation_msg.dynamical_joint_state.effort_dynamical = m_state_estimator->getJointDynamicalTorques(m_joint_state->name);
    //     state_estimation_msg.dynamical_joint_state.effort_external = m_state_estimator->getJointExternalTorques(m_joint_state->name);
    // }

    // state_estimation_msg.imu = *m_state_estimator->getFilteredImuMsg();
=======
    state_estimation_msg.joint_state = m_sensor_fusion->getEstimatedJointState();
    state_estimation_msg.joint_state.header.stamp = this->now();
    state_estimation_msg.joint_state.header.frame_id = m_joint_state->header.frame_id;

    state_estimation_msg.dynamical_joint_state.header.stamp = current_time;
    state_estimation_msg.header.frame_id = "joint_link";
    state_estimation_msg.dynamical_joint_state.joint_name = m_joint_state->name;
    state_estimation_msg.dynamical_joint_state.joint_acceleration = m_sensor_fusion->getJointAcceleration(m_joint_state->name);
    state_estimation_msg.dynamical_joint_state.effort_dynamical = m_sensor_fusion->getJointDynamicalTorques(m_joint_state->name);
    state_estimation_msg.dynamical_joint_state.effort_external = m_sensor_fusion->getJointExternalTorques(m_joint_state->name);

    // state_estimation_msg.imu = *m_sensor_fusion->getFilteredImuMsg();
>>>>>>> fe6cecb2
    state_estimation_msg.imu = *m_imu;
    state_estimation_msg.body_ankle_pose = getCurrentPoseArray("backpack", {"L_ankle", "R_ankle"});
    state_estimation_msg.body_foot_pose = getCurrentPoseArray("backpack", {"L_sole", "R_sole"});
    state_estimation_msg.current_stance_leg = m_state_estimator->getCurrentStanceLeg();
    state_estimation_msg.next_stance_leg = m_state_estimator->getNextStanceLeg(
        state_estimation_msg.body_ankle_pose[LEFT_FOOT_ID].position.x,
        state_estimation_msg.body_ankle_pose[RIGHT_FOOT_ID].position.x);
    
    if (m_is_simulation) {
        state_estimation_msg.world_foot_pose = getCurrentPoseArray("world_ekf", {"L_sole", "R_sole"});
    }

    // Variables for visualization of Kalman Filter
    EKFState estimated_state = m_sensor_fusion->getState();
    state_estimation_msg.imu_position.x = estimated_state.imu_position.x();
    state_estimation_msg.imu_position.y = estimated_state.imu_position.y();
    state_estimation_msg.imu_position.z = estimated_state.imu_position.z();
    state_estimation_msg.imu_velocity.x = estimated_state.imu_velocity.x();
    state_estimation_msg.imu_velocity.y = estimated_state.imu_velocity.y();
    state_estimation_msg.imu_velocity.z = estimated_state.imu_velocity.z();
    state_estimation_msg.imu_orientation.x = estimated_state.imu_orientation.x();
    state_estimation_msg.imu_orientation.y = estimated_state.imu_orientation.y();
    state_estimation_msg.imu_orientation.z = estimated_state.imu_orientation.z();
    state_estimation_msg.imu_orientation.w = estimated_state.imu_orientation.w();
    state_estimation_msg.left_foot_position.x = estimated_state.left_foot_position.x();
    state_estimation_msg.left_foot_position.y = estimated_state.left_foot_position.y();
    state_estimation_msg.left_foot_position.z = estimated_state.left_foot_position.z();
    state_estimation_msg.right_foot_position.x = estimated_state.right_foot_position.x();
    state_estimation_msg.right_foot_position.y = estimated_state.right_foot_position.y();
    state_estimation_msg.right_foot_position.z = estimated_state.right_foot_position.z();
    state_estimation_msg.left_foot_slippage.x = estimated_state.left_foot_slippage.x();
    state_estimation_msg.left_foot_slippage.y = estimated_state.left_foot_slippage.y();
    state_estimation_msg.left_foot_slippage.z = estimated_state.left_foot_slippage.z();
    state_estimation_msg.left_foot_slippage.w = estimated_state.left_foot_slippage.w();
    state_estimation_msg.right_foot_slippage.x = estimated_state.right_foot_slippage.x();
    state_estimation_msg.right_foot_slippage.y = estimated_state.right_foot_slippage.y();
    state_estimation_msg.right_foot_slippage.z = estimated_state.right_foot_slippage.z();
    state_estimation_msg.right_foot_slippage.w = estimated_state.right_foot_slippage.w();
    state_estimation_msg.accelerometer_bias.x = estimated_state.accelerometer_bias.x();
    state_estimation_msg.accelerometer_bias.y = estimated_state.accelerometer_bias.y();
    state_estimation_msg.accelerometer_bias.z = estimated_state.accelerometer_bias.z();
    state_estimation_msg.gyroscope_bias.x = estimated_state.gyroscope_bias.x();
    state_estimation_msg.gyroscope_bias.y = estimated_state.gyroscope_bias.y();
    state_estimation_msg.gyroscope_bias.z = estimated_state.gyroscope_bias.z();
    state_estimation_msg.pose_covariance = m_sensor_fusion->getPoseCovarianceMatrix();

    // Variables for optimization of Kalman Filter tuning
    state_estimation_msg.performance_cost = m_sensor_fusion->getPerformanceCost();
    state_estimation_msg.sensor_fusion_valid = m_sensor_fusion_valid;
    
    m_state_estimation_pub->publish(state_estimation_msg);

    // Reset variables
    m_sensor_fusion_valid = true;
}

void StateEstimatorNode::publishFeetHeight()
{
    march_shared_msgs::msg::FeetHeightStamped feet_height_msg;
    feet_height_msg.header.stamp = this->now();
    feet_height_msg.header.frame_id = "world_ekf";
    feet_height_msg.heights = m_state_estimator->getFootContactHeight();
    m_feet_height_pub->publish(feet_height_msg);
}

void StateEstimatorNode::publishMPCEstimation()
{
    // Wait for transform otherwise return
    if (!m_tf_buffer->canTransform("R_heel", "world_ekf", tf2::TimePointZero) || !m_tf_buffer->canTransform("R_heel", "L_heel", tf2::TimePointZero)) {
        RCLCPP_WARN(this->get_logger(), "Cannot transform from world to R_heel");
        return;
    }

    // Get current time
    rclcpp::Time current_time = this->now();

    std::vector<geometry_msgs::msg::Pose> foot_poses = m_state_estimator->getFootPoses();
    uint8_t stance_leg = m_state_estimator->getCurrentStanceLeg();

    std::vector<geometry_msgs::msg::Pose> inertial_foot_positions;
    try {
        geometry_msgs::msg::Pose foot_pose;
        
        // Get left foot position w.r.t. right ground frame.
        geometry_msgs::msg::TransformStamped transform_stamped;
        transform_stamped = m_tf_buffer->lookupTransform("R_heel", "L_heel", tf2::TimePointZero);
        foot_pose.position.x = transform_stamped.transform.translation.x;
        foot_pose.position.y = transform_stamped.transform.translation.y;
        foot_pose.position.z = 0;
        foot_pose.orientation.x = 0;
        foot_pose.orientation.y = 0;
        foot_pose.orientation.z = 0;
        foot_pose.orientation.w = 1;
        inertial_foot_positions.push_back(foot_pose);

        foot_pose.position.x = 0.0;
        foot_pose.position.y = 0.0;
        foot_pose.position.z = 0.0;
        foot_pose.orientation.x = 0.0;
        foot_pose.orientation.y = 0.0;
        foot_pose.orientation.z = 0.0;
        foot_pose.orientation.w = 1.0;
        inertial_foot_positions.push_back(foot_pose);

    } catch (const std::exception& e) {
        RCLCPP_ERROR(this->get_logger(), "Error while getting foot positions: %s", e.what());
        m_sensor_fusion_valid = false;
        return;
    }

    // Get transform stamped from world to R_heel
    geometry_msgs::msg::TransformStamped transform_stamped;
    try {
        transform_stamped = m_tf_buffer->lookupTransform("R_heel", "world_ekf", tf2::TimePointZero);
    } catch (const std::exception& e) {
        RCLCPP_ERROR(this->get_logger(), "Error while getting transform stamped: %s", e.what());
        m_sensor_fusion_valid = false;
        return;
    }
    Eigen::Quaterniond q(transform_stamped.transform.rotation.w, transform_stamped.transform.rotation.x,
        transform_stamped.transform.rotation.y, transform_stamped.transform.rotation.z);

    // Calculate COM and ZMP
    Eigen::Vector3d com_position = m_state_estimator->getCOM() + Eigen::Vector3d(m_imu_position->point.x, m_imu_position->point.y, m_imu_position->point.z);
    Eigen::Vector3d com_velocity = m_state_estimator->getCOMVelocity() + Eigen::Vector3d(m_imu_velocity->vector.x, m_imu_velocity->vector.y, m_imu_velocity->vector.z);

    const double gravity = 9.81;
    double zmp_x = com_position.x() + (com_velocity.x() / sqrt(gravity / com_position.z())) * com_position.y();
    double zmp_y = com_position.y() + (com_velocity.y() / sqrt(gravity / com_position.z())) * com_position.z();

    // Transform COM and ZMP to R_heel frame
    Eigen::Vector3d com_position_world(com_position.x(), com_position.y(), com_position.z());
    Eigen::Vector3d com_position_R_heel = q * com_position_world;
    com_position_R_heel.x() += transform_stamped.transform.translation.x;
    com_position_R_heel.y() += transform_stamped.transform.translation.y;
    com_position_R_heel.z() += transform_stamped.transform.translation.z;

    Eigen::Vector3d com_velocity_world(com_velocity.x(), com_velocity.y(), com_velocity.z());
    Eigen::Vector3d com_velocity_R_heel = q * com_velocity_world;
    
    Eigen::Vector3d zmp_world(zmp_x, zmp_y, 0);
    Eigen::Vector3d zmp_R_heel = q * zmp_world;
    zmp_R_heel.x() += transform_stamped.transform.translation.x;
    zmp_R_heel.y() += transform_stamped.transform.translation.y;
    zmp_R_heel.z() += transform_stamped.transform.translation.z;

    // Publish MPC estimation
    geometry_msgs::msg::PoseArray foot_positions_msg;
    foot_positions_msg.header.stamp = current_time;
    foot_positions_msg.header.frame_id = "R_heel";
    foot_positions_msg.poses = inertial_foot_positions;
    m_mpc_foot_positions_pub->publish(foot_positions_msg);

    march_shared_msgs::msg::CenterOfMass com_msg;
    com_msg.header.stamp = current_time;
    com_msg.header.frame_id = "R_heel";
    com_msg.position.header = com_msg.header;
    com_msg.position.point.x = com_position_R_heel.x();
    com_msg.position.point.y = com_position_R_heel.y();
    com_msg.position.point.z = com_position_R_heel.z();
    com_msg.velocity.x = com_velocity_R_heel.x();
    com_msg.velocity.y = com_velocity_R_heel.y();
    com_msg.velocity.z = com_velocity_R_heel.z();
    m_mpc_com_pub->publish(com_msg);

    geometry_msgs::msg::PointStamped com_pos_msg;
    com_pos_msg.header.stamp = current_time;
    com_pos_msg.header.frame_id = "R_heel";
    com_pos_msg.point.x = com_position_R_heel.x();
    com_pos_msg.point.y = com_position_R_heel.y();
    com_pos_msg.point.z = com_position_R_heel.z();
    m_mpc_com_pos_pub->publish(com_pos_msg);

    geometry_msgs::msg::PointStamped zmp_msg;
    zmp_msg.header.stamp = current_time;
    zmp_msg.header.frame_id = "R_heel";
    zmp_msg.point.x = zmp_R_heel.x();
    zmp_msg.point.y = zmp_R_heel.y();
    zmp_msg.point.z = 0.0;
    m_mpc_zmp_pub->publish(zmp_msg);

    std_msgs::msg::Int32 stance_foot_msg;
    if (stance_leg == 0b11)
        stance_foot_msg.data = 0;
    else if (stance_leg == 0b10)
        stance_foot_msg.data = -1;
    else if (stance_leg == 0b01)
        stance_foot_msg.data = 1;
    m_mpc_stance_foot_pub->publish(stance_foot_msg);
}

void StateEstimatorNode::publishGroundReactionForce()
{
    std::vector<rclcpp::Publisher<geometry_msgs::msg::Vector3Stamped>::SharedPtr>  torque_pubs = { m_torque_left_pub, m_torque_right_pub };
    std::vector<Eigen::Vector3d> foot_forces = { m_state_estimator->getLeftFootForce(), m_state_estimator->getRightFootForce() };
    rclcpp::Time current_time = this->now();

    for (size_t i = 0; i < torque_pubs.size(); i++) {
        geometry_msgs::msg::Vector3Stamped torque_msg;
        torque_msg.header.stamp = current_time;
        torque_msg.header.frame_id = "world_ekf";
        torque_msg.vector.x = foot_forces[i].x();
        torque_msg.vector.y = foot_forces[i].y();
        torque_msg.vector.z = foot_forces[i].z();
        torque_pubs[i]->publish(torque_msg);
    }
}

void StateEstimatorNode::broadcastTransformToTf2()
{
    geometry_msgs::msg::TransformStamped transform_stamped;
    transform_stamped.header.stamp = this->now();
    transform_stamped.header.frame_id = "world_ekf";
    transform_stamped.child_frame_id = "base_link";
    // transform_stamped.transform = m_state_estimator->getRobotTransform();
    
    // if (m_is_simulation) {
    //     transform_stamped.transform.translation.x = m_imu_position->point.x;
    //     transform_stamped.transform.translation.y = m_imu_position->point.y;
    //     transform_stamped.transform.translation.z = m_imu_position->point.z;
    // } else {
    //     transform_stamped.transform.translation.x = 0.0;
    //     transform_stamped.transform.translation.y = 0.0;
    //     transform_stamped.transform.translation.z = 0.0;
    // }
    // transform_stamped.transform.rotation.x = m_imu->orientation.x;
    // transform_stamped.transform.rotation.y = m_imu->orientation.y;
    // transform_stamped.transform.rotation.z = m_imu->orientation.z;
    // transform_stamped.transform.rotation.w = m_imu->orientation.w;

    EKFState state = m_sensor_fusion->getState();
    Eigen::Quaterniond body_to_world_orientation
        = Eigen::Quaterniond(state.imu_orientation.w(), state.imu_orientation.x(), state.imu_orientation.y(), state.imu_orientation.z());
    transform_stamped.transform.translation.x = state.imu_position.x();
    transform_stamped.transform.translation.y = state.imu_position.y();
    transform_stamped.transform.translation.z = state.imu_position.z();
    transform_stamped.transform.rotation.x = body_to_world_orientation.x();
    transform_stamped.transform.rotation.y = body_to_world_orientation.y();
    transform_stamped.transform.rotation.z = body_to_world_orientation.z();
    transform_stamped.transform.rotation.w = body_to_world_orientation.w();

    m_tf_broadcaster->sendTransform(transform_stamped);
}


/*******************************************************************************
 * Configuration Functions
 *******************************************************************************/

void StateEstimatorNode::declareParameters()
{
    declare_parameter("simulation", true);
    declare_parameter("urdf_file_path", std::string());
    declare_parameter("robot_definition", std::string());
    declare_parameter("clock_period", 0.05);

    // Thresholds for stance detection
    declare_parameter("left_stance_threshold", 400.0);
    declare_parameter("right_stance_threshold", 400.0);

    // Noise parameters for sensor fusion
    declare_parameter("noise_parameters.process_noise.linear_acceleration", std::vector<double>());
    declare_parameter("noise_parameters.process_noise.angular_velocity", std::vector<double>());
    declare_parameter("noise_parameters.process_noise.foot_position", std::vector<double>());
    declare_parameter("noise_parameters.process_noise.accelerometer_bias", std::vector<double>());
    declare_parameter("noise_parameters.process_noise.gyroscope_bias", std::vector<double>());
    declare_parameter("noise_parameters.process_noise.foot_slippage", std::vector<double>());
    declare_parameter("noise_parameters.observation_noise.foot_position", std::vector<double>());
    declare_parameter("noise_parameters.observation_noise.foot_slippage", std::vector<double>());
    declare_parameter("noise_parameters.observation_noise.joint_position", std::vector<double>());

    RCLCPP_INFO(this->get_logger(), "Parameters have been declared");
}

void StateEstimatorNode::configureSubscriptions()
{
    m_sensors_callback_group = this->create_callback_group(rclcpp::CallbackGroupType::MutuallyExclusive);
    m_sensors_subscription_options.callback_group = m_sensors_callback_group;

    m_joint_state_sub = this->create_subscription<sensor_msgs::msg::JointState>("joint_states/filtered", rclcpp::SensorDataQoS(),
        std::bind(&StateEstimatorNode::jointStateCallback, this, std::placeholders::_1), m_sensors_subscription_options);
    m_imu_sub = this->create_subscription<sensor_msgs::msg::Imu>("lower_imu/filtered", rclcpp::SensorDataQoS(),
        std::bind(&StateEstimatorNode::imuCallback, this, std::placeholders::_1), m_sensors_subscription_options);

    // Simulation ground truth information about position and velocity in world frame
    if (m_is_simulation) {
        m_imu_position_sub = this->create_subscription<geometry_msgs::msg::PointStamped>("lower_imu/position", rclcpp::SensorDataQoS(),
            std::bind(&StateEstimatorNode::imuPositionCallback, this, std::placeholders::_1), m_sensors_subscription_options);
        m_imu_velocity_sub = this->create_subscription<geometry_msgs::msg::Vector3Stamped>("lower_imu/velocity", rclcpp::SensorDataQoS(),
            std::bind(&StateEstimatorNode::imuVelocityCallback, this, std::placeholders::_1), m_sensors_subscription_options);
    }

    m_noise_params_sub = this->create_subscription<std_msgs::msg::Float64MultiArray>("state_estimation/noise_parameters", 10,
        std::bind(&StateEstimatorNode::noiseParametersCallback, this, std::placeholders::_1));

    RCLCPP_INFO(this->get_logger(), "Subscriptions have been configured");
}

void StateEstimatorNode::configurePublishers()
{
    m_clock_pub = this->create_publisher<std_msgs::msg::Header>("state_estimation/clock", 10);
    m_state_estimation_pub = this->create_publisher<march_shared_msgs::msg::StateEstimation>("state_estimation/state", 10);
    m_feet_height_pub = this->create_publisher<march_shared_msgs::msg::FeetHeightStamped>("state_estimation/feet_height", 10);
    m_torque_left_pub = this->create_publisher<geometry_msgs::msg::Vector3Stamped>("state_estimation/ground_reaction_force/left", 10);
    m_torque_right_pub = this->create_publisher<geometry_msgs::msg::Vector3Stamped>("state_estimation/ground_reaction_force/right", 10);

    // M8's MPC
    m_mpc_foot_positions_pub = this->create_publisher<geometry_msgs::msg::PoseArray>("est_foot_position", 10);
    m_mpc_com_pub = this->create_publisher<march_shared_msgs::msg::CenterOfMass>("robot_com_position", 10);
    m_mpc_zmp_pub = this->create_publisher<geometry_msgs::msg::PointStamped>("robot_zmp_position", 10);
    m_mpc_stance_foot_pub = this->create_publisher<std_msgs::msg::Int32>("current_stance_foot", 10);
    // Visualization of COM position
    m_mpc_com_pos_pub = this->create_publisher<geometry_msgs::msg::PointStamped>("state_estimation/com_position", 10);

    RCLCPP_INFO(this->get_logger(), "Publishers have been configured");
}

void StateEstimatorNode::configureStateEstimationTimer()
{
    m_dt = get_parameter("clock_period").as_double();
    m_timer = this->create_wall_timer(
        std::chrono::milliseconds(static_cast<int>(m_dt * 1000)), 
        std::bind(&StateEstimatorNode::timerCallback, this), m_sensors_callback_group);
    m_timer->cancel();

    RCLCPP_INFO(this->get_logger(), "State Estimation Timer has been configured. Timestep: %f", m_dt);
}

void StateEstimatorNode::configureTF2()
{
    m_tf_buffer = std::make_shared<tf2_ros::Buffer>(this->get_clock());
    m_tf_broadcaster = std::make_shared<tf2_ros::TransformBroadcaster>(this);
    m_tf_listener = std::make_shared<tf2_ros::TransformListener>(*m_tf_buffer);
    RCLCPP_INFO(this->get_logger(), "TF2 broadcaster and listener have been configured");
}

bool StateEstimatorNode::configureJointStateMsg()
{
    urdf::Model model;
    if (!model.initFile(get_parameter("urdf_file_path").as_string())) {
        RCLCPP_ERROR(this->get_logger(), "Failed to load URDF file");
        return false;
    }

    // Retrieve joint names from URDF and sort them in alphabetical order.
    std::vector<std::string> joint_names;
    for (const auto& joint : model.joints_) {
        if (joint.second->type != urdf::Joint::REVOLUTE)
            continue;
        joint_names.push_back(joint.first);
    }
    std::sort(joint_names.begin(), joint_names.end());
 
    // Initialize joint state message.
    m_joint_state = std::make_shared<sensor_msgs::msg::JointState>();
    m_joint_state->header.frame_id = "joint_link";
    m_joint_state->header.stamp = this->now();
    m_joint_state->name = joint_names;
    m_joint_state->position = std::vector<double>(joint_names.size(), 0.0);
    m_joint_state->velocity = std::vector<double>(joint_names.size(), 0.0);
    m_joint_state->effort = std::vector<double>(joint_names.size(), 0.0);

    // Initialize last update timeout
    m_joint_state_timeout = 1.0; // s

    RCLCPP_INFO(this->get_logger(), "Joint State message has been configured");
    return true;
}

bool StateEstimatorNode::configureImuMsg()
{
    const double GRAVITIY_ACCELERATION = 9.81;

    // Initialize IMU message.
    m_imu = std::make_shared<sensor_msgs::msg::Imu>();
    m_imu->header.frame_id = "backpack";
    m_imu->header.stamp = this->now();
    
    m_imu->orientation.w = 1.0;
    m_imu->orientation.x = 0.0;
    m_imu->orientation.y = 0.0;
    m_imu->orientation.z = 0.0;
    
    m_imu->angular_velocity.x = 0.0;
    m_imu->angular_velocity.y = 0.0;
    m_imu->angular_velocity.z = 0.0;
    
    m_imu->linear_acceleration.x = 0.0;
    m_imu->linear_acceleration.y = 0.0;
    m_imu->linear_acceleration.z = -GRAVITIY_ACCELERATION;

    // Initialize last update timeout
    m_imu_timeout = 1.0; // s

    RCLCPP_INFO(this->get_logger(), "IMU message has been configured");
    return true;
}

bool StateEstimatorNode::configureStateEstimator()
{
    // Configure state estimator
    std::string urdf_file_path = get_parameter("urdf_file_path").as_string();

    if (urdf_file_path.empty())
    {
        RCLCPP_ERROR(this->get_logger(), "No URDF file path has been provided.");
        return false;
    }

    // Initialize state estimator
    m_state_estimator = std::make_unique<StateEstimator>(urdf_file_path);
    m_state_estimator->setTimeStep(m_dt);
    m_state_estimator->configureStanceThresholds(
        get_parameter("left_stance_threshold").as_double(),
        get_parameter("right_stance_threshold").as_double());

    RCLCPP_INFO(this->get_logger(), "State Estimator has been configured");
    return true;
}

bool StateEstimatorNode::configureSensorFusion()
{
    // Initialize and configure noise parameters in sensor fusion
    m_sensor_fusion = std::make_unique<SensorFusion>(m_dt);
    m_sensor_fusion_valid = true;

    m_sensor_fusion->setProcessNoiseCovarianceMatrix(
        get_parameter("noise_parameters.process_noise.linear_acceleration").as_double_array(),
        get_parameter("noise_parameters.process_noise.angular_velocity").as_double_array(),
        get_parameter("noise_parameters.process_noise.foot_position").as_double_array(),
        get_parameter("noise_parameters.process_noise.accelerometer_bias").as_double_array(),
        get_parameter("noise_parameters.process_noise.gyroscope_bias").as_double_array(),
        get_parameter("noise_parameters.process_noise.foot_slippage").as_double_array());

    m_sensor_fusion->setObservationNoiseCovarianceMatrix(
        get_parameter("noise_parameters.observation_noise.foot_position").as_double_array(),
        get_parameter("noise_parameters.observation_noise.foot_slippage").as_double_array(),
        get_parameter("noise_parameters.observation_noise.joint_position").as_double_array());

    RCLCPP_INFO(this->get_logger(), "Sensor Fusion has been configured");
    return true;
}


/*******************************************************************************
 * Helper functions
 *******************************************************************************/

void StateEstimatorNode::updateKalmanFilter(const double& dt)
{
    #ifdef DEBUG
    RCLCPP_INFO(this->get_logger(), "Updating measurement data...");
    #endif

    // Update joint position, stance leg, and time step
    m_sensor_fusion->setTimestep(dt);
    m_sensor_fusion->setJointPosition(m_joint_state->name, m_joint_state->position);
    m_sensor_fusion->updateStanceLeg(m_state_estimator->getCurrentStanceLeg());
    
    // Update observation
    EKFObservation ekf_observation;
    ekf_observation.imu_acceleration = Eigen::Vector3d(m_imu->linear_acceleration.x, m_imu->linear_acceleration.y, m_imu->linear_acceleration.z);
    ekf_observation.imu_angular_velocity.noalias() = Eigen::Vector3d(m_imu->angular_velocity.x, m_imu->angular_velocity.y, m_imu->angular_velocity.z);
    std::vector<geometry_msgs::msg::Pose> body_foot_poses = getCurrentPoseArray("backpack", {"L_sole", "R_sole"});
    ekf_observation.left_foot_position = Eigen::Vector3d(
        body_foot_poses[LEFT_FOOT_ID].position.x, 
        body_foot_poses[LEFT_FOOT_ID].position.y, 
        body_foot_poses[LEFT_FOOT_ID].position.z);
    ekf_observation.right_foot_position = Eigen::Vector3d(
        body_foot_poses[RIGHT_FOOT_ID].position.x, 
        body_foot_poses[RIGHT_FOOT_ID].position.y, 
        body_foot_poses[RIGHT_FOOT_ID].position.z);
    ekf_observation.left_foot_slippage = Eigen::Quaterniond(
        body_foot_poses[LEFT_FOOT_ID].orientation.w, 
        body_foot_poses[LEFT_FOOT_ID].orientation.x, 
        body_foot_poses[LEFT_FOOT_ID].orientation.y, 
        body_foot_poses[LEFT_FOOT_ID].orientation.z);
    ekf_observation.right_foot_slippage = Eigen::Quaterniond(
        body_foot_poses[RIGHT_FOOT_ID].orientation.w, 
        body_foot_poses[RIGHT_FOOT_ID].orientation.x, 
        body_foot_poses[RIGHT_FOOT_ID].orientation.y, 
        body_foot_poses[RIGHT_FOOT_ID].orientation.z);
    m_sensor_fusion->setObservation(ekf_observation);

    #ifdef DEBUG
    RCLCPP_INFO(this->get_logger(), "Estimating state...");
    #endif
    m_sensor_fusion->estimateState();
}

void StateEstimatorNode::checkJointStateTimeout()
{
    if ((this->now() - m_joint_state_last_update) > rclcpp::Duration::from_seconds(m_joint_state_timeout)) {
        RCLCPP_WARN_THROTTLE(this->get_logger(), *this->get_clock(), 5000, "No joint state data received yet");
    }
}

void StateEstimatorNode::checkImuTimeout()
{
    if ((this->now() - m_imu_last_update) > rclcpp::Duration::from_seconds(m_imu_timeout)) {
        RCLCPP_WARN_THROTTLE(this->get_logger(), *this->get_clock(), 5000, "No imu data received yet");
    }
}

geometry_msgs::msg::TransformStamped StateEstimatorNode::getCurrentTransform(const std::string& parent_frame, const std::string& child_frame)
{
    geometry_msgs::msg::TransformStamped transform_stamped;
    try {
        transform_stamped = m_tf_buffer->lookupTransform(parent_frame, child_frame, tf2::TimePointZero);
    } catch (const std::exception& e) {
        RCLCPP_ERROR(this->get_logger(), "Error while getting transform stamped: %s", e.what());
        m_sensor_fusion_valid = false;
    }
    return transform_stamped;
}

geometry_msgs::msg::Pose StateEstimatorNode::getCurrentPose(const std::string& parent_frame, const std::string& child_frame)
{
    geometry_msgs::msg::Pose pose;
    try {
        geometry_msgs::msg::TransformStamped transform_stamped = getCurrentTransform(parent_frame, child_frame);
        pose.position.x = transform_stamped.transform.translation.x;
        pose.position.y = transform_stamped.transform.translation.y;
        pose.position.z = transform_stamped.transform.translation.z;
        pose.orientation.x = transform_stamped.transform.rotation.x;
        pose.orientation.y = transform_stamped.transform.rotation.y;
        pose.orientation.z = transform_stamped.transform.rotation.z;
        pose.orientation.w = transform_stamped.transform.rotation.w;
    } catch (const std::exception& e) {
        RCLCPP_ERROR(this->get_logger(), "Error while getting pose: %s", e.what());
        m_sensor_fusion_valid = false;
    }
    return pose;
}

std::vector<geometry_msgs::msg::Pose> StateEstimatorNode::getCurrentPoseArray(const std::string& parent_frame, const std::vector<std::string>& child_frames)
{
    std::vector<geometry_msgs::msg::Pose> poses;
    for (const std::string& child_frame : child_frames) {
        poses.push_back(getCurrentPose(parent_frame, child_frame));
    }
    return poses;
}


/*******************************************************************************
 * Main Function
 *******************************************************************************/

int main(int argc, char** argv)
{
    Eigen::initParallel();
    rclcpp::init(argc, argv);
    rclcpp::executors::SingleThreadedExecutor executor;
    auto state_estimator_node = std::make_shared<StateEstimatorNode>();
    executor.add_node(state_estimator_node->get_node_base_interface());
    executor.spin();
    rclcpp::shutdown();
    return 0;
}<|MERGE_RESOLUTION|>--- conflicted
+++ resolved
@@ -202,26 +202,16 @@
     checkImuTimeout();
 
     // Update and estimate current state
-<<<<<<< HEAD
     if (m_is_simulation) {
         m_state_estimator->updateDynamicsState();
-=======
-    m_sensor_fusion->updateImuState(m_imu);
-    m_sensor_fusion->updateDynamicsState();
-    if (m_is_simulation) {
-        // m_sensor_fusion->updateKalmanFilter();
->>>>>>> fe6cecb2
     }
 
     // publishFeetHeight();
     // publishMPCEstimation();
         publishGroundReactionForce();
-<<<<<<< HEAD
     }
     
     broadcastTransformToTf2();
-=======
->>>>>>> fe6cecb2
     publishStateEstimation();
     publishClock();
 }
@@ -329,7 +319,6 @@
     state_estimation_msg.header.stamp = this->now();
     state_estimation_msg.header.frame_id = "base_link";
     state_estimation_msg.step_time = m_dt;
-<<<<<<< HEAD
     state_estimation_msg.joint_state = *m_joint_state;
     // state_estimation_msg.joint_state.header.stamp = this->now();
     // state_estimation_msg.joint_state.header.frame_id = m_joint_state->header.frame_id;
@@ -344,20 +333,6 @@
     // }
 
     // state_estimation_msg.imu = *m_state_estimator->getFilteredImuMsg();
-=======
-    state_estimation_msg.joint_state = m_sensor_fusion->getEstimatedJointState();
-    state_estimation_msg.joint_state.header.stamp = this->now();
-    state_estimation_msg.joint_state.header.frame_id = m_joint_state->header.frame_id;
-
-    state_estimation_msg.dynamical_joint_state.header.stamp = current_time;
-    state_estimation_msg.header.frame_id = "joint_link";
-    state_estimation_msg.dynamical_joint_state.joint_name = m_joint_state->name;
-    state_estimation_msg.dynamical_joint_state.joint_acceleration = m_sensor_fusion->getJointAcceleration(m_joint_state->name);
-    state_estimation_msg.dynamical_joint_state.effort_dynamical = m_sensor_fusion->getJointDynamicalTorques(m_joint_state->name);
-    state_estimation_msg.dynamical_joint_state.effort_external = m_sensor_fusion->getJointExternalTorques(m_joint_state->name);
-
-    // state_estimation_msg.imu = *m_sensor_fusion->getFilteredImuMsg();
->>>>>>> fe6cecb2
     state_estimation_msg.imu = *m_imu;
     state_estimation_msg.body_ankle_pose = getCurrentPoseArray("backpack", {"L_ankle", "R_ankle"});
     state_estimation_msg.body_foot_pose = getCurrentPoseArray("backpack", {"L_sole", "R_sole"});
