"""Author: Marten Haitjema, MVII."""

from typing import Optional, Dict
from rclpy.time import Time

from march_gait_selection.dynamic_interpolation.gaits.dynamic_gait_step_and_close import DynamicGaitStepAndClose
from march_gait_selection.state_machine.gait_update import GaitUpdate
from march_utility.exceptions.gait_exceptions import (
    WrongStartPositionError,
)
from march_utility.gait.edge_position import EdgePosition
from march_utility.utilities.duration import Duration

from march_gait_selection.dynamic_interpolation.trajectory_command_factories.trajectory_command_factory_stepping_stones import (
    TrajectoryCommandFactorySteppingStones,
)


class SteppingStonesStepAndClose(DynamicGaitStepAndClose):
    """Class for doing step and closes on the cybathlon stepping stones obstacle.

    Args:
        node (Node): the gait node
        positions (Dict[str, EdgePosition]):  named positions loaded in the gait loader

    Attributes:
        start_from_left_side (bool): whether the gaits start with a left swing
        use_predetermined_foot_location (bool): whether one of the five predetermined locations will be used
    """

    def __init__(self, node, positions: Dict[str, EdgePosition]):
        super().__init__(node, positions)
        self.node = node
        self._positions = positions
        self.start_from_left_side = False
        self.use_predetermined_foot_location = False
<<<<<<< HEAD
        self.logger = Logger(self.node, __class__.__name__)
=======
        self._logger = gait_selection_node.get_logger().get_child(__class__.__name__)
>>>>>>> 6d7874b7
        self.trajectory_command_factory = TrajectoryCommandFactorySteppingStones(self, self._points_handler)
        self.gait_name = "stepping_stones_step_and_close"

    DEFAULT_FIRST_SUBGAIT_START_DELAY = Duration(0)

    def start(
        self,
        current_time: Time,
        first_subgait_delay: Duration = DEFAULT_FIRST_SUBGAIT_START_DELAY,
    ) -> Optional[GaitUpdate]:
        """Starts the gait. The subgait will be scheduled with the delay given by first_subgait_delay.

        Args:
            current_time (Time): Time at which the subgait will start
            first_subgait_delay (Duration): Delay of first subgait schedule
        Returns:
            GaitUpdate: An optional GaitUpdate containing a TrajectoryCommand if step is feasible
        """
        try:
            self._reset()
        except WrongStartPositionError as e:
            self._logger.error(e.msg)
            return None

        if self.start_from_left_side:
            self.subgait_id = "left_swing"
        else:
            self.subgait_id = "right_swing"

        # reset _start_from_left_side attribute
        self.start_from_left_side = False

        self.update_parameters()
        self.start_time_next_command = current_time + first_subgait_delay
        self._next_command = self.trajectory_command_factory.get_trajectory_command(
            self.subgait_id,
            self.start_position_all_joints,
            start=True,
        )
        return GaitUpdate.should_schedule_early(self._next_command)<|MERGE_RESOLUTION|>--- conflicted
+++ resolved
@@ -34,11 +34,7 @@
         self._positions = positions
         self.start_from_left_side = False
         self.use_predetermined_foot_location = False
-<<<<<<< HEAD
-        self.logger = Logger(self.node, __class__.__name__)
-=======
-        self._logger = gait_selection_node.get_logger().get_child(__class__.__name__)
->>>>>>> 6d7874b7
+        self._logger = node.get_logger().get_child(__class__.__name__)
         self.trajectory_command_factory = TrajectoryCommandFactorySteppingStones(self, self._points_handler)
         self.gait_name = "stepping_stones_step_and_close"
 
