--- conflicted
+++ resolved
@@ -72,13 +72,9 @@
         "march_gait_selection.dynamic_interpolation",
         "march_gait_selection.dynamic_interpolation.cybathlon_obstacle_gaits",
         "march_gait_selection.dynamic_interpolation.camera_point_handlers",
-<<<<<<< HEAD
-        "march_gait_selection.dynamic_interpolation.trajectory_command_handlers",
         "march_gait_selection.dynamic_interpolation.fixed_gaits",
-=======
         "march_gait_selection.dynamic_interpolation.trajectory_command_factories",
         "march_gait_selection.dynamic_interpolation.gaits",
->>>>>>> 5355a91f
     ],
     data_files=data_files(),
     install_requires=["setuptools"],
