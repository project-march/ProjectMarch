# For convenience it is easiest if the joint order is maintained, it is chosen to sort the joints alphabetically.
# TODO: Add pressure soles to this .yaml file
# TODO: Add PDB to this .yaml files
# TODO: Make sure slaveIndexes are correct
# TODO: Update netNumbers if necessary
# linear: 16384
# rotational: 1048576
march7:
  if_name: enp2s0f0
  ecatCycleTime: 8
  ecatSlaveTimeout: 200
  joints:
    - left_ankle:
        motor_controller:
          type: odrive
          actuationMode: torque
          slaveIndex: 3
          axis: 1
          motorKV: 355
          useIncrementalEncoder: false
#          indexFound: true
          absoluteEncoder:
            resolution: 14
            direction: 1
            minPositionIU: 3607  # Ros kills itself if it is in its hard limits (same as encode limits).
            maxPositionIU: 5957  # Ros kills itself if it is in its hard limits (same as encode limits).
            zeroPositionIU: 4910
            lowerSoftLimitMarginRad: 0.0349066  # Ros warns if it is x away from hard limit.
            upperSoftLimitMarginRad: 0.00349066  # Ros warns if it is x away from hard limit.
            lowerErrorSoftLimitMarginRad: 0.0174533  # Ros stops if it is x away from hard limit.
            upperErrorSoftLimitMarginRad: 0.00174533  # Ros stops if it is x away from hard limit.
          incrementalEncoder:
            resolution: 13
            transmission: 236
            direction: -1

    - left_hip_aa:
        motor_controller:
          type: odrive
          actuationMode: torque
          slaveIndex: 4
          axis: 1
          motorKV: 355
          useIncrementalEncoder: false
#          indexFound: true
          absoluteEncoder:
            resolution: 14
            direction: 1
            minPositionIU: 9378  # Ros kills itself if it is in its hard limits (same as encode limits).
            maxPositionIU: 10403  # Ros kills itself if it is in its hard limits (same as encode limits).
            zeroPositionIU: 9786
            lowerSoftLimitMarginRad: 0.00349066  # Ros warns if it is x away from hard limit.
            upperSoftLimitMarginRad: 0.00349066  # Ros warns if it is x away from hard limit.
            lowerErrorSoftLimitMarginRad: 0.00174533  # Ros stops if it is x away from hard limit.
            upperErrorSoftLimitMarginRad: 0.00174533  # Ros stops if it is x away from hard limit.
          incrementalEncoder:
            countsPerRotation: 6400
            transmission: 240
            direction: 1

    - left_hip_fe:
        motor_controller:
          type: odrive
          actuationMode: torque
          slaveIndex: 4
          axis: 0
          motorKV: 95
          useIncrementalEncoder: false
#          indexFound: true
          absoluteEncoder:
            direction: 1
            resolution: 20
            minPositionIU: 90080  # Ros kills itself if it is in its hard limits (same as encode limits).
            maxPositionIU: 453920  # Ros kills itself if it is in its hard limits (same as encode limits).
            zeroPositionIU: 153088
            lowerSoftLimitMarginRad: 0.0349066  # Ros warns if it is x away from hard limit.
            upperSoftLimitMarginRad: 0.0349066  # Ros warns if it is x away from hard limit.
            lowerErrorSoftLimitMarginRad: 0.0174533  # Ros stops if it is x away from hard limit.
            upperErrorSoftLimitMarginRad: 0.0174533  # Ros stops if it is x away from hard limit.
          incrementalEncoder:
            direction: 1
            resolution: 12
            transmission: 121

    - left_knee:
        motor_controller:
          type: odrive
          actuationMode: torque
          slaveIndex: 3
          axis: 0
          motorKV: 95
          useIncrementalEncoder: false
#          indexFound: true
          absoluteEncoder:
            direction: -1
            resolution: 20
            minPositionIU: 485856  # Ros kills itself if it is in its hard limits (same as encode limits).
            maxPositionIU: 836080  # Ros kills itself if it is in its hard limits (same as encode limits).
            zeroPositionIU: 502976
            lowerSoftLimitMarginRad: 0.0349066  # Ros warns if it is x away from hard limit.
            upperSoftLimitMarginRad: 0.0349066  # Ros warns if it is x away from hard limit.
            lowerErrorSoftLimitMarginRad: 0.0174533  # Ros stops if it is x away from hard limit.
            upperErrorSoftLimitMarginRad: 0.0174533  # Ros stops if it is x away from hard limit.
          incrementalEncoder:
            direction: -1
            resolution: 12
            transmission: 121

    - right_ankle:
        motor_controller:
          type: odrive
          actuationMode: torque
          slaveIndex: 2
          axis: 1
          motorKV: 355
          useIncrementalEncoder: false
#          indexFound: true
          absoluteEncoder:
            resolution: 14
            direction: -1
            minPositionIU: 5772  # Ros kills itself if it is in its hard limits (same as encode limits).
            maxPositionIU: 7988  # Ros kills itself if it is in its hard limits (same as encode limits).
            zeroPositionIU: 7092 #9205
            lowerSoftLimitMarginRad: 0.0349066  # Ros warns if it is x away from hard limit.
            upperSoftLimitMarginRad: 0.00349066  # Ros warns if it is x away from hard limit.
            lowerErrorSoftLimitMarginRad: 0.0174533  # Ros stops if it is x away from hard limit.
            upperErrorSoftLimitMarginRad: 0.00174533  # Ros stops if it is x away from hard limit.
          incrementalEncoder:
            resolution: 13
            transmission: 236
            direction: -1

    - right_hip_aa:
        motor_controller:
          type: odrive
          actuationMode: torque
          slaveIndex: 1
          axis: 1
          motorKV: 355
          useIncrementalEncoder: false
#          indexFound: true
          absoluteEncoder:
            resolution: 14
            direction: -1
            minPositionIU: 3974  # Ros kills itself if it is in its hard limits (same as encode limits).
            maxPositionIU: 5000  # Ros kills itself if it is in its hard limits (same as encode limits).
            zeroPositionIU: 4485
            lowerSoftLimitMarginRad: 0.00349066  # Ros warns if it is x away from hard limit.
            upperSoftLimitMarginRad: 0.00349066  # Ros warns if it is x away from hard limit.
            lowerErrorSoftLimitMarginRad: 0.00174533  # Ros stops if it is x away from hard limit.
            upperErrorSoftLimitMarginRad: 0.00174533  # Ros stops if it is x away from hard limit.
          incrementalEncoder:
            countsPerRotation: 6400
            transmission: 240
            direction: 1

    - right_hip_fe:
        motor_controller:
          type: odrive
          actuationMode: torque
          slaveIndex: 1
          axis: 0
          motorKV: 95
          useIncrementalEncoder: false
#          indexFound: true
          absoluteEncoder:
            direction: -1
            resolution: 20
            minPositionIU: 426704  # Ros kills itself if it is in its hard limits (same as encode limits).
            maxPositionIU: 798624  # Ros kills itself if it is in its hard limits (same as encode limits).
            zeroPositionIU: 497904
            lowerSoftLimitMarginRad: 0.0349066  # Ros warns if it is x away from hard limit.
            upperSoftLimitMarginRad: 0.0349066  # Ros warns if it is x away from hard limit.
            lowerErrorSoftLimitMarginRad: 0.0174533  # Ros stops if it is x away from hard limit.
            upperErrorSoftLimitMarginRad: 0.0174533  # Ros stops if it is x away from hard limit.
          incrementalEncoder:
            direction: -1
            resolution: 12
            transmission: 121

    - right_knee:
        motor_controller:
          type: odrive
          actuationMode: torque
          slaveIndex: 2
          axis: 0
          preCalibrated: false
          motorKV: 95
          useIncrementalEncoder: false
#          indexFound: true
          absoluteEncoder:
            direction: 1
            resolution: 20
            minPositionIU: 531696  # Ros kills itself if it is in its hard limits (same as encode limits).
            maxPositionIU: 882560  # Ros kills itself if it is in its hard limits (same as encode limits).
            zeroPositionIU: 548304
            lowerSoftLimitMarginRad: 0.0349066  # Ros warns if it is x away from hard limit.
            upperSoftLimitMarginRad: 0.0349066  # Ros warns if it is x away from hard limit.
            lowerErrorSoftLimitMarginRad: 0.0174533  # Ros stops if it is x away from hard limit.
            upperErrorSoftLimitMarginRad: 0.0174533  # Ros stops if it is x away from hard limit.
          incrementalEncoder:
            direction: 1
            resolution: 12
            transmission: 121
  power_distribution_board:
<<<<<<< HEAD
    slaveIndex: 5
    byteOffset: 0
=======
    slaveIndex: 1
    byteOffset: 16
>>>>>>> 92b90ac4
<|MERGE_RESOLUTION|>--- conflicted
+++ resolved
@@ -203,10 +203,7 @@
             resolution: 12
             transmission: 121
   power_distribution_board:
-<<<<<<< HEAD
     slaveIndex: 5
-    byteOffset: 0
-=======
+    byteOffset: 16
     slaveIndex: 1
-    byteOffset: 16
->>>>>>> 92b90ac4
+    byteOffset: 16