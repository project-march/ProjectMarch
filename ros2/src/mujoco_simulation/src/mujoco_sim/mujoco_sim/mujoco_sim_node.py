--- conflicted
+++ resolved
@@ -104,27 +104,19 @@
 
         self.model_name = self.get_parameter("model_to_load")
         self.get_logger().info("Launching Mujoco simulation with robot " + str(self.model_name.value))
-<<<<<<< HEAD
         self.file_path = get_package_share_directory("march_description") + "/urdf/" + str(self.model_name.value)
-=======
-        self.file_path = get_package_share_directory("march_description") + "/urdf/march8/" + str(self.model_name.value)
         
         with open(os.path.join(get_package_share_directory("march_control"), "config", "mujoco", "march8_control.yaml")) as file:
             yaml_data = yaml.safe_load(file)
             self.actuator_names = yaml_data['march_joint_position_controller']['ros__parameters']['joints']
 
->>>>>>> 97e10744
         self.model_string = open(self.file_path, "r").read()
         self.model = mujoco.MjModel.from_xml_path(self.file_path)
 
         self.data = mujoco.MjData(self.model)
 
-<<<<<<< HEAD
         self.joint_names = get_joint_names(self.model)
         self.actuator_names = get_actuator_names(self.model)
-=======
-        # self.actuator_names = get_actuator_names(self.model)
->>>>>>> 97e10744
         self.use_aie_force = self.get_parameter("aie_force")
 
         if self.use_aie_force.value:
@@ -160,7 +152,7 @@
                                                            self.model.sensor_type,
                                                            self.model.sensor_adr)
 
-        self.set_initial_keyframe(0)
+        self.set_initial_keyframe(None)
 
         joint_val_dict = {}
         joint_val = self.sensor_data_extraction.get_joint_pos()
@@ -211,11 +203,7 @@
         if keyframe_id is None:
             return
 
-<<<<<<< HEAD
-        self.data.qpos[-self.model.njnt:] = qpos_init
-=======
         mujoco.mj_resetDataKeyframe(self.model, self.data, keyframe_id)
->>>>>>> 97e10744
         mujoco.mj_step(self.model, self.data)
 
     def check_for_new_reference_update(self, time_current):
@@ -250,15 +238,8 @@
         if msg.reset == 1:
             self.msg_queue = Queue()
         joint_pos_dict = {}
-<<<<<<< HEAD
-        for i, name in enumerate(msg.trajectory.joint_names):
-            if name not in self.actuator_names:
-                continue
-            joint_pos_dict[name] = msg.trajectory.desired.positions[i]
-=======
         for i, name in enumerate(self.actuator_names):
             joint_pos_dict[name] = msg.points.data[i]
->>>>>>> 97e10744
         self.msg_queue.put(joint_pos_dict)
 
     def gains_callback(self, msg):
