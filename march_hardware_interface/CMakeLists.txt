cmake_minimum_required(VERSION 2.8.3)
project(march_hardware_interface)

add_compile_options(-std=c++11)

find_package(catkin REQUIRED COMPONENTS
    code_coverage
    controller_manager
    march_hardware
    march_hardware_builder
    march_shared_resources
    realtime_tools
    roscpp
    roslint
    rostest
    std_msgs
    urdf
)

catkin_package(
    INCLUDE_DIRS include
    CATKIN_DEPENDS
    std_msgs
)

set(ROSLINT_CPP_OPTS "--filter=-build/include,-build/header_guard,-runtime/references" "--linelength=120")

file(GLOB_RECURSE lintfiles
    "src/*.cpp"
    "src/*.h"
)

roslint_cpp(${lintfiles})


include_directories(include ${catkin_INCLUDE_DIRS})

add_executable(${PROJECT_NAME}_node
    include/${PROJECT_NAME}/PowerNetOnOffCommand.h
    src/march_hardware_interface.cpp
    src/march_hardware_interface_node.cpp
)

add_dependencies(${PROJECT_NAME}_node ${catkin_EXPORTED_TARGETS})

target_link_libraries(${PROJECT_NAME}_node ${catkin_LIBRARIES})

install(DIRECTORY include/${PROJECT_NAME}/
    DESTINATION ${CATKIN_PACKAGE_INCLUDE_DESTINATION}
)

install(TARGETS ${PROJECT_NAME}_node
    RUNTIME DESTINATION ${CATKIN_PACKAGE_BIN_DESTINATION}
)

install(DIRECTORY config launch
    DESTINATION ${CATKIN_PACKAGE_SHARE_DESTINATION}
)

<<<<<<< HEAD
=======
# Give sudo access to ethernet port
add_custom_command(
    TARGET ${PROJECT_NAME}_node
    COMMAND sudo setcap cap_net_raw+ep ${PROJECT_NAME}_node
    WORKING_DIRECTORY ${CATKIN_DEVEL_PREFIX}/${CATKIN_PACKAGE_BIN_DESTINATION}
    POST_BUILD
)

>>>>>>> 0c473264
## Add gtest based cpp test target and link libraries
if (CATKIN_ENABLE_TESTING)

    if(ENABLE_COVERAGE_TESTING)
        include(CodeCoverage)
        append_coverage_compiler_flags()
    endif()

    add_rostest_gtest(${PROJECT_NAME}-test
        test/${PROJECT_NAME}.test
        test/TestRunner.cpp
        test/TestPdbStateInterface.cpp
    )
    target_link_libraries(${PROJECT_NAME}-test ${catkin_LIBRARIES} gtest gmock)

    if(ENABLE_COVERAGE_TESTING)
        set(COVERAGE_EXCLUDES "*/${PROJECT_NAME}/test*")
        add_code_coverage(
            NAME ${PROJECT_NAME}_coverage
            DEPENDS tests
        )
    endif()
endif ()<|MERGE_RESOLUTION|>--- conflicted
+++ resolved
@@ -57,17 +57,6 @@
     DESTINATION ${CATKIN_PACKAGE_SHARE_DESTINATION}
 )
 
-<<<<<<< HEAD
-=======
-# Give sudo access to ethernet port
-add_custom_command(
-    TARGET ${PROJECT_NAME}_node
-    COMMAND sudo setcap cap_net_raw+ep ${PROJECT_NAME}_node
-    WORKING_DIRECTORY ${CATKIN_DEVEL_PREFIX}/${CATKIN_PACKAGE_BIN_DESTINATION}
-    POST_BUILD
-)
-
->>>>>>> 0c473264
 ## Add gtest based cpp test target and link libraries
 if (CATKIN_ENABLE_TESTING)
 
