--- conflicted
+++ resolved
@@ -33,15 +33,9 @@
 
     def __init__(self, gait_selection_node: Node):
         super().__init__(gait_selection_node)
-<<<<<<< HEAD
-        self.logger = Logger(gait_selection_node, __class__.__name__)
+        self._logger = gait_selection_node.get_logger().get_child(__class__.__name__)
         self._points_handler = CameraPointsHandler(self)
         self.trajectory_command_factory = TrajectoryCommandFactoryClose(self, self._points_handler)
-=======
-        self._logger = gait_selection_node.get_logger().get_child(__class__.__name__)
-        camera_points_handler = CameraPointsHandler(self)
-        self.trajectory_command_factory = TrajectoryCommandFactoryClose(self, camera_points_handler)
->>>>>>> dc27cfd5
         self.gait_name = "dynamic_close"
 
         gait_selection_node.create_subscription(
