--- conflicted
+++ resolved
@@ -124,13 +124,8 @@
 {
     // We put the weights here, but of course we can remove them later
     // WEIGHTS
-<<<<<<< HEAD
     double left_weight = 1.0;
     double right_weight = 1.0;
-=======
-    double left_weight = 0.2;
-    double right_weight = 0.2;
->>>>>>> 5aa9808e
     double CoM_weight = 1.0;
     double qdot_weight = 1e-6;
     // double base_weight = 1;
@@ -144,7 +139,6 @@
     // Here, we assume the jacobians have already been set
     // The error is equal to the desired state, as we express them in local coordinates
     Eigen::VectorXd left_foot_error = state_desired.left_foot_pose;
-<<<<<<< HEAD
     left_foot_error.segment(3, 3) = Eigen::VectorXd::Zero(3);
     // angleSignedDistance(state_desired.left_foot_pose.segment(3,
     // 3), state_current.left_foot_pose.segment(3, 3));
@@ -152,13 +146,6 @@
     right_foot_error.segment(3, 3) = Eigen::VectorXd::Zero(3);
     // angleSignedDistance(state_desired.right_foot_pose.segment(3,
     // 3), state_current.right_foot_pose.segment(3, 3));
-=======
-    left_foot_error.segment(3, 3)  = Eigen::VectorXd::Zero(3);
-        // = angleSignedDistance(state_desired.left_foot_pose.segment(3, 3), state_current.left_foot_pose.segment(3, 3));
-    Eigen::VectorXd right_foot_error = state_desired.right_foot_pose;
-    right_foot_error.segment(3, 3)  = Eigen::VectorXd::Zero(3);
-        // = angleSignedDistance(state_desired.right_foot_pose.segment(3, 3), state_current.right_foot_pose.segment(3, 3));
->>>>>>> 5aa9808e
     Eigen::VectorXd com_pos_error = state_desired.com_pos;
     com_pos_error.segment(0, 3) = state_desired.com_pos.segment(0, 3); // - m_body_com;
     
