--- conflicted
+++ resolved
@@ -18,12 +18,6 @@
     explicit GaitPlanningAnglesNode(); 
 
     private: 
-<<<<<<< HEAD
-
-    void currentStateCallback(const march_shared_msgs::msg::ExoState::SharedPtr msg);
-    void publishJointTrajectoryPoints(); 
-
-=======
     // Callback for the current exoState
     void currentStateCallback(const march_shared_msgs::msg::ExoState::SharedPtr msg);
 
@@ -38,7 +32,6 @@
     void publishJointTrajectoryPoints(); 
 
     // Member variables 
->>>>>>> 04bb2e5f
     rclcpp::Subscription<march_shared_msgs::msg::ExoState>::SharedPtr m_exo_state_subscriber; 
     rclcpp::Publisher<trajectory_msgs::msg::JointTrajectory>::SharedPtr m_joint_angle_trajectory_publisher; 
     rclcpp::TimerBase::SharedPtr m_timer;
