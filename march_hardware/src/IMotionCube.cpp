// Copyright 2018 Project March.
#include <ros/ros.h>
#include <bitset>

#include <march_hardware/EtherCAT/EthercatSDO.h>

#include <march_hardware/IMotionCube.h>
#include <unistd.h>
#include <march_hardware/EtherCAT/EthercatIO.h>

namespace march4cpp
{
IMotionCube::IMotionCube(int slaveIndex, Encoder encoder) : Slave(slaveIndex)
{
  this->encoder = encoder;
  this->encoder.setSlaveIndex(this->slaveIndex);
}

// TODO(Martijn Isha) change name to show this is only EtherCAT startup initialization
void IMotionCube::writeInitialSDOs(int ecatCycleTime)
{
  mapPDOs();
  writeInitialSettings(ecatCycleTime);
}

// Map Process Data Object by sending SDOs to the IMC
bool IMotionCube::mapPDOs()
{
  // TODO(Martijn) Refactor this into something more readable and modular

  bool success = true;

  //----------------------------------------

  // clear sm pdos
  success &= sdo_bit8(slaveIndex, 0x1C12, 0, 0);
  success &= sdo_bit8(slaveIndex, 0x1C13, 0, 0);

  //----------------------------------------

  // clear 1A00 pdo entries
  success &= sdo_bit32(slaveIndex, 0x1A00, 0, 0);
  // download 1A00 pdo entries

  // Status word
  success &= sdo_bit32(slaveIndex, 0x1A00, 1, 0x60410010);

  //  Position actual value
  success &= sdo_bit32(slaveIndex, 0x1A00, 2, 0x60640020);

  // Motion error register
  success &= sdo_bit32(slaveIndex, 0x1A00, 3, 0x20000010);

  // download 1A00 pdo count: 3
  success &= sdo_bit32(slaveIndex, 0x1A00, 0, 3);
  //--------------------

  // clear 1A01 pdo entries
  success &= sdo_bit32(slaveIndex, 0x1A01, 0, 0);
  // download 1A01 pdo entries

  //  Detailed error register
  success &= sdo_bit32(slaveIndex, 0x1A01, 1, 0x20020010);
  //  DC-link voltage
  success &= sdo_bit32(slaveIndex, 0x1A01, 2, 0x20550010);
  //  Drive temperature
  success &= sdo_bit32(slaveIndex, 0x1A01, 3, 0x20580010);
  // download 1A01 pdo count: 4
  success &= sdo_bit32(slaveIndex, 0x1A01, 0, 3);

  // clear 1A02 pdo entries
  success &= sdo_bit32(slaveIndex, 0x1A02, 0, 0);
  // download 1A02 pdo entries

  //  Torque actual value
  success &= sdo_bit32(slaveIndex, 0x1A02, 1, 0x60770010);
  //  Current limit
  success &= sdo_bit32(slaveIndex, 0x1A02, 2, 0x207f0010);
  //  Motor position
  success &= sdo_bit32(slaveIndex, 0x1A02, 3, 0x20880020);

  // download 1A02 pdo count: 1
  success &= sdo_bit32(slaveIndex, 0x1A02, 0, 3);
  // clear 1A03 pdo entries
  success &= sdo_bit32(slaveIndex, 0x1A03, 0, 0);

  //----------------------------------------

  // clear 1600 pdo entries
  success &= sdo_bit32(slaveIndex, 0x1600, 0, 0);
  // download 1600 pdo entries
  //  Control word
  success &= sdo_bit32(slaveIndex, 0x1600, 1, 0x60400010);
  //  Target position
  success &= sdo_bit32(slaveIndex, 0x1600, 2, 0x607A0020);
  // download 1600 pdo count: 2
  success &= sdo_bit32(slaveIndex, 0x1600, 0, 2);

  //--------------------

  // clear 1601 pdo entries
  success &= sdo_bit32(slaveIndex, 0x1601, 0, 0);
  // clear 1602 pdo entries
  success &= sdo_bit32(slaveIndex, 0x1602, 0, 0);
  // clear 1603 pdo entries
  success &= sdo_bit32(slaveIndex, 0x1603, 0, 0);

  //----------------------------------------

  // download 1C12:01 index
  success &= sdo_bit16(slaveIndex, 0x1C12, 1, 0x1600);
  // download 1C12 counter
  success &= sdo_bit8(slaveIndex, 0x1C12, 0, 1);

  //--------------------

  // download 1C13:01 index
  success &= sdo_bit16(slaveIndex, 0x1C13, 1, 0x1A00);
  success &= sdo_bit16(slaveIndex, 0x1C13, 2, 0x1A01);
  success &= sdo_bit16(slaveIndex, 0x1c13, 3, 0x1A02);
  // download 1C13 counter
  success &= sdo_bit8(slaveIndex, 0x1C13, 0, 3);

  //----------------------------------------

  if (success)
  {
    ROS_INFO("Successfully mapped PDOs of IMC %d", this->slaveIndex);
  }
  else
  {
    ROS_WARN("PDO mapping of IMC %d failed", this->slaveIndex);
  }

  return success;
}

// Set configuration parameters to the IMC
bool IMotionCube::writeInitialSettings(uint8 ecatCycleTime)
{
  bool success = true;

  // mode of operation
  success &= sdo_bit8(slaveIndex, 0x6060, 0, 8);

  // position dimension index
  success &= sdo_bit8(slaveIndex, 0x608A, 0, 1);

  //  Todo(Isha) implement position factor scaling

  // position factor -- scaling factor numerator
  success &= sdo_bit32(slaveIndex, 0x6093, 1, 1);
  // position factor -- scaling factor denominator
  success &= sdo_bit32(slaveIndex, 0x6093, 2, 1);

  // position limit -- min position
<<<<<<< HEAD
//  39717 = 0 rad
  success &= sdo_bit32(slaveIndex, 0x607D, 1, 49000);
=======
  //  39717 = 0 rad
  success &= sdo_bit32(slaveIndex, 0x607D, 1, 39717);
>>>>>>> eca1aee7
  // position limit -- max position
  success &= sdo_bit32(slaveIndex, 0x607D, 2, 51000);

  // Quick stop option
  success &= sdo_bit16(slaveIndex, 0x605A, 0, 6);

  // Quick stop deceleration
  success &= sdo_bit32(slaveIndex, 0x6085, 0, 0x7FFFFFFF);

  // set the ethercat rate of encoder in form x*10^y
  success &= sdo_bit8(slaveIndex, 0x60C2, 1, ecatCycleTime);
  success &= sdo_bit8(slaveIndex, 0x60C2, 2, -3);

  if (success)
  {
    ROS_INFO("Successfully wrote initial settings to IMC %d", this->slaveIndex);
  }
  else
  {
    ROS_WARN("Writing initial settings to IMC %d failed", this->slaveIndex);
  }

  return success;
}

void IMotionCube::actuateRad(float targetRad)
{
  this->actuateIU(this->encoder.RadtoIU(targetRad));
}

void IMotionCube::actuateRadFixedSpeed(float targetRad, float radPerSec)
{
  if (radPerSec <= 0)
  {
    ROS_ERROR("Rad per sec must be bigger than 0, given: %f", radPerSec);
    return;
  }
  if (radPerSec > 0.5)
  {
    ROS_ERROR("Rad per sec must be smaller than 0.5, given: %f", radPerSec);
    return;
  }

<<<<<<< HEAD
void IMotionCube::actuateRadFixedSpeed(float targetRad, float radPerSec) {
    if (radPerSec <= 0){
        ROS_ERROR("Rad per sec must be bigger than 0, given: %f", radPerSec);
        return;
    }
    if (radPerSec > 0.5){
        ROS_ERROR("Rad per sec must be smaller than 0.5, given: %f", radPerSec);
        return;
    }
    float currentRad = this->getAngleRad();
    ROS_INFO("Trying to go from position %f to position %f with speed %f", currentRad, targetRad, radPerSec);
    float distance = targetRad - currentRad;
    int resolution = 250;
    int cycles = std::floor(std::abs(distance)/radPerSec * resolution) + 1;
    for(int i = 0; i <cycles; i++){
        float index = i;
        float calculatedTarget = currentRad + (index/cycles * distance);
        ROS_INFO_STREAM(calculatedTarget);
        usleep(static_cast<__useconds_t>(1000000 / resolution));
        this->actuateRad(calculatedTarget);
    }


=======
  float currentRad = this->getAngleRad();
  float distance = targetRad - currentRad;
  int resolution = 250;
  int cycles = std::floor(std::abs(distance) / radPerSec * resolution) + 1;
  for (int i = 0; i < cycles; i++)
  {
    float index = i;
    float calculatedTarget = currentRad + (index / cycles * distance);
    ROS_INFO_STREAM(calculatedTarget);
    usleep(static_cast<__useconds_t>(1000000 / resolution));
    this->actuateRad(calculatedTarget);
  }
>>>>>>> eca1aee7
}

void IMotionCube::actuateIU(int targetIU)
{
  if (!this->encoder.isValidTargetPositionIU(targetIU))
  {
    ROS_ERROR("Position %i is invalid.", targetIU);
    return;
  }

  union bit32 targetPosition;
  targetPosition.i = targetIU;

  uint8 targetPositionLocation = 2;  // TODO(Isha Martijn) make this dynamic

  ROS_INFO("Trying to actuate slave %d, soem location %d to targetposition %d", this->slaveIndex,
           targetPositionLocation, targetPosition.i);
  set_output_bit32(this->slaveIndex, targetPositionLocation, targetPosition);
}

float IMotionCube::getAngleRad()
{
  return this->encoder.getAngleRad();
}

uint16 IMotionCube::getStatusWord()
{
  return get_input_bit16(this->slaveIndex, 0).ui;
}

uint16 IMotionCube::getMotionError()
{
  return get_input_bit16(this->slaveIndex, 6).ui;
}

uint16 IMotionCube::getDetailedError()
{
  return get_input_bit16(this->slaveIndex, 8).ui;
}

void IMotionCube::setControlWord(uint16 controlWord)
{
  union bit16 controlwordu;
  controlwordu.i = controlWord;
  set_output_bit16(slaveIndex, 0, controlwordu);
}

void IMotionCube::parseStatusWord(uint16 statusWord)
{
  ROS_WARN_STREAM("Looking up Status Word " << std::bitset<16>(statusWord));
  if (get_bit(statusWord, 0) == 1)
  {
    ROS_WARN("\tAxis on. Power stage is enabled. Motor control is performed.");
  }
  else
  {
    ROS_WARN("\tAxis off. Power stage is disabled. Motor control is not performed.");
  }
  if (get_bit(statusWord, 2) == 1)
  {
    ROS_WARN("\tOperation Enabled.");
  }
  if (get_bit(statusWord, 3) == 1)
  {
    ROS_WARN("\tFault. If set, a fault condition is or was present in the drive.");
  }
  if (get_bit(statusWord, 4) == 1)
  {
    ROS_WARN("\tMotor supply voltage is present.");
  }
  else
  {
    ROS_WARN("\tMotor supply voltage is absent.");
  }
  if (get_bit(statusWord, 5) == 0)
  {
    ROS_WARN("\tQuick Stop. When this bit is zero, the drive is performing a quick stop.");
  }
  if (get_bit(statusWord, 6) == 1)
  {
    ROS_WARN("\tSwitch On Disabled.");
  }
  if (get_bit(statusWord, 7) == 1)
  {
    ROS_WARN("\tWarning. A TML function / homing was called, while another TML function homing is still in execution. "
             "The last call is ignored.");
  }
  if (get_bit(statusWord, 8) == 1)
  {
    ROS_WARN("\tA TML function or homing is executed. Until the function or homing execution ends or is aborted, no "
             "other TML function / homing may be called.");
  }
  if (get_bit(statusWord, 9) == 1)
  {
    ROS_WARN("\tRemote - drive parameters may be modified via CAN and the drive will execute the command message.");
  }
  else
  {
    ROS_WARN("\tRemote - drive is in local mode and will not execute the command message.");
  }
  if (get_bit(statusWord, 10) == 1)
  {
    ROS_WARN("\tTarget reached.");
  }
  if (get_bit(statusWord, 11) == 1)
  {
    ROS_WARN("\tInternal Limit Active.");
  }
  if (get_bit(statusWord, 12) == 0)
  {
    ROS_WARN("\tTarget position ignored.");
  }
  if (get_bit(statusWord, 13) == 1)
  {
    ROS_WARN("\tFollowing error.");
  }
  if (get_bit(statusWord, 14) == 1)
  {
    ROS_WARN("\tLast event set has occurred.");
  }
  else
  {
    ROS_WARN("\tNo event set or the programmed event has not occurred yet.");
  }
  if (get_bit(statusWord, 15) == 1)
  {
    ROS_WARN("\tAxis on. Power stage is enabled. Motor control is performed.");
  }
  else
  {
    ROS_WARN("\tAxis off. Power stage is disabled. Motor control is not performed.");
  }
}

void IMotionCube::parseMotionError(uint16 motionError)
{
  ROS_WARN_STREAM("Looking up Motion Error " << std::bitset<16>(motionError));
  std::vector<std::string> bitDescriptions = {};
  bitDescriptions.push_back("\tEtherCAT communication error. Reset by a Reset Fault command or by Clear Error in the "
                            "EtherCAT State Machine.");
  bitDescriptions.push_back("\tShort-circuit. Set when protection is triggered. Reset by a Reset Fault command.");
  bitDescriptions.push_back("\tInvalid setup data. Set when the EEPROM stored setup data is not valid or not present.");
  bitDescriptions.push_back("\tControl error (position/speed error too big). Set when protection is triggered. Reset "
                            "by a Reset Fault command.");
  bitDescriptions.push_back("\tCommunication error. Set when protection is triggered. Reset by a Reset Fault command.");
  bitDescriptions.push_back("\tMotor position wraps around. Set when protection is triggered. Reset by a Reset Fault "
                            "command.");
  bitDescriptions.push_back("\tPositive limit switch active. Set when LSP input is in active state. Reset when LSP "
                            "input is inactive state");
  bitDescriptions.push_back("\tNegative limit switch active. Set when LSN input is in active state. Reset when LSN "
                            "input is inactive state");
  bitDescriptions.push_back("\tOver current. Set when protection is triggered. Reset by a Reset Fault command");
  bitDescriptions.push_back("\tI2T protection. Set when protection is triggered. Reset by a Reset Fault command");
  bitDescriptions.push_back("\tOver temperature motor. Set when protection is triggered. Reset by a Reset Fault "
                            "command. This protection may be activated if the motor has a PTC or NTC temperature "
                            "contact.");
  bitDescriptions.push_back("\tOver temperature drive. Set when protection is triggered. Reset by a Reset Fault "
                            "command.");
  bitDescriptions.push_back("\tOver-voltage. Set when protection is triggered. Reset by a Reset Fault command");
  bitDescriptions.push_back("\tUnder-voltage. Set when protection is triggered. Reset by a Reset Fault command");
  bitDescriptions.push_back(
      "\tCommand error. This bit is set in several situations. They can be distinguished either by the associated "
      "emergency code, or in conjunction with other bits:\n"
      "\t\t0xFF03 - Specified homing method not available\n"
      "\t\t0xFF04 - A wrong mode is set in object 6060h, modes_of_operation\n"
      "\t\t0xFF05 - Specified digital I/O line not available\n"
      "\tA function is called during the execution of another function (+ set bit 7 of object 6041h, statusword).\n"
      "\tUpdate of operation mode received during a transition. This bit acts just as a warning.");
  bitDescriptions.push_back("\tDrive disabled due to enable input. Set when enable input is on disable state. Reset "
                            "when enable input is on enable state");

  for (int i = 0; i < 16; i++)
  {
    if (get_bit(motionError, i) == 1)
    {
      ROS_WARN_STREAM(bitDescriptions.at(i));
    }
  }
}

void IMotionCube::parseDetailedError(uint16 detailedError)
{
  ROS_WARN_STREAM("Looking up Detailed Error " << std::bitset<16>(detailedError));
  std::vector<std::string> bitDescriptions = {};
  bitDescriptions.push_back("\tThe number of nested function calls exceeded the length of TML stack. Last function "
                            "call was ignored.");
  bitDescriptions.push_back("\tA RET/RETI instruction was executed while no function/ISR was active.");
  bitDescriptions.push_back("\tA call to an inexistent homing routine was received.");
  bitDescriptions.push_back("\tA call to an inexistent function was received.");
  bitDescriptions.push_back("\tUPD instruction received while AXISON was executed. The UPD instruction. The UPD "
                            "instruction was ignored and it must be sent again when AXISON is completed.");
  bitDescriptions.push_back("\tCancelable call instruction received while another cancelable function was active.");
  bitDescriptions.push_back("\tPositive software limit switch is active.");
  bitDescriptions.push_back("\tNegative software limit switch is active.");
  bitDescriptions.push_back("\tS-curve parameters caused an invalid profile. UPD instruction was ignored.");

  for (int i = 0; i < 9; i++)
  {
    if (get_bit(detailedError, i) == 1)
    {
      ROS_WARN_STREAM(bitDescriptions.at(i));
    }
  }
}

bool IMotionCube::goToOperationEnabled()
{
  this->setControlWord(128);

  ROS_INFO("Try to go to 'Switch on Disabled'");
  bool switchOnDisabled = false;
  while (!switchOnDisabled)
  {
    this->setControlWord(128);
    int statusWord = this->getStatusWord();
    int switchOnDisabledMask = 0b0000000001001111;
    int switchOnDisabledState = 64;
    switchOnDisabled = (statusWord & switchOnDisabledMask) == switchOnDisabledState;
    ROS_INFO_STREAM_THROTTLE(0.1, "Waiting for 'Switch on Disabled': " << std::bitset<16>(statusWord));
  }
  ROS_INFO("Switch on Disabled!");

  ROS_INFO("Try to go to 'Ready to Switch On'");
  bool readyToSwitchOn = false;
  while (!readyToSwitchOn)
  {
    this->setControlWord(6);
    int statusWord = this->getStatusWord();
    int readyToSwitchOnMask = 0b0000000001101111;
    int readyToSwitchOnState = 33;
    readyToSwitchOn = (statusWord & readyToSwitchOnMask) == readyToSwitchOnState;
    ROS_INFO_STREAM_THROTTLE(0.1, "Waiting for 'Ready to Switch On': " << std::bitset<16>(statusWord));
  }
  ROS_INFO("Ready to Switch On!");

  ROS_INFO("Try to go to 'Switched On'");
  bool switchedOn = false;
  while (!switchedOn)
  {
    this->setControlWord(7);
    int statusWord = this->getStatusWord();
    int switchedOnMask = 0b0000000001101111;
    int switchedOnState = 35;
    switchedOn = (statusWord & switchedOnMask) == switchedOnState;
    ROS_INFO_STREAM_THROTTLE(0.1, "Waiting for 'Switched On': " << std::bitset<16>(statusWord));
  }
  ROS_INFO("Switched On!");

  this->actuateIU(this->encoder.getAngleIU());

  ROS_INFO("Try to go to 'Operation Enabled'");
  bool operationEnabled = false;
  while (!operationEnabled)
  {
    this->setControlWord(15);
    int statusWord = this->getStatusWord();
    int operationEnabledMask = 0b0000000001101111;
    int operationEnabledState = 39;
    operationEnabled = (statusWord & operationEnabledMask) == operationEnabledState;
    ROS_INFO_STREAM_THROTTLE(0.1, "Waiting for 'Operation Enabled': " << std::bitset<16>(statusWord));
  }
  ROS_INFO("Operation Enabled!");
}

bool IMotionCube::get_bit(uint16 value, int index)
{
  return static_cast<bool>(value & (1 << index));
}

}  // namespace march4cpp<|MERGE_RESOLUTION|>--- conflicted
+++ resolved
@@ -154,13 +154,8 @@
   success &= sdo_bit32(slaveIndex, 0x6093, 2, 1);
 
   // position limit -- min position
-<<<<<<< HEAD
-//  39717 = 0 rad
-  success &= sdo_bit32(slaveIndex, 0x607D, 1, 49000);
-=======
   //  39717 = 0 rad
   success &= sdo_bit32(slaveIndex, 0x607D, 1, 39717);
->>>>>>> eca1aee7
   // position limit -- max position
   success &= sdo_bit32(slaveIndex, 0x607D, 2, 51000);
 
@@ -204,32 +199,8 @@
     return;
   }
 
-<<<<<<< HEAD
-void IMotionCube::actuateRadFixedSpeed(float targetRad, float radPerSec) {
-    if (radPerSec <= 0){
-        ROS_ERROR("Rad per sec must be bigger than 0, given: %f", radPerSec);
-        return;
-    }
-    if (radPerSec > 0.5){
-        ROS_ERROR("Rad per sec must be smaller than 0.5, given: %f", radPerSec);
-        return;
-    }
-    float currentRad = this->getAngleRad();
-    ROS_INFO("Trying to go from position %f to position %f with speed %f", currentRad, targetRad, radPerSec);
-    float distance = targetRad - currentRad;
-    int resolution = 250;
-    int cycles = std::floor(std::abs(distance)/radPerSec * resolution) + 1;
-    for(int i = 0; i <cycles; i++){
-        float index = i;
-        float calculatedTarget = currentRad + (index/cycles * distance);
-        ROS_INFO_STREAM(calculatedTarget);
-        usleep(static_cast<__useconds_t>(1000000 / resolution));
-        this->actuateRad(calculatedTarget);
-    }
-
-
-=======
   float currentRad = this->getAngleRad();
+  ROS_INFO("Trying to go from position %f to position %f with speed %f", currentRad, targetRad, radPerSec);
   float distance = targetRad - currentRad;
   int resolution = 250;
   int cycles = std::floor(std::abs(distance) / radPerSec * resolution) + 1;
@@ -241,7 +212,6 @@
     usleep(static_cast<__useconds_t>(1000000 / resolution));
     this->actuateRad(calculatedTarget);
   }
->>>>>>> eca1aee7
 }
 
 void IMotionCube::actuateIU(int targetIU)
