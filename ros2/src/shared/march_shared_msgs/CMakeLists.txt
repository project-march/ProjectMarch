--- conflicted
+++ resolved
@@ -68,10 +68,7 @@
   "msg/MpcMsg.msg"
   "msg/CenterOfMass.msg"
   "msg/RobotState.msg"
-<<<<<<< HEAD
-=======
   "msg/IkSolverCommand.msg"
->>>>>>> ebb16ceb
   "msg/GaitRequest.msg"
   "msg/GaitResponse.msg"
   "msg/GaitType.msg"
