--- conflicted
+++ resolved
@@ -1,121 +1,129 @@
 gaits:
-<<<<<<< HEAD
-  ramp_door_last_step:
-    left_close: MV_RD_laststep_leftclose_v2
-    right_open: MV_RD_laststep_rightopen_v2
+  home_sit:
+    home_sit: MIV_ankle_2.5
+  home_stand:
+    home_stand: MIV_ankle_2.5
+  ramp_door_slope_up:
+    right_open: MV_RD_slopeup_rightopen_v1
+    left_open: MV_RD_slopeup_leftopen_v1
+    right_swing: MV_RD_slopeup_rightswing_v1
+    left_swing: MV_RD_slopeup_leftswing_v1
+    right_close: MV_RD_slopeup_rightclose_v1
+    left_close: MV_RD_slopeup_leftclose_v1
   ramp_door_slope_down:
-    left_close: MV_RD_slopedown_leftclose_v1
+    right_open: MV_RD_slopedown_rightopen_v2
     left_open: MV_RD_slopedown_leftopen_v2
+    right_swing: MV_RD_slopedown_rightswing_v1
     left_swing: MV_RD_slopedown_leftswing_v1
     right_close: MV_RD_slopedown_rightclose_v1
-    right_open: MV_RD_slopedown_rightopen_v2
-    right_swing: MV_RD_slopedown_rightswing_v1
+    left_close: MV_RD_slopedown_leftclose_v1
+  ramp_door_slope_down_fixed:
+    right_open: MV_RD_slopedown_fixed_rightopen_v1
+    left_swing: MV_RD_slopedown_fixed_leftswing_v1
+    right_swing: MV_RD_slopedown_fixed_rightswing_v1
+    left_close: MV_RD_slopedown_fixed_leftclose_v1
+  ramp_door_last_step:
+    right_open: MV_RD_laststep_rightopen_v2
+    left_close: MV_RD_laststep_leftclose_v2
   ramp_door_slope_down_single:
+    right_open: MV_RD_slopedownsingle_rightopen_v1
     left_close: MV_RD_slopedownsingle_leftclose_v1
-    right_open: MV_RD_slopedownsingle_rightopen_v1
-  ramp_door_slope_up:
-    left_close: MV_RD_slopeup_leftclose_v1
-    left_open: MV_RD_slopeup_leftopen_v1
-    left_swing: MV_RD_slopeup_leftswing_v1
-    right_close: MV_RD_slopeup_rightclose_v1
-    right_open: MV_RD_slopeup_rightopen_v1
-    right_swing: MV_RD_slopeup_rightswing_v1
+  rough_terrain_high_step:
+    right_open: MV_RT_highstep_rightopen_v6
+    left_close: MV_RT_highstep_leftclose_v8
+  rough_terrain_middle_steps:
+    right_open: MV_RT_middlestep_rightopen_v2
+    left_swing: MV_RT_middlestep_leftswing_v2
+    right_swing: MV_RT_middlestep_rightswing_v2
+    left_close: MV_RT_middlestep_leftclose_v3
   rough_terrain_first_middle_step:
+    right_open: MV_RT_first_middlestep_rightopen_v2
     left_close: MV_RT_first_middlestep_leftclose_v2
-    right_open: MV_RT_first_middlestep_rightopen_v2
-  rough_terrain_high_step:
-    left_close: MV_RT_highstep_leftclose_v8
-    right_open: MV_RT_highstep_rightopen_v6
-  rough_terrain_middle_steps:
-    left_close: MV_RT_middlestep_leftclose_v3
-    left_swing: MV_RT_middlestep_leftswing_v2
-    right_open: MV_RT_middlestep_rightopen_v2
-    right_swing: MV_RT_middlestep_rightswing_v2
   rough_terrain_second_middle_step:
+    right_open: MV_RT_second_middlestep_rightopen_v1
     left_close: MV_RT_second_middlestep_leftclose_v1
-    right_open: MV_RT_second_middlestep_rightopen_v1
   rough_terrain_third_middle_step:
+    right_open: MV_RT_third_middlestep_rightopen_v1
     left_close: MV_RT_third_middlestep_leftclose_v1
-    right_open: MV_RT_third_middlestep_rightopen_v1
+  walk:
+    right_open: MV_walk_rightopen_v3
+    left_swing: MV_walk_leftswing_v2
+    right_swing: MV_walk_rightswing_v2
+    left_close: MV_walk_leftclose_v3
+    right_close: MV_walk_rightclose_v3
+  walk_small:
+    right_open: MV_walksmall_rightopen_v1
+    left_swing: MV_walksmall_leftswing_v1
+    right_swing: MV_walksmall_rightswing_v1
+    left_close: MV_walksmall_leftclose_v1
+    right_close: MV_walksmall_rightclose_v1
+  walk_large:
+    right_open: MV_walklarge_rightopen_v1
+    left_swing: MV_walklarge_leftswing_v1
+    right_swing: MV_walklarge_rightswing_v1
+    left_close: MV_walklarge_leftclose_v1
+    right_close: MV_walklarge_rightclose_v1
   single_step_normal:
+    right_open: MIV_final
     left_close: MIV_final
-    right_open: MIV_final
-  stairs_down:
-    left_close: MV_stairsdown_leftclose_v2
-    left_swing: MV_stairsdown_leftswing_v2
-    right_close: MV_stairsdown_rightclose_v2
-    right_open: MV_stairsdown_rightopen_v2
-    right_swing: MV_stairsdown_rightswing_v2
-  stairs_up:
-    left_close: MV_stairsup_leftclose_v15
-    left_swing: MV_stairsup_leftswing_v15
-    right_close: MV_stairsup_rightclose_v15
-    right_open: MV_stairsup_rightopen_v15
-    right_swing: MV_stairsup_rightswing_v15
+  tilted_path_first_start:
+    left_open: MV_TPstart1_leftopen_v1
+    right_close: MV_TPstart1_rightclose_v1
+  tilted_path_second_start:
+    left_open: MV_TPstart2_leftopen_v1
+    right_close: MV_TPstart2_rightclose_v1
   tilted_path_first_end:
     left_open: MV_TPend1_leftopen_v1
     right_close: MV_TPend1_rightclose_v1
-  tilted_path_first_start:
-    left_open: MV_TPstart1_leftopen_v1
-    right_close: MV_TPstart1_rightclose_v1
-  tilted_path_left_flexed_knee_step:
-    left_close: MV_TP_left_flexed_knee_step_leftclose_v1
-    right_open: MV_TP_left_flexed_knee_step_rightopen_v1
-  tilted_path_left_knee_bend:
-    right_open: MV_TP_left_kneebend_rightopen_v5
+  tilted_path_second_end:
+    left_open: MV_TPend2_leftopen_v1
+    right_close: MV_TPend2_rightclose_v1
+  tilted_path_straight_start_right:
+    right_open: MV_TPstraight_rightopen_v1
+    left_close: MV_TPstraight_leftclose_v1
+  tilted_path_straight_start_left:
+    left_open: MV_TPstraight_leftopen_v1
+    right_close: MV_TPstraight_rightclose_v1
+  stairs_up:
+    right_open: MV_stairsup_rightopen_v15
+    left_swing: MV_stairsup_leftswing_v15
+    right_swing: MV_stairsup_rightswing_v15
+    left_close: MV_stairsup_leftclose_v15
+    right_close: MV_stairsup_rightclose_v15
+  stairs_down:
+    right_open: MV_stairsdown_rightopen_v2
+    left_swing: MV_stairsdown_leftswing_v2
+    right_swing: MV_stairsdown_rightswing_v2
+    left_close: MV_stairsdown_leftclose_v2
+    right_close: MV_stairsdown_rightclose_v2
+  tilted_path_left_straight_start:
+    right_open: MV_TP_left_straightstart_rightopen_v5
+    left_close: MV_TP_left_straightstart_leftclose_v5
   tilted_path_left_single_step:
+    right_open: MV_TP_left_singlestep_rightopen_v5
     left_close: MV_TP_left_singlestep_leftclose_v5
-    right_open: MV_TP_left_singlestep_rightopen_v5
   tilted_path_left_straight_end:
     left_open: MV_TP_left_straightend_leftopen_v5
     right_close: MV_TP_left_straightend_rightclose_v5
-  tilted_path_left_straight_start:
-    left_close: MV_TP_left_straightstart_leftclose_v5
-    right_open: MV_TP_left_straightstart_rightopen_v5
-  tilted_path_right_flexed_knee_step:
-    left_open: MV_TP_right_flexed_knee_step_leftopen_v1
-    right_close: MV_TP_right_flexed_knee_step_rightclose_v1
-  tilted_path_right_knee_bend:
-    right_open: MV_TP_right_kneebend_rightopen_v5
+  tilted_path_left_knee_bend:
+    right_open: MV_TP_left_kneebend_rightopen_v5
+  tilted_path_left_flexed_knee_step:
+    right_open: MV_TP_left_flexed_knee_step_rightopen_v1
+    left_close: MV_TP_left_flexed_knee_step_leftclose_v1
+  tilted_path_right_straight_start:
+    left_open: MV_TP_right_straightstart_leftopen_v5
+    right_close: MV_TP_right_straightstart_rightclose_v5
   tilted_path_right_single_step:
     left_open: MV_TP_right_singlestep_leftopen_v5
     right_close: MV_TP_right_singlestep_rightclose_v5
   tilted_path_right_straight_end:
+    right_open: MV_TP_right_straightend_rightopen_v5
     left_close: MV_TP_right_straightend_leftclose_v5
-    right_open: MV_TP_right_straightend_rightopen_v5
-  tilted_path_right_straight_start:
-    left_open: MV_TP_right_straightstart_leftopen_v5
-    right_close: MV_TP_right_straightstart_rightclose_v5
-  tilted_path_second_end:
-    left_open: MV_TPend2_leftopen_v1
-    right_close: MV_TPend2_rightclose_v1
-  tilted_path_second_start:
-    left_open: MV_TPstart2_leftopen_v1
-    right_close: MV_TPstart2_rightclose_v1
-  tilted_path_straight_start_left:
-    left_open: MV_TPstraight_leftopen_v1
-    right_close: MV_TPstraight_rightclose_v1
-  tilted_path_straight_start_right:
-    left_close: MV_TPstraight_leftclose_v1
-    right_open: MV_TPstraight_rightopen_v1
-  walk:
-    left_close: MV_walk_leftclose_v3
-    left_swing: MV_walk_leftswing_v2
-    right_close: MV_walk_rightclose_v3
-    right_open: MV_walk_rightopen_v3
-    right_swing: MV_walk_rightswing_v2
-  walk_large:
-    left_close: MV_walklarge_leftclose_v1
-    left_swing: MV_walklarge_leftswing_v1
-    right_close: MV_walklarge_rightclose_v1
-    right_open: MV_walklarge_rightopen_v1
-    right_swing: MV_walklarge_rightswing_v1
-  walk_small:
-    left_close: MV_walksmall_leftclose_v1
-    left_swing: MV_walksmall_leftswing_v1
-    right_close: MV_walksmall_rightclose_v1
-    right_open: MV_walksmall_rightopen_v1
-    right_swing: MV_walksmall_rightswing_v1
+  tilted_path_right_knee_bend:
+    right_open: MV_TP_right_kneebend_rightopen_v5
+  tilted_path_right_flexed_knee_step:
+    left_open: MV_TP_right_flexed_knee_step_leftopen_v1
+    right_close: MV_TP_right_flexed_knee_step_rightclose_v1
 positions:
   stand:
     gait_type: walk_like
@@ -248,69 +256,4 @@
       right_ankle: 0.0436
       right_hip_aa: 0.0
       right_hip_fe: -0.0873
-      right_knee: 0.0
-=======
-  home_sit: {home_sit: MIV_ankle_2.5}
-  home_stand: {home_stand: MIV_ankle_2.5}
-  ramp_door_slope_up: {right_open: MV_RD_slopeup_rightopen_v1, left_open: MV_RD_slopeup_leftopen_v1,
-                       right_swing: MV_RD_slopeup_rightswing_v1, left_swing: MV_RD_slopeup_leftswing_v1,
-                       right_close: MV_RD_slopeup_rightclose_v1, left_close: MV_RD_slopeup_leftclose_v1}
-  ramp_door_slope_down: {right_open: MV_RD_slopedown_rightopen_v2, left_open: MV_RD_slopedown_leftopen_v2,
-                         right_swing: MV_RD_slopedown_rightswing_v1, left_swing: MV_RD_slopedown_leftswing_v1,
-                         right_close: MV_RD_slopedown_rightclose_v1, left_close: MV_RD_slopedown_leftclose_v1}
-  ramp_door_slope_down_fixed: {right_open: MV_RD_slopedown_fixed_rightopen_v1,
-                               left_swing: MV_RD_slopedown_fixed_leftswing_v1,
-                               right_swing: MV_RD_slopedown_fixed_rightswing_v1,
-                               left_close: MV_RD_slopedown_fixed_leftclose_v1}
-  ramp_door_last_step: {right_open: MV_RD_laststep_rightopen_v2, left_close: MV_RD_laststep_leftclose_v2}
-  ramp_door_slope_down_single: {right_open: MV_RD_slopedownsingle_rightopen_v1,
-                                left_close: MV_RD_slopedownsingle_leftclose_v1}
-  rough_terrain_high_step: {right_open: MV_RT_highstep_rightopen_v6, left_close: MV_RT_highstep_leftclose_v8}
-  rough_terrain_middle_steps: {right_open: MV_RT_middlestep_rightopen_v2, left_swing: MV_RT_middlestep_leftswing_v2,
-                               right_swing: MV_RT_middlestep_rightswing_v2, left_close: MV_RT_middlestep_leftclose_v3}
-  rough_terrain_first_middle_step: {right_open: MV_RT_first_middlestep_rightopen_v2,
-                                    left_close: MV_RT_first_middlestep_leftclose_v2}
-  rough_terrain_second_middle_step: {right_open: MV_RT_second_middlestep_rightopen_v1,
-                                     left_close: MV_RT_second_middlestep_leftclose_v1}
-  rough_terrain_third_middle_step: {right_open: MV_RT_third_middlestep_rightopen_v1,
-                                    left_close: MV_RT_third_middlestep_leftclose_v1}
-  walk: {right_open: MV_walk_rightopen_v3, left_swing: MV_walk_leftswing_v2, right_swing: MV_walk_rightswing_v2,
-         left_close: MV_walk_leftclose_v3, right_close: MV_walk_rightclose_v3}
-  walk_small: {right_open: MV_walksmall_rightopen_v1, left_swing: MV_walksmall_leftswing_v1,
-               right_swing: MV_walksmall_rightswing_v1, left_close: MV_walksmall_leftclose_v1,
-               right_close: MV_walksmall_rightclose_v1}
-  walk_large: {right_open: MV_walklarge_rightopen_v1, left_swing: MV_walklarge_leftswing_v1,
-               right_swing: MV_walklarge_rightswing_v1, left_close: MV_walklarge_leftclose_v1,
-               right_close: MV_walklarge_rightclose_v1}
-  single_step_normal: {right_open: MIV_final, left_close: MIV_final}
-  tilted_path_first_start: {left_open: MV_TPstart1_leftopen_v1, right_close: MV_TPstart1_rightclose_v1}
-  tilted_path_second_start: {left_open: MV_TPstart2_leftopen_v1, right_close: MV_TPstart2_rightclose_v1}
-  tilted_path_first_end: {left_open: MV_TPend1_leftopen_v1, right_close: MV_TPend1_rightclose_v1}
-  tilted_path_second_end: {left_open: MV_TPend2_leftopen_v1, right_close: MV_TPend2_rightclose_v1}
-  tilted_path_straight_start_right: {right_open: MV_TPstraight_rightopen_v1, left_close: MV_TPstraight_leftclose_v1}
-  tilted_path_straight_start_left: {left_open: MV_TPstraight_leftopen_v1, right_close: MV_TPstraight_rightclose_v1}
-  stairs_up: {right_open: MV_stairsup_rightopen_v15, left_swing: MV_stairsup_leftswing_v15,
-              right_swing: MV_stairsup_rightswing_v15, left_close: MV_stairsup_leftclose_v15,
-              right_close: MV_stairsup_rightclose_v15}
-  stairs_down: {right_open: MV_stairsdown_rightopen_v2, left_swing: MV_stairsdown_leftswing_v2,
-              right_swing: MV_stairsdown_rightswing_v2, left_close: MV_stairsdown_leftclose_v2,
-              right_close: MV_stairsdown_rightclose_v2}
-  tilted_path_left_straight_start: {right_open: MV_TP_left_straightstart_rightopen_v5,
-                                    left_close: MV_TP_left_straightstart_leftclose_v5}
-  tilted_path_left_single_step: {right_open: MV_TP_left_singlestep_rightopen_v5,
-                                 left_close: MV_TP_left_singlestep_leftclose_v5}
-  tilted_path_left_straight_end: {left_open: MV_TP_left_straightend_leftopen_v5,
-                                  right_close: MV_TP_left_straightend_rightclose_v5}
-  tilted_path_left_knee_bend: {right_open: MV_TP_left_kneebend_rightopen_v5}
-  tilted_path_left_flexed_knee_step: {right_open: MV_TP_left_flexed_knee_step_rightopen_v1,
-                                      left_close: MV_TP_left_flexed_knee_step_leftclose_v1}
-  tilted_path_right_straight_start: {left_open: MV_TP_right_straightstart_leftopen_v5,
-                                     right_close: MV_TP_right_straightstart_rightclose_v5}
-  tilted_path_right_single_step: {left_open: MV_TP_right_singlestep_leftopen_v5,
-                                  right_close: MV_TP_right_singlestep_rightclose_v5}
-  tilted_path_right_straight_end: {right_open: MV_TP_right_straightend_rightopen_v5,
-                                   left_close: MV_TP_right_straightend_leftclose_v5}
-  tilted_path_right_knee_bend: {right_open: MV_TP_right_kneebend_rightopen_v5}
-  tilted_path_right_flexed_knee_step: {left_open: MV_TP_right_flexed_knee_step_leftopen_v1,
-                                       right_close: MV_TP_right_flexed_knee_step_rightclose_v1}
->>>>>>> 83922f8f
+      right_knee: 0.0