//
// Created by rixt on 12-4-23.
//

#include "fuzzy_generator/fuzzy_generator.hpp"
#include "rclcpp/rclcpp.hpp"

FuzzyGenerator::FuzzyGenerator()
{
}

FuzzyGenerator::FuzzyGenerator(std::string config_path)
{
    config_ = YAML::LoadFile(config_path);

<<<<<<< HEAD
    lower_bound = config_["bounds"]["lower_bound"].as<double>();
    upper_bound = config_["bounds"]["upper_bound"].as<double>();
=======
    descending_lower_bound = config_["bounds"]["descending_lower_bound"].as<double>();
    descending_upper_bound = config_["bounds"]["descending_upper_bound"].as<double>();
    ascending_lower_bound = config_["bounds"]["ascending_lower_bound"].as<double>();
    ascending_upper_bound = config_["bounds"]["ascending_upper_bound"].as<double>();
>>>>>>> 57d4b44e
};

std::vector<std::tuple<std::string, float, float>> FuzzyGenerator::calculateWeights(
    std::vector<double> both_foot_heights)
{

    // get the joints, with their torque ranges from the yaml
    std::vector<std::tuple<std::string, float, float>> torque_ranges = getTorqueRanges();
    std::vector<std::tuple<std::string, float, float>> joints;

    // get stance leg
<<<<<<< HEAD
    
    both_foot_heights[1] -= both_foot_heights[0];
    both_foot_heights[0] = 0;
    float min = std::min(both_foot_heights[0], both_foot_heights[1]);
    both_foot_heights[0] -= min;
    both_foot_heights[1] -= min;
=======
    std::string stance_leg = getStanceLeg(both_foot_heights);
    // RCLCPP_INFO_STREAM(rclcpp::get_logger("fuzzy_generator"), "stance leg: " << stance_leg);

    if (stance_leg.compare("left") == 0) {
        // if left is the stance leg, the heights are converted regarding the right foot
        both_foot_heights[1] += std::abs(both_foot_heights[0]);
        both_foot_heights[0] += std::abs(both_foot_heights[0]);
    }
    // RCLCPP_INFO_STREAM(rclcpp::get_logger("fuzzy_generator"), "left height: " << both_foot_heights[0] << " right
    // height: " << both_foot_heights[1]);
>>>>>>> 57d4b44e

    // if not, then the feet height are just as they are
    // RCLCPP_INFO(rclcpp::get_logger("fuzzy_generator"), "left %f right %f ", both_foot_heights[0], both_foot_heights[1]);


    // for each joint in the leg, calculate the torque weight and position weight
    for (auto t : torque_ranges) {
        std::string joint_name = std::get<0>(t);
        float minimum_torque_percentage = std::get<1>(t);
        float maximum_torque_percentage = std::get<2>(t);

        float torque_range = maximum_torque_percentage - minimum_torque_percentage;

        // getting the correct foot height and leg
        float foot_height;
        std::string current_leg;

        if (joint_name.find("left") != std::string::npos) {
            foot_height = both_foot_heights[0];
            current_leg = "left";
        } else if (joint_name.find("right") != std::string::npos) {
            foot_height = both_foot_heights[1];
            current_leg = "right";
        } else {
            foot_height = both_foot_heights[0];
            current_leg = "left";
            RCLCPP_INFO_STREAM(rclcpp::get_logger("fuzzy_generator"),
                "We could not determine if joint "
                    << joint_name << " was left or right. Assuming test joint and using left foot height");
        }

<<<<<<< HEAD
        // calculate far the foot is in the 'fuzzy shifting range'
        float height_percentage = (upper_bound - foot_height)/(upper_bound - lower_bound);
=======
        // getting the correct bounds
        // if the current leg has ascending desired positions,  then we use the ascending bounds
        // otherwise we use the descending bounds
        double lower_bound;
        double upper_bound;

        if (isAscending(current_leg)) {
            // RCLCPP_INFO_STREAM(rclcpp::get_logger("fuzzy_generator"), current_leg << " leg is ascending");
            lower_bound = ascending_lower_bound;
            upper_bound = ascending_upper_bound;
        } else {
            // RCLCPP_INFO_STREAM(rclcpp::get_logger("fuzzy_generator"), current_leg << " leg is descending");
            lower_bound = descending_lower_bound;
            upper_bound = descending_upper_bound;
        }

        // RCLCPP_INFO_STREAM(rclcpp::get_logger("fuzzy_generator"), "lower bound: " << lower_bound << " upper bound: "
        // << upper_bound);

        // calculate far the foot is in the 'fuzzy shifting range'
        float height_percentage = (upper_bound - foot_height) / (upper_bound - lower_bound);
        // RCLCPP_INFO_STREAM(rclcpp::get_logger("fuzzy_generator"), "height percentage: " << height_percentage);
>>>>>>> 57d4b44e

        // calculating the weights for both position and torque
        float torque_weight = torque_range * height_percentage;

        // clamp the torque weight to its min and max percentage
        torque_weight = std::max(minimum_torque_percentage, std::min(torque_weight, maximum_torque_percentage));
        float position_weight = 1 - torque_weight;

        joints.push_back(std::make_tuple(joint_name, position_weight, torque_weight));
<<<<<<< HEAD
    }

=======
        // RCLCPP_INFO_STREAM(rclcpp::get_logger("fuzzy_generator"), "name: " << joint_name << " pos weight: " <<
        // position_weight << " torque weight: " << torque_weight);
    }

    // RCLCPP_INFO_STREAM(rclcpp::get_logger("fuzzy_generator"),
    // "-----------------------------------------------------------------------------");
>>>>>>> 57d4b44e

    return joints;
}

<<<<<<< HEAD
std::vector<std::tuple<std::string, float, float>>  FuzzyGenerator::getTorqueRanges(){
=======
std::string FuzzyGenerator::getStanceLeg(std::vector<double> foot_heights)
{
    // if the left foot significantly lower than the right foot, then left is the stance leg
    return (foot_heights[1] - foot_heights[0]) > std::numeric_limits<double>::epsilon() ? "left" : "right";
}

void FuzzyGenerator::updateVelocities()
{

    std::vector<float> last_iterations_l = log[0];
    std::vector<float> last_iterations_r = log[1];

    if (last_iterations_l.size() <= 1 || last_iterations_r.size() <= 1) {
        RCLCPP_INFO_STREAM(rclcpp::get_logger("fuzzy_generator"), "not enough data: " << last_iterations_l.size());
        return;
    }

    float deltaZ = last_iterations_l.back() - last_iterations_l.end()[-2];
    // RCLCPP_INFO_STREAM(rclcpp::get_logger("fuzzy_generator"), " our last velocity is " << deltaZ);
    // RCLCPP_INFO_STREAM(rclcpp::get_logger("fuzzy_generator"), " so the new velocity transformed from " <<
    // delta_avg_l);
    delta_avg_l = (delta_avg_l * alpha) + (deltaZ * (1 - alpha));
    // RCLCPP_INFO_STREAM(rclcpp::get_logger("fuzzy_generator"), " to " << delta_avg_l);

    deltaZ = last_iterations_r.back() - last_iterations_r.end()[-2];
    // RCLCPP_INFO_STREAM(rclcpp::get_logger("fuzzy_generator"), " our last velocity is " << deltaZ);
    // RCLCPP_INFO_STREAM(rclcpp::get_logger("fuzzy_generator"), " so the new velocity transformed from " <<
    // delta_avg_r);
    delta_avg_r = (delta_avg_r * alpha) + (deltaZ * (1 - alpha));
    // RCLCPP_INFO_STREAM(rclcpp::get_logger("fuzzy_generator"), " to " << delta_avg_r);
}

bool FuzzyGenerator::isAscending(std::string leg)
{
    // if the desired positions of the leg are strictly increasing over the z-axis over x iterations, we say the leg is
    // ascending if the foot is staying at the same height, it is safest to assume it is on the ground, and we will be
    // ascending soon

    if (leg.compare("left") == 0) {
        // RCLCPP_INFO_STREAM(rclcpp::get_logger("fuzzy_generator"), " is ascending");
        return delta_avg_l >= 0;
    } else {
        // RCLCPP_INFO_STREAM(rclcpp::get_logger("fuzzy_generator"), " is descending");
        return delta_avg_r >= 0;
    }
}

std::vector<std::tuple<std::string, float, float>> FuzzyGenerator::getTorqueRanges()
{
>>>>>>> 57d4b44e
    std::vector<std::tuple<std::string, /*position_weight=*/float, /*torque_weight=*/float>> joints;

    YAML::Node joints_config = config_["joints"];

    for (YAML::const_iterator it = joints_config.begin(); it != joints_config.end(); ++it) {
        std::string joint_name = it->first.as<std::string>();

        float min_torque = joints_config[joint_name]["minimum_torque"].as<float>();
        float max_torque = joints_config[joint_name]["maximum_torque"].as<float>();

        joints.push_back(std::make_tuple(joint_name, min_torque, max_torque));
    }
    return joints;
}<|MERGE_RESOLUTION|>--- conflicted
+++ resolved
@@ -13,15 +13,8 @@
 {
     config_ = YAML::LoadFile(config_path);
 
-<<<<<<< HEAD
     lower_bound = config_["bounds"]["lower_bound"].as<double>();
     upper_bound = config_["bounds"]["upper_bound"].as<double>();
-=======
-    descending_lower_bound = config_["bounds"]["descending_lower_bound"].as<double>();
-    descending_upper_bound = config_["bounds"]["descending_upper_bound"].as<double>();
-    ascending_lower_bound = config_["bounds"]["ascending_lower_bound"].as<double>();
-    ascending_upper_bound = config_["bounds"]["ascending_upper_bound"].as<double>();
->>>>>>> 57d4b44e
 };
 
 std::vector<std::tuple<std::string, float, float>> FuzzyGenerator::calculateWeights(
@@ -33,25 +26,12 @@
     std::vector<std::tuple<std::string, float, float>> joints;
 
     // get stance leg
-<<<<<<< HEAD
     
     both_foot_heights[1] -= both_foot_heights[0];
     both_foot_heights[0] = 0;
     float min = std::min(both_foot_heights[0], both_foot_heights[1]);
     both_foot_heights[0] -= min;
     both_foot_heights[1] -= min;
-=======
-    std::string stance_leg = getStanceLeg(both_foot_heights);
-    // RCLCPP_INFO_STREAM(rclcpp::get_logger("fuzzy_generator"), "stance leg: " << stance_leg);
-
-    if (stance_leg.compare("left") == 0) {
-        // if left is the stance leg, the heights are converted regarding the right foot
-        both_foot_heights[1] += std::abs(both_foot_heights[0]);
-        both_foot_heights[0] += std::abs(both_foot_heights[0]);
-    }
-    // RCLCPP_INFO_STREAM(rclcpp::get_logger("fuzzy_generator"), "left height: " << both_foot_heights[0] << " right
-    // height: " << both_foot_heights[1]);
->>>>>>> 57d4b44e
 
     // if not, then the feet height are just as they are
     // RCLCPP_INFO(rclcpp::get_logger("fuzzy_generator"), "left %f right %f ", both_foot_heights[0], both_foot_heights[1]);
@@ -83,33 +63,8 @@
                     << joint_name << " was left or right. Assuming test joint and using left foot height");
         }
 
-<<<<<<< HEAD
         // calculate far the foot is in the 'fuzzy shifting range'
         float height_percentage = (upper_bound - foot_height)/(upper_bound - lower_bound);
-=======
-        // getting the correct bounds
-        // if the current leg has ascending desired positions,  then we use the ascending bounds
-        // otherwise we use the descending bounds
-        double lower_bound;
-        double upper_bound;
-
-        if (isAscending(current_leg)) {
-            // RCLCPP_INFO_STREAM(rclcpp::get_logger("fuzzy_generator"), current_leg << " leg is ascending");
-            lower_bound = ascending_lower_bound;
-            upper_bound = ascending_upper_bound;
-        } else {
-            // RCLCPP_INFO_STREAM(rclcpp::get_logger("fuzzy_generator"), current_leg << " leg is descending");
-            lower_bound = descending_lower_bound;
-            upper_bound = descending_upper_bound;
-        }
-
-        // RCLCPP_INFO_STREAM(rclcpp::get_logger("fuzzy_generator"), "lower bound: " << lower_bound << " upper bound: "
-        // << upper_bound);
-
-        // calculate far the foot is in the 'fuzzy shifting range'
-        float height_percentage = (upper_bound - foot_height) / (upper_bound - lower_bound);
-        // RCLCPP_INFO_STREAM(rclcpp::get_logger("fuzzy_generator"), "height percentage: " << height_percentage);
->>>>>>> 57d4b44e
 
         // calculating the weights for both position and torque
         float torque_weight = torque_range * height_percentage;
@@ -119,74 +74,13 @@
         float position_weight = 1 - torque_weight;
 
         joints.push_back(std::make_tuple(joint_name, position_weight, torque_weight));
-<<<<<<< HEAD
     }
 
-=======
-        // RCLCPP_INFO_STREAM(rclcpp::get_logger("fuzzy_generator"), "name: " << joint_name << " pos weight: " <<
-        // position_weight << " torque weight: " << torque_weight);
-    }
-
-    // RCLCPP_INFO_STREAM(rclcpp::get_logger("fuzzy_generator"),
-    // "-----------------------------------------------------------------------------");
->>>>>>> 57d4b44e
 
     return joints;
 }
 
-<<<<<<< HEAD
 std::vector<std::tuple<std::string, float, float>>  FuzzyGenerator::getTorqueRanges(){
-=======
-std::string FuzzyGenerator::getStanceLeg(std::vector<double> foot_heights)
-{
-    // if the left foot significantly lower than the right foot, then left is the stance leg
-    return (foot_heights[1] - foot_heights[0]) > std::numeric_limits<double>::epsilon() ? "left" : "right";
-}
-
-void FuzzyGenerator::updateVelocities()
-{
-
-    std::vector<float> last_iterations_l = log[0];
-    std::vector<float> last_iterations_r = log[1];
-
-    if (last_iterations_l.size() <= 1 || last_iterations_r.size() <= 1) {
-        RCLCPP_INFO_STREAM(rclcpp::get_logger("fuzzy_generator"), "not enough data: " << last_iterations_l.size());
-        return;
-    }
-
-    float deltaZ = last_iterations_l.back() - last_iterations_l.end()[-2];
-    // RCLCPP_INFO_STREAM(rclcpp::get_logger("fuzzy_generator"), " our last velocity is " << deltaZ);
-    // RCLCPP_INFO_STREAM(rclcpp::get_logger("fuzzy_generator"), " so the new velocity transformed from " <<
-    // delta_avg_l);
-    delta_avg_l = (delta_avg_l * alpha) + (deltaZ * (1 - alpha));
-    // RCLCPP_INFO_STREAM(rclcpp::get_logger("fuzzy_generator"), " to " << delta_avg_l);
-
-    deltaZ = last_iterations_r.back() - last_iterations_r.end()[-2];
-    // RCLCPP_INFO_STREAM(rclcpp::get_logger("fuzzy_generator"), " our last velocity is " << deltaZ);
-    // RCLCPP_INFO_STREAM(rclcpp::get_logger("fuzzy_generator"), " so the new velocity transformed from " <<
-    // delta_avg_r);
-    delta_avg_r = (delta_avg_r * alpha) + (deltaZ * (1 - alpha));
-    // RCLCPP_INFO_STREAM(rclcpp::get_logger("fuzzy_generator"), " to " << delta_avg_r);
-}
-
-bool FuzzyGenerator::isAscending(std::string leg)
-{
-    // if the desired positions of the leg are strictly increasing over the z-axis over x iterations, we say the leg is
-    // ascending if the foot is staying at the same height, it is safest to assume it is on the ground, and we will be
-    // ascending soon
-
-    if (leg.compare("left") == 0) {
-        // RCLCPP_INFO_STREAM(rclcpp::get_logger("fuzzy_generator"), " is ascending");
-        return delta_avg_l >= 0;
-    } else {
-        // RCLCPP_INFO_STREAM(rclcpp::get_logger("fuzzy_generator"), " is descending");
-        return delta_avg_r >= 0;
-    }
-}
-
-std::vector<std::tuple<std::string, float, float>> FuzzyGenerator::getTorqueRanges()
-{
->>>>>>> 57d4b44e
     std::vector<std::tuple<std::string, /*position_weight=*/float, /*torque_weight=*/float>> joints;
 
     YAML::Node joints_config = config_["joints"];
