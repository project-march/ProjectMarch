--- conflicted
+++ resolved
@@ -33,36 +33,22 @@
 using joint_limits_interface::PositionJointSoftLimitsHandle;
 using joint_limits_interface::SoftJointLimits;
 
-MarchHardwareInterface::MarchHardwareInterface(
-    std::unique_ptr<march::MarchRobot> robot, bool reset_imc)
-    : march_robot_(std::move(robot))
-    , num_joints_(this->march_robot_->size())
-    , reset_imc_(reset_imc)
-{
-}
-
-bool MarchHardwareInterface::init(
-    ros::NodeHandle& nh, ros::NodeHandle& /* robot_hw_nh */)
-{
-<<<<<<< HEAD
-  // Initialize realtime publisher for the IMotionCube states
-  this->motor_controller_state_pub_ = std::make_unique<realtime_tools::RealtimePublisher<march_shared_msgs::MotorControllerState>>(
-      nh, "/march/motor_controller_states/", 4);
-=======
+MarchHardwareInterface::MarchHardwareInterface(std::unique_ptr<march::MarchRobot> robot, bool reset_imc)
+    : march_robot_(std::move(robot)), num_joints_(this->march_robot_->size()), reset_imc_(reset_imc)
+{
+}
+
+bool MarchHardwareInterface::init(ros::NodeHandle& nh, ros::NodeHandle& /* robot_hw_nh */)
+{
     // Initialize realtime publisher for the IMotionCube states
-    this->imc_state_pub_ = std::make_unique<
-        realtime_tools::RealtimePublisher<march_shared_msgs::ImcState>>(
-        nh, "/march/imc_states/", 4);
->>>>>>> 0f8fe76f
-
-    pressure_sole_data_pub_
-        = std::make_unique<realtime_tools::RealtimePublisher<
-            march_shared_msgs::PressureSolesData>>(
-            nh, "/march/pressure_sole_data/", 4);
-
-    this->after_limit_joint_command_pub_
-        = std::make_unique<realtime_tools::RealtimePublisher<
-            march_shared_msgs::AfterLimitJointCommand>>(
+    this->motor_controller_state_pub_ = std::make_unique<realtime_tools::RealtimePublisher<march_shared_msgs::MotorControllerState>>(
+        nh, "/march/motor_controller_states/", 4);
+
+    pressure_sole_data_pub_ = std::make_unique<realtime_tools::RealtimePublisher<march_shared_msgs::PressureSolesData>>(
+        nh, "/march/pressure_sole_data/", 4);
+
+    this->after_limit_joint_command_pub_ =
+        std::make_unique<realtime_tools::RealtimePublisher<march_shared_msgs::AfterLimitJointCommand>>(
             nh, "/march/controller/after_limit_joint_command/", 4);
 
     this->uploadJointNames(nh);
@@ -72,180 +58,103 @@
     // Start ethercat cycle in the hardware
     this->march_robot_->startEtherCAT(this->reset_imc_);
 
-    for (size_t i = 0; i < num_joints_; ++i) {
+    for (size_t i = 0; i < num_joints_; ++i)
+    {
         const std::string name = this->march_robot_->getJoint(i).getName();
 
         SoftJointLimits soft_limits;
         SoftJointLimits soft_limits_error;
 
-        getSoftJointLimits(
-            this->march_robot_->getUrdf().getJoint(name), soft_limits);
-        getSoftJointLimitsError(name,
-            this->march_robot_->getUrdf().getJoint(name), soft_limits_error);
-
-        ROS_DEBUG("[%s] ROS soft limits set to (%f, %f) and error limits set "
-                  "to (%f, %f)",
-            name.c_str(), soft_limits.min_position, soft_limits.max_position,
-            soft_limits_error.min_position, soft_limits_error.max_position);
+        getSoftJointLimits(this->march_robot_->getUrdf().getJoint(name), soft_limits);
+        getSoftJointLimitsError(name, this->march_robot_->getUrdf().getJoint(name), soft_limits_error);
+
+        ROS_DEBUG("[%s] ROS soft limits set to (%f, %f) and error limits set to (%f, %f)", name.c_str(),
+                  soft_limits.min_position, soft_limits.max_position, soft_limits_error.min_position,
+                  soft_limits_error.max_position);
 
         soft_limits_[i] = soft_limits;
         soft_limits_error_[i] = soft_limits_error;
     }
 
-<<<<<<< HEAD
-    this->registerInterface(&this->march_pdb_interface_);
-  }
-  else
-  {
-    ROS_WARN("Running without Power Distribution Board");
-  }
-
-  // Initialize interfaces for each joint
-  for (size_t i = 0; i < num_joints_; ++i)
-  {
-    march::Joint& joint = march_robot_->getJoint(i);
-
-    // Create joint state interface
-    JointStateHandle joint_state_handle(joint.getName(), &joint_position_[i], &joint_velocity_[i], &joint_effort_[i]);
-    joint_state_interface_.registerHandle(joint_state_handle);
-
-    // Retrieve joint (soft) limits from the urdf
-    JointLimits limits;
-    getJointLimits(this->march_robot_->getUrdf().getJoint(joint.getName()), limits);
-
-    auto actuation_mode = joint.getMotorController()->getActuationMode();
-    if (actuation_mode == march::ActuationMode::position)
-    {
-      // Create position joint interface
-      JointHandle joint_position_handle(joint_state_handle, &joint_position_command_[i]);
-      position_joint_interface_.registerHandle(joint_position_handle);
-
-      // Create joint limit interface
-      PositionJointSoftLimitsHandle joint_limits_handle(joint_position_handle, limits, soft_limits_[i]);
-      position_joint_soft_limits_interface_.registerHandle(joint_limits_handle);
-    }
-    else if (actuation_mode == march::ActuationMode::torque)
-    {
-      // Create effort joint interface
-      JointHandle joint_effort_handle_(joint_state_handle, &joint_effort_command_[i]);
-      effort_joint_interface_.registerHandle(joint_effort_handle_);
-
-      // Create joint effort limit interface
-      EffortJointSoftLimitsHandle joint_effort_limits_handle(joint_effort_handle_, limits, soft_limits_[i]);
-      effort_joint_soft_limits_interface_.registerHandle(joint_effort_limits_handle);
-    }
-
-    // Create velocity joint interface
-    JointHandle joint_velocity_handle(joint_state_handle, &joint_velocity_command_[i]);
-    velocity_joint_interface_.registerHandle(joint_velocity_handle);
-
-    // Create march_state interface
-    MarchTemperatureSensorHandle temperature_sensor_handle(joint.getName(), &joint_temperature_[i],
-                                                           &joint_temperature_variance_[i]);
-    march_temperature_interface_.registerHandle(temperature_sensor_handle);
-
-    // Enable high voltage on the IMC
-    if (joint.canActuate())
-    {
-      joint.prepareActuation();
-
-      // Set the first target as the current position
-      joint_position_[i] = joint.getPosition();
-      joint_velocity_[i] = joint.getVelocity();
-      joint_effort_[i] = 0;
-
-      if (actuation_mode == march::ActuationMode::position)
-      {
-        joint_position_command_[i] = joint_position_[i];
-      }
-      else if (actuation_mode == march::ActuationMode::torque)
-      {
-        joint_effort_command_[i] = 0;
-      }
-=======
-    if (this->march_robot_->hasPowerDistributionboard()) {
+    if (this->march_robot_->hasPowerDistributionboard())
+    {
         // Create march_pdb_state interface
-        MarchPdbStateHandle march_pdb_state_handle("PDBhandle",
-            this->march_robot_->getPowerDistributionBoard(),
-            &master_shutdown_allowed_command_, &enable_high_voltage_command_,
-            &power_net_on_off_command_);
+        MarchPdbStateHandle march_pdb_state_handle("PDBhandle", this->march_robot_->getPowerDistributionBoard(),
+                                                   &master_shutdown_allowed_command_, &enable_high_voltage_command_,
+                                                   &power_net_on_off_command_);
         march_pdb_interface_.registerHandle(march_pdb_state_handle);
 
-        for (const auto& joint : *this->march_robot_) {
+        for (const auto& joint : *this->march_robot_)
+        {
             const int net_number = joint.getNetNumber();
-            if (net_number == -1) {
+            if (net_number == -1)
+            {
                 std::ostringstream error_stream;
-                error_stream << "Joint " << joint.getName()
-                             << " has no net number";
+                error_stream << "Joint " << joint.getName() << " has no net number";
                 throw std::runtime_error(error_stream.str());
             }
-            while (!march_robot_->getPowerDistributionBoard()
-                        ->getHighVoltage()
-                        .getNetOperational(net_number)) {
-                march_robot_->getPowerDistributionBoard()
-                    ->getHighVoltage()
-                    .setNetOnOff(/*on=*/true, net_number);
+            while (!march_robot_->getPowerDistributionBoard()->getHighVoltage().getNetOperational(net_number))
+            {
+                march_robot_->getPowerDistributionBoard()->getHighVoltage().setNetOnOff(/*on=*/true, net_number);
                 usleep(/*__useconds=*/100000);
-                ROS_WARN(
-                    "[%s] Waiting on high voltage", joint.getName().c_str());
+                ROS_WARN("[%s] Waiting on high voltage", joint.getName().c_str());
             }
         }
 
         this->registerInterface(&this->march_pdb_interface_);
-    } else {
+    }
+    else
+    {
         ROS_WARN("Running without Power Distribution Board");
     }
 
     // Initialize interfaces for each joint
-    for (size_t i = 0; i < num_joints_; ++i) {
+    for (size_t i = 0; i < num_joints_; ++i)
+    {
         march::Joint& joint = march_robot_->getJoint(i);
 
         // Create joint state interface
-        JointStateHandle joint_state_handle(joint.getName(),
-            &joint_position_[i], &joint_velocity_[i], &joint_effort_[i]);
+        JointStateHandle joint_state_handle(joint.getName(), &joint_position_[i], &joint_velocity_[i], &joint_effort_[i]);
         joint_state_interface_.registerHandle(joint_state_handle);
 
         // Retrieve joint (soft) limits from the urdf
         JointLimits limits;
-        getJointLimits(
-            this->march_robot_->getUrdf().getJoint(joint.getName()), limits);
-
-        if (joint.getActuationMode() == march::ActuationMode::position) {
+        getJointLimits(this->march_robot_->getUrdf().getJoint(joint.getName()), limits);
+
+        auto actuation_mode = joint.getMotorController()->getActuationMode();
+        if (actuation_mode == march::ActuationMode::position)
+        {
             // Create position joint interface
-            JointHandle joint_position_handle(
-                joint_state_handle, &joint_position_command_[i]);
+            JointHandle joint_position_handle(joint_state_handle, &joint_position_command_[i]);
             position_joint_interface_.registerHandle(joint_position_handle);
 
             // Create joint limit interface
-            PositionJointSoftLimitsHandle joint_limits_handle(
-                joint_position_handle, limits, soft_limits_[i]);
-            position_joint_soft_limits_interface_.registerHandle(
-                joint_limits_handle);
-        } else if (joint.getActuationMode() == march::ActuationMode::torque) {
+            PositionJointSoftLimitsHandle joint_limits_handle(joint_position_handle, limits, soft_limits_[i]);
+            position_joint_soft_limits_interface_.registerHandle(joint_limits_handle);
+        }
+        else if (actuation_mode == march::ActuationMode::torque)
+        {
             // Create effort joint interface
-            JointHandle joint_effort_handle_(
-                joint_state_handle, &joint_effort_command_[i]);
+            JointHandle joint_effort_handle_(joint_state_handle, &joint_effort_command_[i]);
             effort_joint_interface_.registerHandle(joint_effort_handle_);
 
             // Create joint effort limit interface
-            EffortJointSoftLimitsHandle joint_effort_limits_handle(
-                joint_effort_handle_, limits, soft_limits_[i]);
-            effort_joint_soft_limits_interface_.registerHandle(
-                joint_effort_limits_handle);
+            EffortJointSoftLimitsHandle joint_effort_limits_handle(joint_effort_handle_, limits, soft_limits_[i]);
+            effort_joint_soft_limits_interface_.registerHandle(joint_effort_limits_handle);
         }
 
         // Create velocity joint interface
-        JointHandle joint_velocity_handle(
-            joint_state_handle, &joint_velocity_command_[i]);
+        JointHandle joint_velocity_handle(joint_state_handle, &joint_velocity_command_[i]);
         velocity_joint_interface_.registerHandle(joint_velocity_handle);
 
         // Create march_state interface
-        MarchTemperatureSensorHandle temperature_sensor_handle(joint.getName(),
-            &joint_temperature_[i], &joint_temperature_variance_[i]);
+        MarchTemperatureSensorHandle temperature_sensor_handle(joint.getName(), &joint_temperature_[i],
+                                                               &joint_temperature_variance_[i]);
         march_temperature_interface_.registerHandle(temperature_sensor_handle);
 
         // Enable high voltage on the IMC
-        if (joint.canActuate()) {
+        if (joint.canActuate())
+        {
             joint.prepareActuation();
 
             // Set the first target as the current position
@@ -253,14 +162,15 @@
             joint_velocity_[i] = joint.getVelocity();
             joint_effort_[i] = 0;
 
-            if (joint.getActuationMode() == march::ActuationMode::position) {
+            if (actuation_mode == march::ActuationMode::position)
+            {
                 joint_position_command_[i] = joint_position_[i];
-            } else if (joint.getActuationMode()
-                == march::ActuationMode::torque) {
+            }
+            else if (actuation_mode == march::ActuationMode::torque)
+            {
                 joint_effort_command_[i] = 0;
             }
         }
->>>>>>> 0f8fe76f
     }
     ROS_INFO("Successfully actuated all joints");
 
@@ -276,37 +186,25 @@
 
 void MarchHardwareInterface::validate()
 {
-<<<<<<< HEAD
-  const auto last_exception = this->march_robot_->getLastEthercatException();
-  if (last_exception)
-  {
-    std::rethrow_exception(last_exception);
-  }
-
-  bool fault_state = false;
-  for (size_t i = 0; i < num_joints_; i++)
-  {
-    this->outsideLimitsCheck(i);
-    if (!this->MotorControllerStateCheck(i))
-    {
-      fault_state = true;
-=======
     const auto last_exception = this->march_robot_->getLastEthercatException();
-    if (last_exception) {
+    if (last_exception)
+    {
         std::rethrow_exception(last_exception);
     }
 
     bool fault_state = false;
-    for (size_t i = 0; i < num_joints_; i++) {
+    for (size_t i = 0; i < num_joints_; i++)
+    {
         this->outsideLimitsCheck(i);
-        if (!this->iMotionCubeStateCheck(i)) {
+        if (!this->MotorControllerStateCheck(i))
+        {
             fault_state = true;
         }
     }
-    if (fault_state) {
+    if (fault_state)
+    {
         this->march_robot_->stopEtherCAT();
         throw std::runtime_error("One or more IMC's are in fault state");
->>>>>>> 0f8fe76f
     }
 }
 
@@ -315,29 +213,10 @@
     this->march_robot_->waitForPdo();
 }
 
-void MarchHardwareInterface::read(
-    const ros::Time& /* time */, const ros::Duration& elapsed_time)
-{
-<<<<<<< HEAD
-  for (size_t i = 0; i < num_joints_; i++)
-  {
-    march::Joint& joint = march_robot_->getJoint(i);
-
-    // Update position with he most accurate velocity
-    joint.readEncoders(elapsed_time);
-    joint_position_[i] = joint.getPosition();
-    joint_velocity_[i] = joint.getVelocity();
-
-    if (joint.hasTemperatureGES())
-    {
-      joint_temperature_[i] = joint.getTemperatureGES()->getTemperature();
-    }
-    joint_effort_[i] = joint.getMotorController()->getTorque();
-  }
-
-  this->updateMotorControllerState();
-=======
-    for (size_t i = 0; i < num_joints_; i++) {
+void MarchHardwareInterface::read(const ros::Time& /* time */, const ros::Duration& elapsed_time)
+{
+    for (size_t i = 0; i < num_joints_; i++)
+    {
         march::Joint& joint = march_robot_->getJoint(i);
 
         // Update position with he most accurate velocity
@@ -345,32 +224,32 @@
         joint_position_[i] = joint.getPosition();
         joint_velocity_[i] = joint.getVelocity();
 
-        if (joint.hasTemperatureGES()) {
-            joint_temperature_[i] = joint.getTemperature();
-        }
-        joint_effort_[i] = joint.getTorque();
-    }
-
-    this->updateIMotionCubeState();
->>>>>>> 0f8fe76f
-
-    if (march_robot_->hasPressureSoles()) {
+        if (joint.hasTemperatureGES())
+        {
+            joint_temperature_[i] = joint.getTemperatureGES()->getTemperature();
+        }
+        joint_effort_[i] = joint.getMotorController()->getTorque();
+    }
+
+    this->updateMotorControllerState();
+
+    if (march_robot_->hasPressureSoles())
+    {
         updatePressureSoleData();
     }
 }
 
-void MarchHardwareInterface::write(
-    const ros::Time& /* time */, const ros::Duration& elapsed_time)
-{
-    for (size_t i = 0; i < num_joints_; i++) {
-        // Enlarge joint_effort_command because ROS control limits the pid
-        // values to a certain maximum
+void MarchHardwareInterface::write(const ros::Time& /* time */, const ros::Duration& elapsed_time)
+{
+    for (size_t i = 0; i < num_joints_; i++)
+    {
+        // Enlarge joint_effort_command because ROS control limits the pid values to a certain maximum
         joint_effort_command_[i] = joint_effort_command_[i] * 1000.0;
-        if (std::abs(joint_last_effort_command_[i] - joint_effort_command_[i])
-            > MAX_EFFORT_CHANGE) {
-            joint_effort_command_[i] = joint_last_effort_command_[i]
-                + std::copysign(MAX_EFFORT_CHANGE,
-                    joint_effort_command_[i] - joint_last_effort_command_[i]);
+        if (std::abs(joint_last_effort_command_[i] - joint_effort_command_[i]) > MAX_EFFORT_CHANGE)
+        {
+            joint_effort_command_[i] =
+                joint_last_effort_command_[i] +
+                std::copysign(MAX_EFFORT_CHANGE, joint_effort_command_[i] - joint_last_effort_command_[i]);
         }
         has_actuated_ |= (joint_effort_command_[i] != 0);
     }
@@ -378,65 +257,49 @@
     // Enforce limits on all joints in effort mode
     effort_joint_soft_limits_interface_.enforceLimits(elapsed_time);
 
-    if (not has_actuated_) {
+    if (not has_actuated_)
+    {
         bool found_non_zero = false;
-        for (size_t i = 0; i < num_joints_; i++) {
-            if (joint_effort_command_[i] != 0) {
-                ROS_ERROR("Non-zero effort on first actuation for joint %s",
-                    march_robot_->getJoint(i).getName().c_str());
+        for (size_t i = 0; i < num_joints_; i++)
+        {
+            if (joint_effort_command_[i] != 0)
+            {
+                ROS_ERROR("Non-zero effort on first actuation for joint %s", march_robot_->getJoint(i).getName().c_str());
                 found_non_zero = true;
             }
         }
-        if (found_non_zero) {
-            throw std::runtime_error("Safety limits acted before actual "
-                                     "controller started actuating");
-        }
-    }
-<<<<<<< HEAD
-  }
-  // Enforce limits on all joints in position mode
-  position_joint_soft_limits_interface_.enforceLimits(elapsed_time);
-
-  for (size_t i = 0; i < num_joints_; i++)
-  {
-    march::Joint& joint = march_robot_->getJoint(i);
-
-    if (joint.canActuate())
-    {
-      joint_last_effort_command_[i] = joint_effort_command_[i];
-
-      auto actuation_mode = joint.getMotorController()->getActuationMode();
-      if (actuation_mode == march::ActuationMode::position)
-      {
-        joint.actuate(joint_position_command_[i]);
-      }
-      else if (actuation_mode == march::ActuationMode::torque)
-      {
-        joint.actuate(joint_effort_command_[i]);
-      }
-=======
+        if (found_non_zero)
+        {
+            throw std::runtime_error("Safety limits acted before actual controller started actuating");
+        }
+    }
     // Enforce limits on all joints in position mode
     position_joint_soft_limits_interface_.enforceLimits(elapsed_time);
 
-    for (size_t i = 0; i < num_joints_; i++) {
+    for (size_t i = 0; i < num_joints_; i++)
+    {
         march::Joint& joint = march_robot_->getJoint(i);
 
-        if (joint.canActuate()) {
+        if (joint.canActuate())
+        {
             joint_last_effort_command_[i] = joint_effort_command_[i];
 
-            if (joint.getActuationMode() == march::ActuationMode::position) {
-                joint.actuateRad(joint_position_command_[i]);
-            } else if (joint.getActuationMode()
-                == march::ActuationMode::torque) {
-                joint.actuateTorque(std::round(joint_effort_command_[i]));
-            }
-        }
->>>>>>> 0f8fe76f
+            auto actuation_mode = joint.getMotorController()->getActuationMode();
+            if (actuation_mode == march::ActuationMode::position)
+            {
+                joint.actuate(joint_position_command_[i]);
+            }
+            else if (actuation_mode == march::ActuationMode::torque)
+            {
+                joint.actuate(joint_effort_command_[i]);
+            }
+        }
     }
 
     this->updateAfterLimitJointCommand();
 
-    if (this->march_robot_->hasPowerDistributionboard()) {
+    if (this->march_robot_->hasPowerDistributionboard())
+    {
         updatePowerDistributionBoard();
     }
 }
@@ -449,7 +312,8 @@
 void MarchHardwareInterface::uploadJointNames(ros::NodeHandle& nh) const
 {
     std::vector<std::string> joint_names;
-    for (const auto& joint : *this->march_robot_) {
+    for (const auto& joint : *this->march_robot_)
+    {
         joint_names.push_back(joint.getName());
     }
     std::sort(joint_names.begin(), joint_names.end());
@@ -458,40 +322,6 @@
 
 void MarchHardwareInterface::reserveMemory()
 {
-<<<<<<< HEAD
-  joint_position_.resize(num_joints_);
-  joint_position_command_.resize(num_joints_);
-  joint_velocity_.resize(num_joints_);
-  joint_velocity_command_.resize(num_joints_);
-  joint_effort_.resize(num_joints_);
-  joint_effort_command_.resize(num_joints_);
-  joint_last_effort_command_.resize(num_joints_);
-  joint_temperature_.resize(num_joints_);
-  joint_temperature_variance_.resize(num_joints_);
-  soft_limits_.resize(num_joints_);
-  soft_limits_error_.resize(num_joints_);
-
-  after_limit_joint_command_pub_->msg_.name.resize(num_joints_);
-  after_limit_joint_command_pub_->msg_.position_command.resize(num_joints_);
-  after_limit_joint_command_pub_->msg_.effort_command.resize(num_joints_);
-
-  motor_controller_state_pub_->msg_.joint_names.resize(num_joints_);
-  motor_controller_state_pub_->msg_.error_status.resize(num_joints_);
-  motor_controller_state_pub_->msg_.operational_state.resize(num_joints_);
-
-  motor_controller_state_pub_->msg_.motor_current.resize(num_joints_);
-  motor_controller_state_pub_->msg_.motor_voltage.resize(num_joints_);
-
-  motor_controller_state_pub_->msg_.absolute_position_iu.resize(num_joints_);
-  motor_controller_state_pub_->msg_.incremental_position_iu.resize(num_joints_);
-  motor_controller_state_pub_->msg_.absolute_velocity_iu.resize(num_joints_);
-  motor_controller_state_pub_->msg_.incremental_velocity_iu.resize(num_joints_);
-
-  motor_controller_state_pub_->msg_.absolute_position.resize(num_joints_);
-  motor_controller_state_pub_->msg_.incremental_position.resize(num_joints_);
-  motor_controller_state_pub_->msg_.absolute_velocity.resize(num_joints_);
-  motor_controller_state_pub_->msg_.incremental_velocity.resize(num_joints_);
-=======
     joint_position_.resize(num_joints_);
     joint_position_command_.resize(num_joints_);
     joint_velocity_.resize(num_joints_);
@@ -508,51 +338,51 @@
     after_limit_joint_command_pub_->msg_.position_command.resize(num_joints_);
     after_limit_joint_command_pub_->msg_.effort_command.resize(num_joints_);
 
-    imc_state_pub_->msg_.joint_names.resize(num_joints_);
-    imc_state_pub_->msg_.status_word.resize(num_joints_);
-    imc_state_pub_->msg_.detailed_error.resize(num_joints_);
-    imc_state_pub_->msg_.motion_error.resize(num_joints_);
-    imc_state_pub_->msg_.state.resize(num_joints_);
-    imc_state_pub_->msg_.detailed_error_description.resize(num_joints_);
-    imc_state_pub_->msg_.motion_error_description.resize(num_joints_);
-    imc_state_pub_->msg_.motor_current.resize(num_joints_);
-    imc_state_pub_->msg_.imc_voltage.resize(num_joints_);
-    imc_state_pub_->msg_.motor_voltage.resize(num_joints_);
-    imc_state_pub_->msg_.absolute_encoder_value.resize(num_joints_);
-    imc_state_pub_->msg_.incremental_encoder_value.resize(num_joints_);
-    imc_state_pub_->msg_.absolute_velocity.resize(num_joints_);
-    imc_state_pub_->msg_.incremental_velocity.resize(num_joints_);
->>>>>>> 0f8fe76f
+    motor_controller_state_pub_->msg_.joint_names.resize(num_joints_);
+    motor_controller_state_pub_->msg_.error_status.resize(num_joints_);
+    motor_controller_state_pub_->msg_.operational_state.resize(num_joints_);
+
+    motor_controller_state_pub_->msg_.motor_current.resize(num_joints_);
+    motor_controller_state_pub_->msg_.motor_voltage.resize(num_joints_);
+
+    motor_controller_state_pub_->msg_.absolute_position_iu.resize(num_joints_);
+    motor_controller_state_pub_->msg_.incremental_position_iu.resize(num_joints_);
+    motor_controller_state_pub_->msg_.absolute_velocity_iu.resize(num_joints_);
+    motor_controller_state_pub_->msg_.incremental_velocity_iu.resize(num_joints_);
+
+    motor_controller_state_pub_->msg_.absolute_position.resize(num_joints_);
+    motor_controller_state_pub_->msg_.incremental_position.resize(num_joints_);
+    motor_controller_state_pub_->msg_.absolute_velocity.resize(num_joints_);
+    motor_controller_state_pub_->msg_.incremental_velocity.resize(num_joints_);
 }
 
 void MarchHardwareInterface::updatePowerDistributionBoard()
 {
     march_robot_->getPowerDistributionBoard()->setMasterOnline();
-    march_robot_->getPowerDistributionBoard()->setMasterShutDownAllowed(
-        master_shutdown_allowed_command_);
+    march_robot_->getPowerDistributionBoard()->setMasterShutDownAllowed(master_shutdown_allowed_command_);
     updateHighVoltageEnable();
     updatePowerNet();
 }
 
 void MarchHardwareInterface::updateHighVoltageEnable()
 {
-    try {
-        if (march_robot_->getPowerDistributionBoard()
-                ->getHighVoltage()
-                .getHighVoltageEnabled()
-            != enable_high_voltage_command_) {
-            march_robot_->getPowerDistributionBoard()
-                ->getHighVoltage()
-                .enableDisableHighVoltage(enable_high_voltage_command_);
-        } else if (!march_robot_->getPowerDistributionBoard()
-                        ->getHighVoltage()
-                        .getHighVoltageEnabled()) {
+    try
+    {
+        if (march_robot_->getPowerDistributionBoard()->getHighVoltage().getHighVoltageEnabled() !=
+            enable_high_voltage_command_)
+        {
+            march_robot_->getPowerDistributionBoard()->getHighVoltage().enableDisableHighVoltage(
+                enable_high_voltage_command_);
+        }
+        else if (!march_robot_->getPowerDistributionBoard()->getHighVoltage().getHighVoltageEnabled())
+        {
             ROS_WARN_THROTTLE(2, "High voltage disabled");
         }
-    } catch (std::exception& exception) {
+    }
+    catch (std::exception& exception)
+    {
         ROS_ERROR("%s", exception.what());
-        ROS_DEBUG("Reverting the enable_high_voltage_command input, in attempt "
-                  "to prevent this exception is thrown "
+        ROS_DEBUG("Reverting the enable_high_voltage_command input, in attempt to prevent this exception is thrown "
                   "again");
         enable_high_voltage_command_ = !enable_high_voltage_command_;
     }
@@ -560,39 +390,39 @@
 
 void MarchHardwareInterface::updatePowerNet()
 {
-    if (power_net_on_off_command_.getType() == PowerNetType::high_voltage) {
-        try {
-            if (march_robot_->getPowerDistributionBoard()
-                    ->getHighVoltage()
-                    .getNetOperational(power_net_on_off_command_.getNetNumber())
-                != power_net_on_off_command_.isOnOrOff()) {
-                march_robot_->getPowerDistributionBoard()
-                    ->getHighVoltage()
-                    .setNetOnOff(power_net_on_off_command_.isOnOrOff(),
-                        power_net_on_off_command_.getNetNumber());
-            }
-        } catch (std::exception& exception) {
+    if (power_net_on_off_command_.getType() == PowerNetType::high_voltage)
+    {
+        try
+        {
+            if (march_robot_->getPowerDistributionBoard()->getHighVoltage().getNetOperational(
+                power_net_on_off_command_.getNetNumber()) != power_net_on_off_command_.isOnOrOff())
+            {
+                march_robot_->getPowerDistributionBoard()->getHighVoltage().setNetOnOff(
+                    power_net_on_off_command_.isOnOrOff(), power_net_on_off_command_.getNetNumber());
+            }
+        }
+        catch (std::exception& exception)
+        {
             ROS_ERROR("%s", exception.what());
-            ROS_DEBUG("Reset power net command, in attempt to prevent this "
-                      "exception is thrown again");
+            ROS_DEBUG("Reset power net command, in attempt to prevent this exception is thrown again");
             power_net_on_off_command_.reset();
         }
-    } else if (power_net_on_off_command_.getType()
-        == PowerNetType::low_voltage) {
-        try {
-            if (march_robot_->getPowerDistributionBoard()
-                    ->getLowVoltage()
-                    .getNetOperational(power_net_on_off_command_.getNetNumber())
-                != power_net_on_off_command_.isOnOrOff()) {
-                march_robot_->getPowerDistributionBoard()
-                    ->getLowVoltage()
-                    .setNetOnOff(power_net_on_off_command_.isOnOrOff(),
-                        power_net_on_off_command_.getNetNumber());
-            }
-        } catch (std::exception& exception) {
+    }
+    else if (power_net_on_off_command_.getType() == PowerNetType::low_voltage)
+    {
+        try
+        {
+            if (march_robot_->getPowerDistributionBoard()->getLowVoltage().getNetOperational(
+                power_net_on_off_command_.getNetNumber()) != power_net_on_off_command_.isOnOrOff())
+            {
+                march_robot_->getPowerDistributionBoard()->getLowVoltage().setNetOnOff(
+                    power_net_on_off_command_.isOnOrOff(), power_net_on_off_command_.getNetNumber());
+            }
+        }
+        catch (std::exception& exception)
+        {
             ROS_ERROR("%s", exception.what());
-            ROS_WARN("Reset power net command, in attempt to prevent this "
-                     "exception is thrown again");
+            ROS_WARN("Reset power net command, in attempt to prevent this exception is thrown again");
             power_net_on_off_command_.reset();
         }
     }
@@ -600,19 +430,19 @@
 
 void MarchHardwareInterface::updateAfterLimitJointCommand()
 {
-    if (!after_limit_joint_command_pub_->trylock()) {
+    if (!after_limit_joint_command_pub_->trylock())
+    {
         return;
     }
 
     after_limit_joint_command_pub_->msg_.header.stamp = ros::Time::now();
-    for (size_t i = 0; i < num_joints_; i++) {
+    for (size_t i = 0; i < num_joints_; i++)
+    {
         march::Joint& joint = march_robot_->getJoint(i);
 
         after_limit_joint_command_pub_->msg_.name[i] = joint.getName();
-        after_limit_joint_command_pub_->msg_.position_command[i]
-            = joint_position_command_[i];
-        after_limit_joint_command_pub_->msg_.effort_command[i]
-            = joint_effort_command_[i];
+        after_limit_joint_command_pub_->msg_.position_command[i] = joint_position_command_[i];
+        after_limit_joint_command_pub_->msg_.effort_command[i] = joint_effort_command_[i];
     }
 
     after_limit_joint_command_pub_->unlockAndPublish();
@@ -620,196 +450,130 @@
 
 void MarchHardwareInterface::updateMotorControllerState()
 {
-<<<<<<< HEAD
-  if (!motor_controller_state_pub_->trylock())
-  {
-    return;
-  }
-
-  motor_controller_state_pub_->msg_.header.stamp = ros::Time::now();
-  for (size_t i = 0; i < num_joints_; i++)
-  {
-    march::Joint& joint = march_robot_->getJoint(i);
+    if (!motor_controller_state_pub_->trylock())
+    {
+        return;
+    }
+
+    motor_controller_state_pub_->msg_.header.stamp = ros::Time::now();
+    for (size_t i = 0; i < num_joints_; i++)
+    {
+        march::Joint& joint = march_robot_->getJoint(i);
+        auto motor_controller_state = joint.getMotorController()->getState();
+        motor_controller_state_pub_->msg_.header.stamp = ros::Time::now();
+        motor_controller_state_pub_->msg_.joint_names[i] = joint.getName();
+        motor_controller_state_pub_->msg_.operational_state[i] = motor_controller_state->getOperationalState();
+
+        if (motor_controller_state->hasError())
+        {
+            motor_controller_state_pub_->msg_.error_status[i] = *(motor_controller_state->getErrorStatus());
+        }
+        else
+        {
+            motor_controller_state_pub_->msg_.error_status[i] = "";
+        }
+
+        motor_controller_state_pub_->msg_.motor_current[i] = motor_controller_state->motor_current_;
+        motor_controller_state_pub_->msg_.motor_voltage[i] = motor_controller_state->motor_voltage_;
+
+        motor_controller_state_pub_->msg_.absolute_position_iu[i] = motor_controller_state->absolute_position_iu_;
+        motor_controller_state_pub_->msg_.incremental_position_iu[i] = motor_controller_state->incremental_position_iu_;
+        motor_controller_state_pub_->msg_.absolute_velocity_iu[i] = motor_controller_state->absolute_velocity_iu_;
+        motor_controller_state_pub_->msg_.incremental_velocity_iu[i] = motor_controller_state->incremental_velocity_iu_;
+
+        motor_controller_state_pub_->msg_.absolute_position[i] = motor_controller_state->absolute_position_;
+        motor_controller_state_pub_->msg_.incremental_position[i] = motor_controller_state->incremental_position_;
+        motor_controller_state_pub_->msg_.absolute_velocity[i] = motor_controller_state->absolute_velocity_;
+        motor_controller_state_pub_->msg_.incremental_velocity[i] = motor_controller_state->incremental_velocity_;
+    }
+
+    motor_controller_state_pub_->unlockAndPublish();
+}
+
+bool MarchHardwareInterface::MotorControllerStateCheck(size_t joint_index)
+{
+    march::Joint& joint = march_robot_->getJoint(joint_index);
     auto motor_controller_state = joint.getMotorController()->getState();
-    motor_controller_state_pub_->msg_.header.stamp = ros::Time::now();
-    motor_controller_state_pub_->msg_.joint_names[i] = joint.getName();
-    motor_controller_state_pub_->msg_.operational_state[i] = motor_controller_state->getOperationalState();
-
-    if (motor_controller_state->hasError())
-    {
-      motor_controller_state_pub_->msg_.error_status[i] = *(motor_controller_state->getErrorStatus());
-    }
-    else
-    {
-      motor_controller_state_pub_->msg_.error_status[i] = "";
-    }
-
-    motor_controller_state_pub_->msg_.motor_current[i] = motor_controller_state->motor_current_;
-    motor_controller_state_pub_->msg_.motor_voltage[i] = motor_controller_state->motor_voltage_;
-
-    motor_controller_state_pub_->msg_.absolute_position_iu[i] = motor_controller_state->absolute_position_iu_;
-    motor_controller_state_pub_->msg_.incremental_position_iu[i] = motor_controller_state->incremental_position_iu_;
-    motor_controller_state_pub_->msg_.absolute_velocity_iu[i] = motor_controller_state->absolute_velocity_iu_;
-    motor_controller_state_pub_->msg_.incremental_velocity_iu[i] = motor_controller_state->incremental_velocity_iu_;
-
-    motor_controller_state_pub_->msg_.absolute_position[i] = motor_controller_state->absolute_position_;
-    motor_controller_state_pub_->msg_.incremental_position[i] = motor_controller_state->incremental_position_;
-    motor_controller_state_pub_->msg_.absolute_velocity[i] = motor_controller_state->absolute_velocity_;
-    motor_controller_state_pub_->msg_.incremental_velocity[i] = motor_controller_state->incremental_velocity_;
-  }
-
-  motor_controller_state_pub_->unlockAndPublish();
-=======
-    if (!imc_state_pub_->trylock()) {
-        return;
-    }
-
-    imc_state_pub_->msg_.header.stamp = ros::Time::now();
-    for (size_t i = 0; i < num_joints_; i++) {
-        march::Joint& joint = march_robot_->getJoint(i);
-        march::IMotionCubeState imc_state = joint.getIMotionCubeState();
-        imc_state_pub_->msg_.header.stamp = ros::Time::now();
-        imc_state_pub_->msg_.joint_names[i] = joint.getName();
-        imc_state_pub_->msg_.status_word[i] = imc_state.statusWord;
-        imc_state_pub_->msg_.detailed_error[i] = imc_state.detailedError;
-        imc_state_pub_->msg_.motion_error[i] = imc_state.motionError;
-        imc_state_pub_->msg_.state[i] = imc_state.state.getString();
-        imc_state_pub_->msg_.detailed_error_description[i]
-            = imc_state.detailedErrorDescription;
-        imc_state_pub_->msg_.motion_error_description[i]
-            = imc_state.motionErrorDescription;
-        imc_state_pub_->msg_.motor_current[i] = imc_state.motorCurrent;
-        imc_state_pub_->msg_.imc_voltage[i] = imc_state.IMCVoltage;
-        imc_state_pub_->msg_.motor_voltage[i] = imc_state.motorVoltage;
-        imc_state_pub_->msg_.absolute_encoder_value[i]
-            = imc_state.absoluteEncoderValue;
-        imc_state_pub_->msg_.incremental_encoder_value[i]
-            = imc_state.incrementalEncoderValue;
-        imc_state_pub_->msg_.absolute_velocity[i] = imc_state.absoluteVelocity;
-        imc_state_pub_->msg_.incremental_velocity[i]
-            = imc_state.incrementalVelocity;
-    }
-
-    imc_state_pub_->unlockAndPublish();
->>>>>>> 0f8fe76f
-}
-
-bool MarchHardwareInterface::MotorControllerStateCheck(size_t joint_index)
-{
-<<<<<<< HEAD
-  march::Joint& joint = march_robot_->getJoint(joint_index);
-  auto motor_controller_state = joint.getMotorController()->getState();
-  if (!motor_controller_state->isOperational())
-  {
-    ROS_ERROR("MotorController of joint %s is in fault state %s.\n Error Status: \n%s",
-              joint.getName().c_str(), motor_controller_state->getOperationalState().c_str(),
-              motor_controller_state->getErrorStatus()->c_str());
-    return false;
-  }
-  return true;
-=======
+    if (!motor_controller_state->isOperational())
+    {
+        ROS_ERROR("MotorController of joint %s is in fault state %s.\n Error Status: \n%s",
+                  joint.getName().c_str(), motor_controller_state->getOperationalState().c_str(),
+                  motor_controller_state->getErrorStatus()->c_str());
+        return false;
+    }
+    return true;
+}
+
+void MarchHardwareInterface::outsideLimitsCheck(size_t joint_index)
+{
     march::Joint& joint = march_robot_->getJoint(joint_index);
-    march::IMotionCubeState imc_state = joint.getIMotionCubeState();
-    if (imc_state.state == march::IMCState::FAULT) {
-        ROS_ERROR("IMotionCube of joint %s is in fault state %s"
-                  "\nMotion Error: %s (%s)"
-                  "\nDetailed Error: %s (%s)"
-                  "\nSecond Detailed Error: %s (%s)",
-            joint.getName().c_str(), imc_state.state.getString().c_str(),
-            imc_state.motionErrorDescription.c_str(),
-            imc_state.motionError.c_str(),
-            imc_state.detailedErrorDescription.c_str(),
-            imc_state.detailedError.c_str(),
-            imc_state.secondDetailedErrorDescription.c_str(),
-            imc_state.secondDetailedError.c_str());
-        return false;
-    }
-    return true;
->>>>>>> 0f8fe76f
-}
-
-void MarchHardwareInterface::outsideLimitsCheck(size_t joint_index)
-{
-    march::Joint& joint = march_robot_->getJoint(joint_index);
-
-    if (joint_position_[joint_index] < soft_limits_[joint_index].min_position
-        || joint_position_[joint_index]
-            > soft_limits_[joint_index].max_position) {
-        if (joint_position_[joint_index]
-                < soft_limits_error_[joint_index].min_position
-            || joint_position_[joint_index]
-                > soft_limits_error_[joint_index].max_position) {
-            ROS_ERROR_THROTTLE(1,
-                "Joint %s is outside of its error soft limits (%f, %f). Actual "
-                "position: %f",
-                joint.getName().c_str(),
-                soft_limits_error_[joint_index].min_position,
-                soft_limits_error_[joint_index].max_position,
-                joint_position_[joint_index]);
-
-            if (joint.canActuate()) {
+
+    if (joint_position_[joint_index] < soft_limits_[joint_index].min_position ||
+        joint_position_[joint_index] > soft_limits_[joint_index].max_position)
+    {
+        if (joint_position_[joint_index] < soft_limits_error_[joint_index].min_position ||
+            joint_position_[joint_index] > soft_limits_error_[joint_index].max_position)
+        {
+            ROS_ERROR_THROTTLE(1, "Joint %s is outside of its error soft limits (%f, %f). Actual position: %f",
+                               joint.getName().c_str(), soft_limits_error_[joint_index].min_position,
+                               soft_limits_error_[joint_index].max_position, joint_position_[joint_index]);
+
+            if (joint.canActuate())
+            {
                 std::ostringstream error_stream;
-                error_stream
-                    << "Joint " << joint.getName()
-                    << " is out of its soft limits ("
-                    << soft_limits_[joint_index].min_position << ", "
-                    << soft_limits_[joint_index].max_position
-                    << "). Actual position: " << joint_position_[joint_index];
+                error_stream << "Joint " << joint.getName() << " is out of its soft limits ("
+                             << soft_limits_[joint_index].min_position << ", " << soft_limits_[joint_index].max_position
+                             << "). Actual position: " << joint_position_[joint_index];
                 throw std::runtime_error(error_stream.str());
             }
         }
 
-        ROS_WARN_THROTTLE(1,
-            "Joint %s is outside of its soft limits (%f, %f). Actual position: "
-            "%f",
-            joint.getName().c_str(), soft_limits_[joint_index].min_position,
-            soft_limits_[joint_index].max_position,
-            joint_position_[joint_index]);
+        ROS_WARN_THROTTLE(1, "Joint %s is outside of its soft limits (%f, %f). Actual position: %f",
+                          joint.getName().c_str(), soft_limits_[joint_index].min_position,
+                          soft_limits_[joint_index].max_position, joint_position_[joint_index]);
     }
 }
 
 void MarchHardwareInterface::getSoftJointLimitsError(const std::string& name,
-    const urdf::JointConstSharedPtr& urdf_joint,
-    joint_limits_interface::SoftJointLimits& error_soft_limits)
+                                                     const urdf::JointConstSharedPtr& urdf_joint,
+                                                     joint_limits_interface::SoftJointLimits& error_soft_limits)
 {
     std::ostringstream param_name;
     std::ostringstream error_stream;
 
-    param_name << "/march/controller/trajectory/constraints/" << name
-               << "/margin_soft_limit_error";
-
-    if (!ros::param::has(param_name.str())) {
-        error_stream << "Margin soft limits error of joint: " << name
-                     << " could not be found";
+    param_name << "/march/controller/trajectory/constraints/" << name << "/margin_soft_limit_error";
+
+    if (!ros::param::has(param_name.str()))
+    {
+        error_stream << "Margin soft limits error of joint: " << name << " could not be found";
         throw std::runtime_error(error_stream.str());
     }
 
     float margin;
     ros::param::param<float>(param_name.str(), margin, 0.0);
 
-    if (!urdf_joint || !urdf_joint->safety || !urdf_joint->limits
-        || margin <= 0.0 || margin > 1.0) {
-        error_stream << "Could not construct the soft limits for joint: "
-                     << name;
+    if (!urdf_joint || !urdf_joint->safety || !urdf_joint->limits || margin <= 0.0 || margin > 1.0)
+    {
+        error_stream << "Could not construct the soft limits for joint: " << name;
         throw std::runtime_error(error_stream.str());
     }
 
-    error_soft_limits.min_position = urdf_joint->limits->lower
-        + ((urdf_joint->safety->soft_lower_limit - urdf_joint->limits->lower)
-            * margin);
-    error_soft_limits.max_position = urdf_joint->limits->upper
-        - ((urdf_joint->limits->upper - urdf_joint->safety->soft_upper_limit)
-            * margin);
+    error_soft_limits.min_position =
+        urdf_joint->limits->lower + ((urdf_joint->safety->soft_lower_limit - urdf_joint->limits->lower) * margin);
+    error_soft_limits.max_position =
+        urdf_joint->limits->upper - ((urdf_joint->limits->upper - urdf_joint->safety->soft_upper_limit) * margin);
 }
 
 void MarchHardwareInterface::updatePressureSoleData()
 {
-    if (!pressure_sole_data_pub_->trylock()) {
+    if (!pressure_sole_data_pub_->trylock())
+    {
         return;
     }
     pressure_sole_data_pub_->msg_.header.stamp = ros::Time::now();
     auto pressure_soles = march_robot_->getPressureSoles();
-    for (size_t i = 0; i < pressure_soles.size(); i++) {
+    for (size_t i = 0; i < pressure_soles.size(); i++)
+    {
         march_shared_msgs::PressureSoleData pressure_sole_data_msg;
         auto data = pressure_soles[i].read();
         pressure_sole_data_msg.side = pressure_soles[i].getSide();
@@ -822,9 +586,12 @@
         pressure_sole_data_msg.met5 = data.met5;
         pressure_sole_data_msg.arch = data.arch;
 
-        if (pressure_sole_data_msg.side == "left") {
+        if (pressure_sole_data_msg.side == "left")
+        {
             pressure_sole_data_pub_->msg_.left_foot = pressure_sole_data_msg;
-        } else {
+        }
+        else
+        {
             pressure_sole_data_pub_->msg_.right_foot = pressure_sole_data_msg;
         }
     }
