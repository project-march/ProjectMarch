--- conflicted
+++ resolved
@@ -1,4 +1,7 @@
 """This module contains some errors that are specific to the gaits in the Project March code."""
+from typing import Dict
+
+from march_utility.gait.setpoint import Setpoint
 
 
 class GaitError(Exception):
@@ -124,7 +127,14 @@
 
 
 class PositionSoftLimitError(Exception):
-    """Class to raise an error when joint trajectory will be outside of position soft limits."""
+    """Class to raise an error when joint trajectory will be outside of position soft limits.
+
+    Args:
+        joint_name (str): name of the joint
+        position (float): position of the joint
+        lower_limit (float): lower limit of position soft limits
+        upper_limmit (float): upper limit of position soft limits
+    """
 
     def __init__(self, joint_name: str, position: float, lower_limit: float, upper_limit: float):
         self.joint_name = joint_name
@@ -141,7 +151,13 @@
 
 
 class VelocitySoftLimitError(Exception):
-    """Class to raise an error when joint trajectory will be outside of velocity soft limits."""
+    """Class to raise an error when joint trajectory will be outside of velocity soft limits.
+
+    Args:
+        joint_name (str): name of the joint that is outside of velocity limit
+        velocity (float): velocity of the joint
+        limit (float): velocity limit of the joint
+    """
 
     def __init__(self, joint_name: str, velocity: float, limit: float):
         self.joint_name = joint_name
@@ -154,21 +170,16 @@
 
 
 class ShouldStartFromHomestandError(Exception):
-<<<<<<< HEAD
-    def __init__(self, position: Dict[str, Setpoint]):
-        """Class to raise an error when the previous subgait failed
-        and dynamic gait is selected again without the exo being
-        in home stand."""
-        self.msg = f"Gait can only be executed from homestand, current position is {position}."
-=======
-    """Exception for if the exo is not start from "Home Stand".
+    """Exception for when the exo is not starting from "Home Stand".
 
     Mainly raised if an error when the previous subgait failed and dynamic gait is selected again
     without the exo being in home stand.
+
+    Args:
+        position (Dict[str, Setpoint]): current position of the exo.
     """
 
-    def __init__(self):
-        msg = "Gait can only be executed from homestand."
->>>>>>> 80d8add3
+    def __init__(self, position: Dict[str, Setpoint]):
+        self.msg = f"Gait can only be executed from homestand, current position is {position}."
 
         super(ShouldStartFromHomestandError, self).__init__(self.msg)