--- conflicted
+++ resolved
@@ -497,7 +497,6 @@
 
         # lift toes as much as possible:
         self.fe_ankle2 = MAX_ANKLE_FLEXION
-<<<<<<< HEAD
 
         # Set hip_aa to average of start and end pose:
         end_pose = Pose()
@@ -512,8 +511,6 @@
         )
 
         # return pose as list:
-=======
->>>>>>> 7d7f1c34
         return self.pose_left if (subgait_id == "left_swing") else self.pose_right
 
     def solve_end_position(
@@ -568,14 +565,10 @@
         if reduce_df_rear and self.fe_ankle1 > MAX_ANKLE_FLEXION:
             self.reduce_stance_dorsi_flexion()
 
-<<<<<<< HEAD
         # apply side_step, hard_coded to default feet distance for now:
         self.perform_side_step(ankle_y, abs(ankle_z))
 
         # return pose as list:
-=======
-        # Return pose as list:
->>>>>>> 7d7f1c34
         return self.pose_left if (subgait_id == "left_swing") else self.pose_right
 
 
