--- conflicted
+++ resolved
@@ -57,19 +57,16 @@
     return os << "slaveIndex: " << imc.slaveIndex << ", "
               << "encoder: " << imc.encoder_;
   }
-<<<<<<< HEAD
-  bool goToTargetState(march::IMotionCubeTargetState targetState);
+
+  constexpr static double MAX_TARGET_DIFFERENCE = 0.393;
+  // This value is slightly larger than the current limit of the
+  // linear joints defined in the URDF.
+  const static int16_t MAX_TARGET_TORQUE = 23500;
 
   // Watchdog base time = 1 / 25 MHz * (2498 + 2) = 0.0001 seconds=100 µs
   static const uint16_t WATCHDOG_DIVIDER = 2498;
   // 500 * 100us = 50 ms = watchdog timer
   static const uint16_t WATCHDOG_TIME = 500;
-=======
-
-  constexpr static double MAX_TARGET_DIFFERENCE = 0.393;
-  // This value is slightly larger than the current limit of the
-  // linear joints defined in the URDF.
-  const static int16_t MAX_TARGET_TORQUE = 23500;
 
 private:
   void actuateIU(int32_t target_iu);
@@ -83,7 +80,6 @@
 
   std::unordered_map<IMCObjectName, uint8_t> miso_byte_offsets_;
   std::unordered_map<IMCObjectName, uint8_t> mosi_byte_offsets_;
->>>>>>> 4d5a74bc
 };
 
 }  // namespace march
