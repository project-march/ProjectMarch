--- conflicted
+++ resolved
@@ -30,11 +30,7 @@
     time_from_start: 0
     velocity: 0.0
   - position: 0.7916
-<<<<<<< HEAD
-    time_from_start: 464758250
-=======
     time_from_start: 464800000
->>>>>>> bd8808e1
     velocity: 1.2331
   - position: 0.959
     time_from_start: 720000000
