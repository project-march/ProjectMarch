--- conflicted
+++ resolved
@@ -26,23 +26,7 @@
 
 
 class Gait:
-    """Base class for a generated gait.
-
-<<<<<<< HEAD
-    Args:
-        gait_name (str): Name of the gait
-        subgaits (dict[str, Subgait]): Mapping of names to subgait instances
-        graph (SubgaitGraph): Mapping of subgait names transitions
-
-    Attributes:
-        gait_name (str): name of the gait
-        subgaits (dict[str, Subgait]): mapping of names to subgait instances
-        graph (SubgaitGraph): mapping of subgait names transitions
-        _starting_position (StaticEdgePosition): start position of the gait
-        _final_position (StaticEdgePosition): final position of the gait
-
-=======
-    It verifies the gait at initialization.
+    """It verifies the gait at initialization.
 
     Args:
         gait_name (str): Name of the gait.
@@ -55,7 +39,6 @@
         graph (SubgaitGraph): Mapping of subgait names transitions.
         _starting_position (StaticEdgePosition): The starting position of the gait.
         _final_position (StaticEdgePosition): The end position of the gait.
->>>>>>> 179b147d
     """
 
     def __init__(self, gait_name: str, subgaits: dict, graph: SubgaitGraph):
@@ -77,27 +60,12 @@
         """Extract the data from the .gait file.
 
         Args:
-<<<<<<< HEAD
-            gait_name (str): name of the gait to unpack
-            gait_directory (str): path of the directory where the .gait file is located
-            robot (urdf.Robot): the robot corresponding to the given .gait file
-            gait_version_map (dict): the parsed yaml file which states the version of the subgaits
-        Returns:
-            Gait: instance of gait class
-=======
           gait_name: name of the gait to unpack
           gait_directory: path of the directory where the .gait file is located
           robot: the robot corresponding to the given .gait file
           gait_version_map: The parsed yaml file which states the version of the subgaits
-          gait_name (str): Name of the gait.
-          gait_directory (str):
-          robot (urdf.Robot):
-          gait_version_map (dict):
-
         Returns:
             Gait: If the data in the files is validated a gait object is returned
-
->>>>>>> 179b147d
         """
         gait_folder = gait_name
         gait_path = os.path.join(gait_directory, gait_folder, gait_name + ".gait")
@@ -110,34 +78,20 @@
     def from_dict(
         cls,
         robot: urdf.Robot,
-        gait_dictionary: Dict[str, Union[str, Dict[str, str]]], # noqa TAE002 too complex annotation
+        gait_dictionary: Dict[str, Union[str, Dict[str, str]]],  # noqa TAE002 too complex annotation
         gait_directory: str,
         gait_version_map: dict,
     ):
         """Create a new gait object using the .gait and .subgait files.
 
         Args:
-<<<<<<< HEAD
-            robot (urdf.Robot): the robot corresponding to the given .gait file
-            gait_dictionary (dict): the information of the .gait file as dictionary
-            gait_directory (str): path of the directory where the .gait file is located
-            gait_version_map (dict): the parsed yaml file which states the version of the subgaits
-        Returns:
-            If the data in the files is validated a gait object is returned
-=======
           robot: the robot corresponding to the given .gait file
           gait_dictionary: the information of the .gait file as a dictionary
           gait_directory: path of the directory where the .gait file is located
           gait_version_map: The parsed yaml file which states the version of the subgaits
-          robot (urdf.Robot):
-          gait_dictionary (dict):
-          gait_directory (str):
-          gait_version_map (dict):
 
         Returns:
             Gait: If the data in the files is validated a gait object is returned
-
->>>>>>> 179b147d
         """
         gait_name = gait_dictionary["name"]
         subgaits = gait_dictionary["subgaits"]
@@ -169,30 +123,14 @@
         """Read the .subgait file and extract the data.
 
         Args:
-<<<<<<< HEAD
-            robot (urdf.Robot): the robot corresponding to the given .gait file
-            gait_directory (str): path of the directory where the .gait file is located
-            gait_name (str): name of the gait
-            subgait_name (str): name of the subgait
-            gait_version_map (dict): the parsed yaml file which states the version of the subgaits
-        Returns:
-            Subgait: if gait and subgait names are valid return populated Gait object
-=======
           robot: the robot corresponding to the given .gait file
           gait_directory: path of the directory where the .gait file is located
           gait_name: the name of the gait where the subgait belongs to
           subgait_name: the name of the subgait to load
           gait_version_map: the parsed yaml file which states the version of the subgaits
-          robot (urdf.Robot):
-          gait_directory (str):
-          gait_name (str):
-          subgait_name (str):
-          gait_version_map (dict):
 
         Returns:
           Gait if gait and subgait names are valid return populated Gait object
-
->>>>>>> 179b147d
         """
         if gait_name not in gait_version_map:
             raise GaitNameNotFoundError(gait_name)
@@ -223,32 +161,19 @@
         old_edge_position: EdgePosition,
         new_edge_position_values: Dict[str, float],
     ) -> EdgePosition:
-<<<<<<< HEAD
-        """Validate that the edge position has made an acceptable change.
-
-        This means:
-=======
         """Validate that the edge position has made an acceptable change, this means:
->>>>>>> 179b147d
         StaticEdgePosition -> Should remain the same, values and type.
         UnknownEdgePosition -> Should never be updated.
         DynamicEdgePosition -> Values can change.
 
         Args:
-<<<<<<< HEAD
-            old_edge_position (EdgePosition): the position the gait has now
-            new_edge_position_values (Dict[str, float]): the new edge position that should be validated
-        Raises:
-            NonValidGaitContentError: if the transition is not valid.
-=======
           old_edge_position: The position the gait has now
           new_edge_position: The new edge position that should be validated
           old_edge_position (EdgePosition):
           new_edge_position_values (Dict[str, float]):
 
         Returns:
-            EdgePosition:
->>>>>>> 179b147d
+            EdgePosition
         """
         if isinstance(old_edge_position, StaticEdgePosition):
             if old_edge_position != StaticEdgePosition(new_edge_position_values):
@@ -262,10 +187,7 @@
         else:
             raise NonValidGaitContentError(msg="Gaits with unknown edge positions should not be updated")
 
-<<<<<<< HEAD
-    def _validate_and_set_new_edge_positions(
-        self, new_subgaits: Dict[str, Subgait]
-    ) -> bool:
+    def _validate_and_set_new_edge_positions(self, new_subgaits: Dict[str, Subgait]) -> bool:
         """Validate that both the starting position and the final position changed in a valid way.
 
         Args:
@@ -274,18 +196,6 @@
             bool: True if edge positions are validated
         Raises:
             NonValidGaitContentError: raised if edge position are not valid
-=======
-    def _validate_and_set_new_edge_positions(self, new_subgaits: Dict[str, Subgait]):
-        """Validate that both the starting position and the final position changed in a
-        valid way.
-
-        Args:
-          new_subgaits: The new subgaits that will be used.
-          new_subgaits (Dict[str, Subgait]):
-
-        Returns:
-            bool:
->>>>>>> 179b147d
         """
         new_starting_position = None
         new_final_position = None
@@ -314,7 +224,6 @@
         self.set_edge_positions(new_starting_position, new_final_position)
         return True
 
-<<<<<<< HEAD
     def set_edge_positions(self, starting_position: EdgePosition, final_position: EdgePosition):
         """Set the new edge positions.
 
@@ -323,23 +232,11 @@
         Args:
             starting_position (EdgePosition): the new starting position
             final_position (EdgePosition): the new final position
-=======
-    def set_edge_positions(self, starting_position: EdgePosition, final_position: EdgePosition) -> bool:
-        """Set the new edge positions. Overrides from the setpoints gait, which does not
-        store the starting or final position
-
-        Args:
-          starting_position: The new starting position
-          final_position: The new final position
-          starting_position (EdgePosition):
-          final_position (EdgePosition):
->>>>>>> 179b147d
         """
         self._starting_position = starting_position
         self._final_position = final_position
 
     def set_subgaits(self, new_subgaits: Dict[str, Subgait], node: Optional[Node] = None):
-<<<<<<< HEAD
         """Update the subgaits of the gaits, and validate that the edges changes acceptably.
 
         Also make sure that all transitions between the subgaits match.
@@ -349,19 +246,6 @@
             node (:obj: Node, optional): A node to use for logging the warnings
         Raises:
             NonValidGaitContentError: raised if new subgaits are invalid
-=======
-        """Update the subgaits of the gaits, and validate that the edges changes
-        acceptably. Also make sure that all transitions between the subgaits match.
-
-        Args:
-          new_subgaits: The dictionary with the new subgaits to use
-          node: A node to use for logging the warnings
-          new_subgaits (Dict[str, Subgait]):
-          node (Node, optional):  (Default value = None)
-
-        Returns:
-            bool:
->>>>>>> 179b147d
         """
         try:
             if self._validate_and_set_new_edge_positions(new_subgaits):
@@ -382,17 +266,11 @@
         """Updates the given subgait versions and verifies transitions.
 
         Args:
-<<<<<<< HEAD
             robot (urdf.Robot): URDF matching subgaits
             gait_directory (str): path to the gait directory
             version_map (Dict[str, str): mapping subgait names to versions
         Raises:
             NonValidGaitContentError: raised if new subgaits cannot be set
-=======
-          robot (urdf.Robot): URDF matching subgaits
-          gait_directory (str): path to the gait directory
-          version_map (dict): Mapping subgait names to versions
->>>>>>> 179b147d
         """
         new_subgaits = self.subgaits.copy()
         for subgait_name, version in version_map.items():
