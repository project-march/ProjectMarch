// Copyright 2018 Project March.
#include "march_hardware/motor_controller/odrive/odrive.h"
#include "march_hardware/error/hardware_exception.h"
#include "march_hardware/error/motor_controller_error.h"
#include "march_hardware/ethercat/odrive_pdo_map.h"
#include "march_hardware/ethercat/pdo_types.h"
#include "march_hardware/motor_controller/motor_controller.h"
#include "march_hardware/motor_controller/odrive/odrive_state.h"
#include <march_hardware/motor_controller/motor_controller_state.h>

#include "march_hardware/motor_controller/actuation_mode.h"

#include <bitset>
#include <memory>
#include <stdexcept>
#include <string>
#include <unistd.h>
#include <utility>

//#define DEBUG_EFFORT

namespace march {
ODrive::ODrive(const Slave& slave, ODriveAxis axis, std::unique_ptr<AbsoluteEncoder> absolute_encoder,
    std::unique_ptr<IncrementalEncoder> incremental_encoder, ActuationMode actuation_mode, bool index_found,
    unsigned int motor_kv, bool is_incremental_encoder_more_precise, std::shared_ptr<march_logger::BaseLogger> logger)
    : MotorController(slave, std::move(absolute_encoder), std::move(incremental_encoder), actuation_mode,
        is_incremental_encoder_more_precise, std::move(logger))
    , axis_(axis)
    , index_found_(index_found)
    , torque_constant_(KV_TO_TORQUE_CONSTANT / (float)motor_kv)
{
}

std::chrono::nanoseconds ODrive::reset()
{
    setAxisState(ODriveAxisState::CLEAR_ALL_ERRORS);
    return std::chrono::seconds { 1 };
}

std::chrono::nanoseconds ODrive::prepareActuation()
{
    if (!index_found_ && getAxisState() != ODriveAxisState::CLOSED_LOOP_CONTROL) {
        setAxisState(ODriveAxisState::ENCODER_INDEX_SEARCH);
        return std::chrono::seconds { 10 };
    } else {
        return std::chrono::nanoseconds(0);
    }
}

void ODrive::enableActuation()
{
    if (getAxisState() != ODriveAxisState::CLOSED_LOOP_CONTROL) {
        setAxisState(ODriveAxisState::CLOSED_LOOP_CONTROL);
    }

    // TODO: Check if this is needed.
    // Reset target torque
    //    actuateTorque(/*target_effort=*/0.0);
}

void ODrive::waitForState(ODriveAxisState target_state)
{
    auto current_state = getAxisState();
    while (current_state != target_state) {
        logger_->info(logger_->fstring(
            "Waiting for '%s', currently in '%s'", target_state.toString().c_str(), current_state.toString().c_str()));

        usleep(/*__useconds=*/1000);
        current_state = getAxisState();
    }
}

/*** This method writes the desired torque to the ethercat, together with the corresponding fuzzy control weight.
 *
 * First there is a check to see if the torque limit is being surpassed.
 * When this is not the case, the torque can be writen to the etherat.
 * @param target_torque
 * @param fuzzy_weight
 */
void ODrive::actuateTorque(float target_torque, float fuzzy_weight)
{
    if (target_torque > TORQUE_LIMIT || target_torque < -TORQUE_LIMIT) {
        throw error::HardwareException(error::ErrorType::TARGET_TORQUE_EXCEEDS_MAX_TORQUE,
            "Target torque of %f exceeds effort limit of %f", target_torque, TORQUE_LIMIT);
    }

<<<<<<< HEAD
    bit32 write_torque {};
    write_torque.f = target_torque;
    this->write32(ODrivePDOmap::getMOSIByteOffset(ODriveObjectName::TargetTorque, axis_), write_torque);
    bit32 write_fuzzy {};
    write_fuzzy.f = fuzzy_weight;
    this->write32(ODrivePDOmap::getMOSIByteOffset(ODriveObjectName::FuzzyTorque, axis_), write_fuzzy);
}

/*** This method writes the desired position to the ethercat, together with the corresponding fuzzy control weight.
 *
 * First there is a check to see if the position is within the joint limits.
 * When this is not the case, the position can be writen to the etherat.
 * @param target_position
 * @param fuzzy_weight
 */
void ODrive::actuateRadians(float target_position, float fuzzy_weight)
{
    if (this->hasAbsoluteEncoder()
        && !this->absolute_encoder_->isValidTargetIU(
            this->getAbsolutePositionIU(), this->absolute_encoder_->positionRadiansToIU(target_position))) {
        throw error::HardwareException(error::ErrorType::INVALID_ACTUATE_POSITION,
            "The requested position is outside the limits, for requested position %f: ", target_position);
    }

    bit32 write_position {};
    write_position.f = target_position;
    this->write32(ODrivePDOmap::getMOSIByteOffset(ODriveObjectName::TargetPosition, axis_), write_position);
    bit32 write_fuzzy {};
    write_fuzzy.f = fuzzy_weight;
    this->write32(ODrivePDOmap::getMOSIByteOffset(ODriveObjectName::FuzzyPosition, axis_), write_fuzzy);
=======
    float target_torque = target_effort * torque_constant_;
    logger_->debug(logger_->fstring("Effort: %f", target_effort));
    logger_->debug(logger_->fstring("Torque: %f", target_torque));
    // bit32 write_torque {};
    // write_torque.f = target_torque;
    // this->write32(ODrivePDOmap::getMOSIByteOffset(ODriveObjectName::TargetTorque, axis_), write_torque);
>>>>>>> 66d9f622
}

int ODrive::getActuationModeNumber() const
{
    /* These values are used to set the control mode of the ODrive.
     * They were retrieved from
     * https://github.com/odriverobotics/ODrive/blob/devel/Firmware/odrive-interface.yaml
     * Look for 'ODrive.Controller.ControlMode'.
     * The index in the list then represents the number corresponding to that
     * actuation mode. If the actuation mode is unknown this will return -1.
     */
    switch (actuation_mode_.getValue()) {
        case ActuationMode::torque:
            return 1;
        case ActuationMode::position:
            return 3;
        default:
            return -1;
    }
}

bool ODrive::requiresUniqueSlaves() const
{
    return false;
}

std::unique_ptr<MotorControllerState> ODrive::getState()
{
    auto state = std::make_unique<ODriveState>();

    // Set general attributes
    state->motor_current_ = getMotorCurrent();
    state->motor_temperature_ = getMotorTemperature();
    state->motor_controller_temperature_ = getOdriveTemperature();

    if (hasAbsoluteEncoder()) {
        state->absolute_position_iu_ = getAbsolutePositionIU();
        state->absolute_position_ = getAbsolutePositionUnchecked();
        state->absolute_velocity_ = getAbsoluteVelocityUnchecked();
    }
    if (hasIncrementalEncoder()) {
        state->incremental_position_iu_ = getIncrementalPositionIU();
        state->incremental_velocity_iu_ = getIncrementalVelocityIU();
        state->incremental_position_ = getIncrementalPositionUnchecked();
        state->incremental_velocity_ = getIncrementalVelocityUnchecked();
    }

    // Set ODrive specific attributes
    state->axis_state_ = getAxisState();
    state->odrive_error_ = getOdriveError();
    state->axis_error_ = getAxisError();
    state->motor_error_ = getMotorError();
    state->dieboslave_error_ = getDieBOSlaveError();
    state->encoder_error_ = getEncoderError();
    state->controller_error_ = getControllerError();

    return state;
}

float ODrive::getMotorTemperature()
{
    return this->read32(ODrivePDOmap::getMISOByteOffset(ODriveObjectName::MotorTemperature, axis_)).f;
}

float ODrive::getOdriveTemperature()
{
    return this->read32(ODrivePDOmap::getMISOByteOffset(ODriveObjectName::OdriveTemperature, axis_)).f;
}

ODriveAxisState ODrive::getAxisState()
{
    return ODriveAxisState(this->read32(ODrivePDOmap::getMISOByteOffset(ODriveObjectName::AxisState, axis_)).ui);
}

int32_t ODrive::getAbsolutePositionIU()
{
    int32_t iu_value = this->read32(ODrivePDOmap::getMISOByteOffset(ODriveObjectName::AbsolutePosition, axis_)).i;
    if (iu_value == 0) {
        logger_->fatal("Absolute encoder value is 0 (Check the encoder cable, or flash the odrive).");
    }
    switch (absolute_encoder_->getDirection()) {
        case Encoder::Direction::Positive:
            return iu_value;
        case Encoder::Direction::Negative:
            return this->absolute_encoder_->getTotalPositions() - iu_value;
        default:
            throw error::HardwareException(error::ErrorType::INVALID_ENCODER_DIRECTION);
    }
}

int32_t ODrive::getIncrementalPositionIU()
{
    return this->read32(ODrivePDOmap::getMISOByteOffset(ODriveObjectName::ShadowCount, axis_)).i
        * incremental_encoder_->getDirection();
}

float ODrive::getIncrementalVelocityIU()
{
    return this->read32(ODrivePDOmap::getMISOByteOffset(ODriveObjectName::MotorVelocity, axis_)).f
        * (float)incremental_encoder_->getDirection();
}

float ODrive::getAbsolutePositionUnchecked()
{
    return (float)this->getAbsoluteEncoder()->positionIUToRadians(getAbsolutePositionIU());
}

float ODrive::getAbsoluteVelocityUnchecked()
{
    // The current ODrive firmware doesn't support absolute encoder velocity
    return (float)getIncrementalVelocityUnchecked();
}

float ODrive::getIncrementalPositionUnchecked()
{
    return (float)this->getIncrementalEncoder()->positionIUToRadians(getIncrementalPositionIU());
}

float ODrive::getIncrementalVelocityUnchecked()
{
    return (float)this->getIncrementalEncoder()->velocityIUToRadians(getIncrementalVelocityIU());
}

float ODrive::getTorqueUnchecked()
{
    int32_t measured_torque = this->read32(ODrivePDOmap::getMISOByteOffset(ODriveObjectName::Torque, axis_)).i;
    return measured_torque;
}

float ODrive::getMotorCurrent()
{
    return this->read32(ODrivePDOmap::getMISOByteOffset(ODriveObjectName::Current, axis_)).f
        * (float)getMotorDirection();
}

float ODrive::getActualEffort()
{
    return getMotorCurrent();
}

uint32_t ODrive::getOdriveError()
{
    return this->read32(ODrivePDOmap::getMISOByteOffset(ODriveObjectName::OdriveError, ODriveAxis::None)).ui;
}

uint32_t ODrive::getAxisError()
{
    return this->read32(ODrivePDOmap::getMISOByteOffset(ODriveObjectName::AxisError, axis_)).ui;
}

uint32_t ODrive::getMotorError()
{
    return this->read32(ODrivePDOmap::getMISOByteOffset(ODriveObjectName::MotorError, axis_)).ui;
}

uint32_t ODrive::getDieBOSlaveError()
{
    return this->read32(ODrivePDOmap::getMISOByteOffset(ODriveObjectName::DieBOSlaveError, axis_)).ui;
}

uint32_t ODrive::getEncoderError()
{
    return this->read32(ODrivePDOmap::getMISOByteOffset(ODriveObjectName::EncoderError, axis_)).ui;
}

uint32_t ODrive::getControllerError()
{
    return this->read32(ODrivePDOmap::getMISOByteOffset(ODriveObjectName::ControllerError, axis_)).ui;
}

void ODrive::setAxisState(ODriveAxisState state)
{
    bit32 write_struct {};
    write_struct.ui = state.value_;
    this->write32(ODrivePDOmap::getMOSIByteOffset(ODriveObjectName::RequestedState, axis_), write_struct);
}

double ODrive::getTorqueLimit() const
{
    return TORQUE_LIMIT;
}

// Throw NotImplemented error by default for functions not part of the Minimum
// Viable Product
<<<<<<< HEAD
=======

void ODrive::actuateRadians(float target_position)
{   
    // logger_->info(logger_->fstring("Position: %f", target_position));
    bit32 write_pos {};
    write_pos.f = target_position;
    this->write32(ODrivePDOmap::getMOSIByteOffset(ODriveObjectName::TargetPosition, axis_), write_pos);
    // throw error::NotImplemented("actuateRadians", "ODrive");
}

>>>>>>> 66d9f622
float ODrive::getMotorControllerVoltage()
{
    throw error::NotImplemented("getMotorControllerVoltage", "ODrive");
}

float ODrive::getMotorVoltage()
{
    throw error::NotImplemented("getMotorVoltage", "ODrive");
}

} // namespace march<|MERGE_RESOLUTION|>--- conflicted
+++ resolved
@@ -29,6 +29,7 @@
     , index_found_(index_found)
     , torque_constant_(KV_TO_TORQUE_CONSTANT / (float)motor_kv)
 {
+    this->is_incremental_encoder_more_precise_ = true;
 }
 
 std::chrono::nanoseconds ODrive::reset()
@@ -55,7 +56,7 @@
 
     // TODO: Check if this is needed.
     // Reset target torque
-    //    actuateTorque(/*target_effort=*/0.0);
+    actuateTorque(/*target_effort=*/0.0);
 }
 
 void ODrive::waitForState(ODriveAxisState target_state)
@@ -84,7 +85,6 @@
             "Target torque of %f exceeds effort limit of %f", target_torque, TORQUE_LIMIT);
     }
 
-<<<<<<< HEAD
     bit32 write_torque {};
     write_torque.f = target_torque;
     this->write32(ODrivePDOmap::getMOSIByteOffset(ODriveObjectName::TargetTorque, axis_), write_torque);
@@ -115,14 +115,6 @@
     bit32 write_fuzzy {};
     write_fuzzy.f = fuzzy_weight;
     this->write32(ODrivePDOmap::getMOSIByteOffset(ODriveObjectName::FuzzyPosition, axis_), write_fuzzy);
-=======
-    float target_torque = target_effort * torque_constant_;
-    logger_->debug(logger_->fstring("Effort: %f", target_effort));
-    logger_->debug(logger_->fstring("Torque: %f", target_torque));
-    // bit32 write_torque {};
-    // write_torque.f = target_torque;
-    // this->write32(ODrivePDOmap::getMOSIByteOffset(ODriveObjectName::TargetTorque, axis_), write_torque);
->>>>>>> 66d9f622
 }
 
 int ODrive::getActuationModeNumber() const
@@ -182,6 +174,11 @@
     return state;
 }
 
+float ODrive::getTorque()
+{
+    return getMotorCurrent() * torque_constant_;
+}
+
 float ODrive::getMotorTemperature()
 {
     return this->read32(ODrivePDOmap::getMISOByteOffset(ODriveObjectName::MotorTemperature, axis_)).f;
@@ -307,19 +304,6 @@
 
 // Throw NotImplemented error by default for functions not part of the Minimum
 // Viable Product
-<<<<<<< HEAD
-=======
-
-void ODrive::actuateRadians(float target_position)
-{   
-    // logger_->info(logger_->fstring("Position: %f", target_position));
-    bit32 write_pos {};
-    write_pos.f = target_position;
-    this->write32(ODrivePDOmap::getMOSIByteOffset(ODriveObjectName::TargetPosition, axis_), write_pos);
-    // throw error::NotImplemented("actuateRadians", "ODrive");
-}
-
->>>>>>> 66d9f622
 float ODrive::getMotorControllerVoltage()
 {
     throw error::NotImplemented("getMotorControllerVoltage", "ODrive");
