--- conflicted
+++ resolved
@@ -58,11 +58,6 @@
     Returns:
         SetParametersResult: Whether the callback was successful
     """
-<<<<<<< HEAD
-    dynamic_gait_updated = False
-=======
-    gait_selection.get_logger().info("Parameters are updated")
->>>>>>> ca418d5c
     position_queue_updated = False
     gaits_updated = False
     dynamic_gait_updated = False
