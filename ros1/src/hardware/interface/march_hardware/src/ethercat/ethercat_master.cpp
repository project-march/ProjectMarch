// Copyright 2019 Project March.
#include "march_hardware/ethercat/ethercat_master.h"
#include "march_hardware/error/hardware_exception.h"

#include <chrono>
#include <exception>
#include <sstream>
#include <string>
#include <vector>

#include <pthread.h>
#include <ros/ros.h>
#include <soem/ethercat.h>

namespace march {
EthercatMaster::EthercatMaster(
    std::string ifname, int max_slave_index, int cycle_time, int slave_timeout)
    : is_operational_(/*__i=*/false)
    , ifname_(std::move(ifname))
    , max_slave_index_(max_slave_index)
    , cycle_time_ms_(cycle_time)
    , slave_watchdog_timeout_(slave_timeout)
{
}

EthercatMaster::~EthercatMaster()
{
    this->stop();
}

bool EthercatMaster::isOperational() const
{
    return this->is_operational_;
}

int EthercatMaster::getCycleTime() const
{
    return this->cycle_time_ms_;
}

void EthercatMaster::waitForPdo()
{
    std::unique_lock<std::mutex> lock(this->wait_on_pdo_condition_mutex_);
    this->wait_on_pdo_condition_var_.wait(lock, [&] {
        return this->pdo_received_ || !this->is_operational_;
    });
    this->pdo_received_ = false;
}

std::exception_ptr EthercatMaster::getLastException() const noexcept
{
    return this->last_exception_;
}

bool EthercatMaster::start(std::vector<Joint>& joints)
{
    this->last_exception_ = nullptr;
    this->ethercatMasterInitiation();
    return this->ethercatSlaveInitiation(joints);
}

void EthercatMaster::ethercatMasterInitiation()
{
    ROS_INFO("Trying to start EtherCAT");
    if (!ec_init(this->ifname_.c_str())) {
        throw error::HardwareException(error::ErrorType::NO_SOCKET_CONNECTION,
            "No socket connection on %s", this->ifname_.c_str());
    }
    ROS_INFO("ec_init on %s succeeded", this->ifname_.c_str());

    const int slave_count = ec_config_init(FALSE);
    if (slave_count < this->max_slave_index_) {
        ec_close();
        throw error::HardwareException(error::ErrorType::NOT_ALL_SLAVES_FOUND,
            "%d slaves configured while soem only found %d slave(s)",
            this->max_slave_index_, slave_count);
    }
    ROS_INFO("%d slave(s) found and initialized.", slave_count);
}

int setSlaveWatchdogTimer(uint16 slave)
{
<<<<<<< HEAD
  uint16 configadr = ec_slave[slave].configadr;
  // Set the divider register of the WD
  ec_FPWRw(configadr, 0x0400, MotorController::WATCHDOG_DIVIDER, EC_TIMEOUTRET);
  // Set the PDI watchdog = WD
  ec_FPWRw(configadr, 0x0410, MotorController::WATCHDOG_TIME, EC_TIMEOUTRET);
  // Set the SM watchdog = WD
  ec_FPWRw(configadr, 0x0420, MotorController::WATCHDOG_TIME, EC_TIMEOUTRET);
  return 1;
=======
    uint16 configadr = ec_slave[slave].configadr;
    ec_FPWRw(configadr, /*ADO=*/0x0400, IMotionCube::WATCHDOG_DIVIDER,
        EC_TIMEOUTRET); // Set the divider register of the WD
    ec_FPWRw(configadr, /*ADO=*/0x0410, IMotionCube::WATCHDOG_TIME,
        EC_TIMEOUTRET); // Set the PDI watchdog = WD
    ec_FPWRw(configadr, /*ADO=*/0x0420, IMotionCube::WATCHDOG_TIME,
        EC_TIMEOUTRET); // Set the SM watchdog = WD
    return 1;
>>>>>>> 0f8fe76f
}

bool EthercatMaster::ethercatSlaveInitiation(std::vector<Joint>& joints)
{
<<<<<<< HEAD
  ROS_INFO("Request pre-operational state for all slaves");
  bool reset = false;
  ec_statecheck(0, EC_STATE_PRE_OP, EC_TIMEOUTSTATE * 4);

  for (Joint& joint : joints)
  {
    ec_slave[joint.getMotorController()->getSlaveIndex()].PO2SOconfig = setSlaveWatchdogTimer;
    reset |= joint.initSdo(this->cycle_time_ms_);
  }

  ec_config_map(&this->io_map_);
  ec_configdc();
=======
    ROS_INFO("Request pre-operational state for all slaves");
    bool reset = false;
    ec_statecheck(/*slave=*/0, EC_STATE_PRE_OP, EC_TIMEOUTSTATE * 4);

    for (Joint& joint : joints) {
        if (joint.hasIMotionCube()) {
            ec_slave[joint.getIMotionCubeSlaveIndex()].PO2SOconfig
                = setSlaveWatchdogTimer;
        }
        reset |= joint.initialize(this->cycle_time_ms_);
    }
>>>>>>> 0f8fe76f

    ec_config_map(&this->io_map_);
    ec_configdc();

    ROS_INFO("Request safe-operational state for all slaves");
    ec_statecheck(/*slave=*/0, EC_STATE_SAFE_OP, EC_TIMEOUTSTATE * 4);

    this->expected_working_counter_
        = (ec_group[0].outputsWKC * 2) + ec_group[0].inputsWKC;
    ec_slave[0].state = EC_STATE_OPERATIONAL;

    ec_send_processdata();
    ec_receive_processdata(EC_TIMEOUTRET);

    ROS_INFO("Request operational state for all slaves");
    ec_writestate(/*slave=*/0);
    int chk = 40;

    do {
        ec_send_processdata();
        ec_receive_processdata(EC_TIMEOUTRET);
        ec_statecheck(/*slave=*/0, EC_STATE_OPERATIONAL, /*timeout=*/50000);
    } while (chk-- && (ec_slave[0].state != EC_STATE_OPERATIONAL));

    if (ec_slave[0].state == EC_STATE_OPERATIONAL) {
        ROS_INFO("Operational state reached for all slaves");
        this->is_operational_ = true;
        this->ethercat_thread_
            = std::thread(&EthercatMaster::ethercatLoop, this);
        this->setThreadPriority(EthercatMaster::THREAD_PRIORITY);
    } else {
        ec_readstate();
        std::ostringstream ss;
        for (int i = 1; i <= ec_slavecount; i++) {
            if (ec_slave[i].state != EC_STATE_OPERATIONAL) {
                ss << std::endl
                   << "Slave " << i << " State=" << std::hex << std::showbase
                   << ec_slave[i].state
                   << " StatusCode=" << ec_slave[i].ALstatuscode << " ("
                   << ec_ALstatuscode2string(ec_slave[i].ALstatuscode) << ")";
            }
        }
        throw error::HardwareException(
            error::ErrorType::FAILED_TO_REACH_OPERATIONAL_STATE,
            "Not operational slaves: %s", ss.str().c_str());
    }
    return reset;
}

void EthercatMaster::ethercatLoop()
{
    size_t total_loops = 0;
    size_t not_achieved_count = 0;
    const size_t rate = 1000 / this->cycle_time_ms_;
    const std::chrono::milliseconds cycle_time(this->cycle_time_ms_);

    while (this->is_operational_) {
        const auto begin_time = std::chrono::high_resolution_clock::now();

        const bool pdo_received = this->sendReceivePdo();
        this->monitorSlaveConnection();

        const auto end_time = std::chrono::high_resolution_clock::now();
        const auto duration
            = std::chrono::duration_cast<std::chrono::microseconds>(
                end_time - begin_time);

        {
            std::lock_guard<std::mutex> lock(
                this->wait_on_pdo_condition_mutex_);
            this->pdo_received_ = pdo_received;
        }
        this->wait_on_pdo_condition_var_.notify_one();

        if (duration > cycle_time) {
            not_achieved_count++;
        } else {
            std::this_thread::sleep_for(cycle_time - duration);
        }
        total_loops++;

        if (total_loops >= 10 * rate) {
            const double not_achieved_percentage
                = 100.0 * ((double)not_achieved_count / total_loops);
            if (not_achieved_percentage > 5.0) {
                ROS_WARN("EtherCAT rate of %d milliseconds per cycle was not "
                         "achieved for %f percent of all cycles",
                    this->cycle_time_ms_, not_achieved_percentage);
            }
            total_loops = 0;
            not_achieved_count = 0;
        }

        const auto delta_t = std::chrono::high_resolution_clock::now()
            - this->valid_slaves_timestamp_ms_;
        const auto slave_lost_duration
            = std::chrono::duration_cast<std::chrono::milliseconds>(delta_t);
        const std::chrono::milliseconds slave_watchdog_timeout(
            this->slave_watchdog_timeout_);

        if (slave_lost_duration > slave_watchdog_timeout) {
            this->last_exception_ = std::make_exception_ptr(
                error::HardwareException(error::ErrorType::SLAVE_LOST_TIMOUT,
                    "Slave connection lost for %i ms from slave %i and "
                    "onwards.",
                    this->slave_watchdog_timeout_, this->latest_lost_slave_));
            this->is_operational_ = false;
            this->wait_on_pdo_condition_var_.notify_one();

            this->closeEthercat();
        }
    }
}

bool EthercatMaster::sendReceivePdo()
{
    if (this->latest_lost_slave_ == -1) {
        ec_send_processdata();
        const int wkc = ec_receive_processdata(EC_TIMEOUTRET);
        if (wkc < this->expected_working_counter_) {
            ROS_WARN_THROTTLE(1,
                "Working counter: %d  is lower than expected: %d", wkc,
                this->expected_working_counter_);
            return false;
        }
        return true;
    }
    return false;
}

void EthercatMaster::monitorSlaveConnection()
{
    ec_readstate();
    for (int slave = 1; slave <= ec_slavecount; slave++) {
        if (ec_slave[slave].state != EC_STATE_OPERATIONAL) {
            ROS_WARN_THROTTLE(1,
                "EtherCAT train lost connection from slave %d onwards", slave);

            if (!this->attemptSlaveRecover(slave)) {
                this->latest_lost_slave_ = slave;
                return;
            }
        }
    }

    if (this->latest_lost_slave_ > -1) {
        ROS_INFO("All slaves returned to operational state.");
    }

    this->latest_lost_slave_ = -1;
    this->valid_slaves_timestamp_ms_
        = std::chrono::high_resolution_clock::now();
}

bool EthercatMaster::attemptSlaveRecover(int slave)
{
    if (ec_slave[slave].state != EC_STATE_OPERATIONAL) {
        if (ec_slave[slave].state == EC_STATE_PRE_OP) {
            ec_slave[slave].state = EC_STATE_SAFE_OP;
            ec_writestate(slave);
        }

        if (ec_slave[slave].state == EC_STATE_SAFE_OP) {
            ec_slave[slave].state = EC_STATE_OPERATIONAL;
            ec_writestate(slave);
        }

        if (ec_slave[slave].state > EC_STATE_NONE) {
            if (ec_reconfig_slave(slave, /*timeout=*/500)) {
                ec_slave[slave].islost = FALSE;
            }
        }

        if (!ec_slave[slave].islost) {
            ec_statecheck(slave, EC_STATE_OPERATIONAL, EC_TIMEOUTRET);
            if (ec_slave[slave].state == EC_STATE_NONE) {
                ec_slave[slave].islost = TRUE;
                ROS_ERROR("Ethercat lost connection to slave %d", slave);
            }
        }
    }

    if (ec_slave[slave].islost) {
        if (ec_slave[slave].state == EC_STATE_NONE) {
            if (ec_recover_slave(slave, /*timeout=*/500)) {
                ec_slave[slave].islost = FALSE;
            }
        } else {
            ec_slave[slave].islost = FALSE;
        }
    }

    if (ec_slave[slave].state == EC_STATE_OPERATIONAL) {
        ROS_INFO("Slave %i resumed operational state", slave);
        return true;
    } else {
        return false;
    }
}

void EthercatMaster::closeEthercat()
{
    ec_slave[0].state = EC_STATE_INIT;
    ec_writestate(/*slave=*/0);
    ec_close();
}

void EthercatMaster::stop()
{
    if (this->is_operational_) {
        ROS_INFO("Stopping EtherCAT");
        this->is_operational_ = false;
        this->ethercat_thread_.join();

        this->closeEthercat();
    }
}

void EthercatMaster::setThreadPriority(int priority)
{
    struct sched_param param = { priority };
    // SCHED_FIFO scheduling preempts other threads with lower priority as soon
    // as it becomes runnable. See
    // http://man7.org/linux/man-pages/man7/sched.7.html for more info.
    const int error = pthread_setschedparam(
        this->ethercat_thread_.native_handle(), SCHED_FIFO, &param);
    if (error != 0) {
        ROS_ERROR("Failed to set the ethercat thread priority to %d. (error "
                  "code: %d)",
            priority, error);
    } else {
        ROS_DEBUG("Set ethercat thread priority to %d", param.sched_priority);
    }
}
} // namespace march<|MERGE_RESOLUTION|>--- conflicted
+++ resolved
@@ -1,6 +1,7 @@
 // Copyright 2019 Project March.
 #include "march_hardware/ethercat/ethercat_master.h"
 #include "march_hardware/error/hardware_exception.h"
+#include "march_hardware/motor_controller/motor_controller.h"
 
 #include <chrono>
 #include <exception>
@@ -80,55 +81,30 @@
 
 int setSlaveWatchdogTimer(uint16 slave)
 {
-<<<<<<< HEAD
-  uint16 configadr = ec_slave[slave].configadr;
-  // Set the divider register of the WD
-  ec_FPWRw(configadr, 0x0400, MotorController::WATCHDOG_DIVIDER, EC_TIMEOUTRET);
-  // Set the PDI watchdog = WD
-  ec_FPWRw(configadr, 0x0410, MotorController::WATCHDOG_TIME, EC_TIMEOUTRET);
-  // Set the SM watchdog = WD
-  ec_FPWRw(configadr, 0x0420, MotorController::WATCHDOG_TIME, EC_TIMEOUTRET);
-  return 1;
-=======
     uint16 configadr = ec_slave[slave].configadr;
-    ec_FPWRw(configadr, /*ADO=*/0x0400, IMotionCube::WATCHDOG_DIVIDER,
-        EC_TIMEOUTRET); // Set the divider register of the WD
-    ec_FPWRw(configadr, /*ADO=*/0x0410, IMotionCube::WATCHDOG_TIME,
-        EC_TIMEOUTRET); // Set the PDI watchdog = WD
-    ec_FPWRw(configadr, /*ADO=*/0x0420, IMotionCube::WATCHDOG_TIME,
-        EC_TIMEOUTRET); // Set the SM watchdog = WD
+    // Set the divider register of the WD
+    ec_FPWRw(configadr, /*ADO=*/0x0400, MotorController::WATCHDOG_DIVIDER,
+        EC_TIMEOUTRET);
+    // Set the PDI watchdog = WD
+    ec_FPWRw(configadr, /*ADO=*/0x0410, MotorController::WATCHDOG_TIME,
+        EC_TIMEOUTRET);
+    // Set the SM watchdog = WD
+    ec_FPWRw(configadr, /*ADO=*/0x0420, MotorController::WATCHDOG_TIME,
+        EC_TIMEOUTRET);
     return 1;
->>>>>>> 0f8fe76f
 }
 
 bool EthercatMaster::ethercatSlaveInitiation(std::vector<Joint>& joints)
 {
-<<<<<<< HEAD
-  ROS_INFO("Request pre-operational state for all slaves");
-  bool reset = false;
-  ec_statecheck(0, EC_STATE_PRE_OP, EC_TIMEOUTSTATE * 4);
-
-  for (Joint& joint : joints)
-  {
-    ec_slave[joint.getMotorController()->getSlaveIndex()].PO2SOconfig = setSlaveWatchdogTimer;
-    reset |= joint.initSdo(this->cycle_time_ms_);
-  }
-
-  ec_config_map(&this->io_map_);
-  ec_configdc();
-=======
     ROS_INFO("Request pre-operational state for all slaves");
     bool reset = false;
     ec_statecheck(/*slave=*/0, EC_STATE_PRE_OP, EC_TIMEOUTSTATE * 4);
 
     for (Joint& joint : joints) {
-        if (joint.hasIMotionCube()) {
-            ec_slave[joint.getIMotionCubeSlaveIndex()].PO2SOconfig
-                = setSlaveWatchdogTimer;
-        }
-        reset |= joint.initialize(this->cycle_time_ms_);
-    }
->>>>>>> 0f8fe76f
+        ec_slave[joint.getMotorController()->getSlaveIndex()].PO2SOconfig
+            = setSlaveWatchdogTimer;
+        reset |= joint.initSdo(this->cycle_time_ms_);
+    }
 
     ec_config_map(&this->io_map_);
     ec_configdc();
