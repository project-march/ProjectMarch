--- conflicted
+++ resolved
@@ -154,7 +154,6 @@
 std::unique_ptr<march::AbsoluteEncoder> HardwareBuilder::createAbsoluteEncoder(const YAML::Node& absolute_encoder_config, const march::MotorControllerType motor_controller_type)
 {
     HardwareBuilder::validateRequiredKeysExist(absolute_encoder_config, HardwareBuilder::ABSOLUTE_ENCODER_REQUIRED_KEYS, "absoluteEncoder");
-<<<<<<< HEAD
 
     const auto counts_per_rotation = validate_and_get_counts_per_rotation(absolute_encoder_config);
     const auto encoder_direction = getEncoderDirection(absolute_encoder_config);
@@ -166,8 +165,6 @@
 
     std::string message = isNegative ? "Set the following flipped limits: min_position: %d, max_position: %d, zero_position: %d" : "Set the following limits: min_position: %d, max_position: %d, zero_position: %d";
     RCLCPP_INFO(rclcpp::get_logger("createAbsoluteEncoder"), message, min_position, max_position, zero_position);
-=======
->>>>>>> c921c6e8
 
     const auto lower_soft_limit_margin = absolute_encoder_config["lowerSoftLimitMarginRad"].as<double>();
     const auto upper_soft_limit_margin = absolute_encoder_config["upperSoftLimitMarginRad"].as<double>();
@@ -236,20 +233,10 @@
     if (!power_distribution_board_config) {
         return std::nullopt;
     }
-<<<<<<< HEAD
-
-=======
-    
->>>>>>> c921c6e8
     HardwareBuilder::validateRequiredKeysExist(power_distribution_board_config,HardwareBuilder::POWER_DISTRIBUTION_BOARD_REQUIRED_KEYS, "power_distribution_board");
 
     const auto slave_index = power_distribution_board_config["slaveIndex"].as<int>();
     const auto byte_offset = power_distribution_board_config["byteOffset"].as<int>();
-<<<<<<< HEAD
-
-=======
-   
->>>>>>> c921c6e8
     return std::make_optional<march::PowerDistributionBoard>(march::Slave(slave_index, pdo_interface_, sdo_interface_), byte_offset);
 }
 
@@ -271,7 +258,6 @@
     } else {
         throw MissingKeyException("resolution' or 'countsPerRotation", "incrementalEncoder");
     }
-<<<<<<< HEAD
 }
 
 int32_t HardwareBuilder::getCorrectLimits(const YAML::Node& config, const std::string& key, unsigned long counts_per_rotation, bool isNegative) {
@@ -280,6 +266,4 @@
     } else {
         return config[key].as<int32_t>();
     }
-=======
->>>>>>> c921c6e8
 }