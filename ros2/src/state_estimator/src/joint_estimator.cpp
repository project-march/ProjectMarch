#include "state_estimator/joint_estimator.hpp"
#include "state_estimator/state_estimator.hpp"
JointEstimator::JointEstimator(StateEstimator* owner)
    : m_owner(owner)
    , m_joint_child_link_map(interpret_joint_links())
{

    initialize_joints();
}

void JointEstimator::set_joint_states(sensor_msgs::msg::JointState::SharedPtr new_joint_states)
{
    RCLCPP_INFO(m_owner->get_logger(), "Set joint states :)");
    tf2::Quaternion quaternion_math;
    geometry_msgs::msg::Quaternion quaternion_joint;
<<<<<<< HEAD
    int counter = 0;
    for (auto i : m_joints) {
        switch (i.hinge_axis) {
            case X:
                quaternion_math.setRPY(new_joint_states->position[counter], 0, 0);
                break;
            case Y:
                quaternion_math.setRPY(0, new_joint_states->position[counter], 0);
                break;
            case Z:
                quaternion_math.setRPY(0, 0, new_joint_states->position[counter]);
                break;
        }
        quaternion_math.normalize();
        tf2::convert(quaternion_math, quaternion_joint);
        i.frame.transform.rotation = quaternion_joint;
        counter++;
=======
    for (size_t i = 0; i < new_joint_states->name.size(); i++) {
        RCLCPP_INFO(m_owner->get_logger(), "Loop :)");
        set_individual_joint_state(new_joint_states->name.at(i), new_joint_states->position.at(i));
>>>>>>> 3377ee2b
    }
    RCLCPP_INFO(m_owner->get_logger(), "Done setting joint states :)");
}

void JointEstimator::set_individual_joint_state(std::string joint_name, double new_position)
{

    // NOTE: This is not an efficient function, mainly use this for debugging purposes
    std::vector<JointContainer>::iterator it
        = std::find_if(m_joints.begin(), m_joints.end(), [joint_name](const JointContainer& joint) {
              return joint.name == joint_name;
          });

    tf2::Quaternion quaternion_math;
    switch (it->hinge_axis) { // probably put this into a function?
        case X:
            quaternion_math.setRPY(new_position, 0, 0);
            break;
        case Y:
            quaternion_math.setRPY(0, new_position, 0);
            break;
        case Z:
            quaternion_math.setRPY(0, 0, new_position);
            break;
    }
    quaternion_math.normalize();
    tf2::convert(quaternion_math, it->frame.transform.rotation);

    RCLCPP_INFO(m_owner->get_logger(), "settt state :)");
}

const JointContainer JointEstimator::get_individual_joint(std::string joint_name)
{

    // NOTE: This is not an efficient function, mainly use this for debugging purposes
    std::vector<JointContainer>::iterator it
        = std::find_if(m_joints.begin(), m_joints.end(), [joint_name](const JointContainer& joint) {
              return joint.name == joint_name;
          });

    return *it;
}

const std::vector<geometry_msgs::msg::TransformStamped> JointEstimator::get_joint_frames()
{
    std::vector<geometry_msgs::msg::TransformStamped> transform_frames;

    geometry_msgs::msg::TransformStamped current_frame;
    for (auto i : m_joints) {
        transform_frames.push_back(i.frame);
    };

    return transform_frames;
}

std::unordered_map<std::string, std::string> JointEstimator::interpret_joint_links()
{
    // We must declare these specific parameters here because they're called before the constructor
    m_owner->declare_parameter("joint_estimator.links", std::vector<std::string>(11, "default"));
    m_owner->declare_parameter("joint_estimator.base_links", std::vector<std::string>(11, "default"));
    auto link_list = m_owner->get_parameter("joint_estimator.links").as_string_array();
    auto child_link_list = m_owner->get_parameter("joint_estimator.base_links").as_string_array();
    int joint_link_size = link_list.size();
    std::unordered_map<std::string, std::string> joint_link_map;
    for (int i = 0; i < joint_link_size; i++) {
        joint_link_map.insert(std::pair<std::string, std::string> { link_list[i], child_link_list[i] });
        RCLCPP_INFO(m_owner->get_logger(), "match %s with %s", link_list[i].c_str(), child_link_list[i].c_str());
    }

    return joint_link_map;
}

void JointEstimator::initialize_joints()
{

    // We must declare these specific parameters here because they're called before the constructor
    // It's sadly a long list but it only happens once at initialization so it doesn't need a separate function
    // It just looks very ugly but it's necessary because it's ROS2 :(

    m_owner->declare_parameter("joint_estimator.link_hinge_axis", std::vector<int64_t>(6, 0));
    m_owner->declare_parameter("joint_estimator.link_length_x", std::vector<double>(5, 0.0));
    m_owner->declare_parameter("joint_estimator.link_length_y", std::vector<double>(6, 0.0));
    m_owner->declare_parameter("joint_estimator.link_length_z", std::vector<double>(6, 0.0));
    m_owner->declare_parameter("joint_estimator.link_mass", std::vector<double>(6, 0.0));
    m_owner->declare_parameter("joint_estimator.link_com_x", std::vector<double>(6, 0.0));
    m_owner->declare_parameter("joint_estimator.link_com_y", std::vector<double>(6, 0.0));
    m_owner->declare_parameter("joint_estimator.link_com_z", std::vector<double>(6, 0.0));
    m_owner->declare_parameter("joint_estimator.starting_position", std::vector<double>(6, 0.0));
    auto link_hinges = m_owner->get_parameter("joint_estimator.link_hinge_axis").as_integer_array();
    auto link_length_x = m_owner->get_parameter("joint_estimator.link_length_x").as_double_array();
    auto link_length_y = m_owner->get_parameter("joint_estimator.link_length_y").as_double_array();
    auto link_length_z = m_owner->get_parameter("joint_estimator.link_length_z").as_double_array();
    auto link_com_mass = m_owner->get_parameter("joint_estimator.link_mass").as_double_array();
    auto link_com_x = m_owner->get_parameter("joint_estimator.link_com_x").as_double_array();
    auto link_com_y = m_owner->get_parameter("joint_estimator.link_com_y").as_double_array();
    auto link_com_z = m_owner->get_parameter("joint_estimator.link_com_z").as_double_array();

    auto link_names = m_owner->get_parameter("joint_estimator.links").as_string_array();
    auto link_position = m_owner->get_parameter("joint_estimator.starting_position").as_double_array();

    int joint_amount = link_names.size();

    JointContainer joint_to_add;
    geometry_msgs::msg::TransformStamped joint_frame;
    tf2::Quaternion quaternion_math;
    geometry_msgs::msg::Quaternion quaternion_joint;
    try {
        for (auto i = 0; i < joint_amount; i++) {
            joint_to_add.name = link_names[i];
            // These need to be obtained from yaml parameters
            joint_to_add.com.mass = link_com_mass[i];
            joint_to_add.com.position.point.x = link_com_x[i];
            joint_to_add.com.position.point.y = link_com_y[i];
            joint_to_add.com.position.point.z = link_com_z[i];
            joint_to_add.length_x = link_length_x[i];
            joint_to_add.length_y = link_length_y[i];
            joint_to_add.length_z = link_length_z[i];

            joint_frame.header.frame_id = joint_to_add.name;
            joint_frame.child_frame_id = m_joint_child_link_map.find(std::string(joint_to_add.name))->second;
            joint_frame.transform.translation.x = joint_to_add.length_x;
            joint_frame.transform.translation.y = joint_to_add.length_y;
            joint_frame.transform.translation.z = joint_to_add.length_z;
            // Add rotations here
            double nan_guard = 1e-8; // We add this value to every initial joint to avoid complete zeroes, which
                                     // sometimes cause NaN errors
            joint_to_add.hinge_axis = static_cast<Rotation>(link_hinges[i]);
            switch (joint_to_add.hinge_axis) {
                case X:
                    quaternion_math.setRPY(link_position[i] + nan_guard, 0, 0);
                    break;
                case Y:
                    quaternion_math.setRPY(0, link_position[i] + nan_guard, 0);
                    break;
                case Z:
                    quaternion_math.setRPY(0, 0, link_position[i] + nan_guard);
                    break;
            }
            quaternion_math.normalize();
            tf2::convert(quaternion_math, quaternion_joint);
            joint_frame.transform.rotation = quaternion_joint;
            joint_to_add.frame = joint_frame;
            m_joints.push_back(joint_to_add);
            // RCLCPP_INFO(m_owner->get_logger(), "%s", link_names[i].c_str());
        };
    } catch (...) {
        RCLCPP_WARN(m_owner->get_logger(), "Couldn't initialize joints!\n Perhaps the message was passed wrongly?");
    }
}

std::vector<CenterOfMass> JointEstimator::get_joint_com_positions(std::string coordinate_frame)
{
    std::vector<CenterOfMass> com_positions;
    CenterOfMass com_to_add;
    geometry_msgs::msg::PointStamped joint_com_stamped;
    geometry_msgs::msg::TransformStamped com_transform;

    for (auto i : m_joints) {
        try {
            com_transform = m_owner->get_frame_transform(coordinate_frame, i.name);
            joint_com_stamped.point = i.com.position.point;
            joint_com_stamped.header.stamp = m_owner->get_clock()->now();
            tf2::doTransform(joint_com_stamped, com_to_add.position, com_transform);
            com_positions.push_back(com_to_add);
        } catch (const tf2::TransformException& ex) {
            // RCLCPP_WARN(m_owner->get_logger(), "Error in get_joint_com_position: %s", ex.what());
            return com_positions;
        }
    };
    return com_positions;
}

std::vector<double> JointEstimator::get_feet_height()
{
    geometry_msgs::msg::PointStamped foot_point;
    foot_point.point.x = 0;
    foot_point.point.y = 0;
    foot_point.point.z = 0;

    // Get transform left foot.
    geometry_msgs::msg::TransformStamped left_foot_transform = m_owner->get_frame_transform("map", "left_ankle");
    geometry_msgs::msg::PointStamped left_transformed_point;
    tf2::doTransform(foot_point, left_transformed_point, left_foot_transform);

    // Get transform right foot.
    geometry_msgs::msg::TransformStamped right_foot_transform = m_owner->get_frame_transform("map", "right_ankle");
    geometry_msgs::msg::PointStamped right_transformed_point;
    tf2::doTransform(foot_point, right_transformed_point, right_foot_transform);

    return { left_transformed_point.point.z, right_transformed_point.point.z };
}

const std::vector<JointContainer> JointEstimator::get_joints()
{
    return m_joints;
}<|MERGE_RESOLUTION|>--- conflicted
+++ resolved
@@ -13,29 +13,9 @@
     RCLCPP_INFO(m_owner->get_logger(), "Set joint states :)");
     tf2::Quaternion quaternion_math;
     geometry_msgs::msg::Quaternion quaternion_joint;
-<<<<<<< HEAD
-    int counter = 0;
-    for (auto i : m_joints) {
-        switch (i.hinge_axis) {
-            case X:
-                quaternion_math.setRPY(new_joint_states->position[counter], 0, 0);
-                break;
-            case Y:
-                quaternion_math.setRPY(0, new_joint_states->position[counter], 0);
-                break;
-            case Z:
-                quaternion_math.setRPY(0, 0, new_joint_states->position[counter]);
-                break;
-        }
-        quaternion_math.normalize();
-        tf2::convert(quaternion_math, quaternion_joint);
-        i.frame.transform.rotation = quaternion_joint;
-        counter++;
-=======
     for (size_t i = 0; i < new_joint_states->name.size(); i++) {
         RCLCPP_INFO(m_owner->get_logger(), "Loop :)");
         set_individual_joint_state(new_joint_states->name.at(i), new_joint_states->position.at(i));
->>>>>>> 3377ee2b
     }
     RCLCPP_INFO(m_owner->get_logger(), "Done setting joint states :)");
 }
