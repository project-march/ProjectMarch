--- conflicted
+++ resolved
@@ -66,11 +66,8 @@
     simulate_points = LaunchConfiguration("simulate_points")
     location_x = LaunchConfiguration("location_x")
     location_y = LaunchConfiguration("location_y")
-<<<<<<< HEAD
     duration = LaunchConfiguration("duration")
-=======
     location_z = LaunchConfiguration("location_z")
->>>>>>> 90f4cbaa
 
     return launch.LaunchDescription(
         [
@@ -273,15 +270,14 @@
                 description="y-location for fake covid topic, takes double or 'random'",
             ),
             DeclareLaunchArgument(
-<<<<<<< HEAD
+                name="location_z",
+                default_value=str(DEFAULT_FEET_DISTANCE),
+                description="z-location for fake covid topic, takes double or 'random'",
+            ),
+            DeclareLaunchArgument(
                 name="duration",
                 default_value="1.5",
                 description="Base duration of dynamic gait, may be scaled depending on step height",
-=======
-                name="location_z",
-                default_value=str(DEFAULT_FEET_DISTANCE),
-                description="z-location for fake covid topic, takes double or 'random'",
->>>>>>> 90f4cbaa
             ),
             # Launch rqt input device if not rqt_input:=false
             IncludeLaunchDescription(
@@ -361,11 +357,8 @@
                     ("simulate_points", simulate_points),
                     ("location_x", location_x),
                     ("location_y", location_y),
-<<<<<<< HEAD
+                    ("location_z", location_z),
                     ("duration", duration),
-=======
-                    ("location_z", location_z),
->>>>>>> 90f4cbaa
                 ],
             ),
             # Safety
