--- conflicted
+++ resolved
@@ -1,6 +1,6 @@
 <launch>
     <arg name="robot" default="march4" doc="The robot to run. Can be: march3, march4, test_joint_linear, test_joint_rotational."/>
-<<<<<<< HEAD
+
     <arg name="reset_imc" default="false" doc="Reset the IMC if this argument is set to true"/>
 
     <arg name="control_loop_multiplier" default="1"
@@ -8,8 +8,6 @@
               to the ethercat cycle time. This must be a positive integer and
               always assures that the control loop cycle time is a multiple of
               the ethercat cycle time."/>
-=======
->>>>>>> c47b370f
 
     <rosparam file="$(find march_hardware_interface)/config/$(arg robot)/controllers.yaml" command="load"/>
 
@@ -30,14 +28,10 @@
                 args="$(arg robot)"
                 output="screen"
                 required="true"
-<<<<<<< HEAD
         >
             <param name="control_loop_multiplier" value="$(arg control_loop_multiplier)"/>
             <param name="reset_imc" value="$(arg reset_imc)"/>
 
         </node>
-=======
-        />
->>>>>>> c47b370f
     </group>
 </launch>