--- conflicted
+++ resolved
@@ -23,22 +23,12 @@
   , incremental_encoder_(std::move(incremental_encoder))
   , actuation_mode_(actuation_mode)
 {
-<<<<<<< HEAD
-  this->absolute_encoder_.setSlaveIndex(slave_index);
-  this->incremental_encoder_.setSlaveIndex(slave_index);
-=======
   if (!this->absolute_encoder_ || !this->incremental_encoder_)
   {
     throw std::invalid_argument("Incremental or absolute encoder cannot be nullptr");
   }
   this->absolute_encoder_->setSlaveIndex(slave_index);
   this->incremental_encoder_->setSlaveIndex(slave_index);
-  this->is_incremental_more_precise_ =
-      (this->incremental_encoder_->getTotalPositions() * this->incremental_encoder_->getTransmission() >
-       this->absolute_encoder_->getTotalPositions() * 10);
-  // Multiply by ten to ensure the rotational joints keep using absolute encoders. These are somehow more accurate
-  // even though they theoretically shouldn't be.
->>>>>>> 03e2b158
 }
 
 void IMotionCube::writeInitialSDOs(int cycle_time)
