--- conflicted
+++ resolved
@@ -43,11 +43,7 @@
 
   ROS_INFO("Slave configuration is non-conflicting");
 
-<<<<<<< HEAD
-  if (ethercatMaster->isOperational())
-=======
-  if (ethercatMaster.isOperational)
->>>>>>> 4d5a74bc
+  if (ethercatMaster.isOperational())
   {
     ROS_ERROR("Trying to start EtherCAT while it is already active.");
     return;
@@ -57,11 +53,7 @@
 
 void MarchRobot::stopEtherCAT()
 {
-<<<<<<< HEAD
-  if (!ethercatMaster->isOperational())
-=======
-  if (!ethercatMaster.isOperational)
->>>>>>> 4d5a74bc
+  if (!ethercatMaster.isOperational())
   {
     ROS_ERROR("Trying to stop EtherCAT while it is not active.");
     return;
@@ -143,20 +135,12 @@
 
 bool MarchRobot::isEthercatOperational()
 {
-<<<<<<< HEAD
-  return ethercatMaster->isOperational();
-=======
-  return ethercatMaster.isOperational;
->>>>>>> 4d5a74bc
+  return ethercatMaster.isOperational();
 }
 
 Joint MarchRobot::getJoint(::std::string jointName)
 {
-<<<<<<< HEAD
-  if (!ethercatMaster->isOperational())
-=======
-  if (!ethercatMaster.isOperational)
->>>>>>> 4d5a74bc
+  if (!ethercatMaster.isOperational())
   {
     ROS_WARN("Trying to access joints while ethercat is not operational. This "
              "may lead to incorrect sensor data.");
