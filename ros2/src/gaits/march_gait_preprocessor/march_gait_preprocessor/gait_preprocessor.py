--- conflicted
+++ resolved
@@ -127,7 +127,6 @@
         return point
 
     def _get_duration_scaled_to_height(self, duration: float, step_height: float) -> float:
-<<<<<<< HEAD
         """Scales the duration based on the absolute step height.
 
         Args:
@@ -136,16 +135,6 @@
 
         Returns:
             float: Scaled duration in seconds.
-=======
-        """Scales the duration based on the absolute step height
-
-        :param duration: Duration of the step in seconds
-        :type duration: float
-        :param step_height: y-coordinate of the covid point
-        :type step_height: float
-        :returns: scaled duration in seconds
-        :rtype: float
->>>>>>> fb49f1fe
         """
         return duration + DURATION_SCALING_FACTOR * abs(step_height)
 
@@ -154,15 +143,9 @@
         point_msg = FootPosition()
         point_msg.header.stamp = self.get_clock().now().to_msg()
 
-<<<<<<< HEAD
-        point_msg.point.x = self._location_x
-        point_msg.point.y = self._location_y
-        point_msg.point.z = self._location_z
-=======
         point_msg.processed_point.x = self._location_x
         point_msg.processed_point.y = self._location_y
         point_msg.processed_point.z = self._location_z
->>>>>>> fb49f1fe
         point_msg.duration = self._get_duration_scaled_to_height(self._duration, self._location_y)
 
         self.publisher_right.publish(point_msg)
