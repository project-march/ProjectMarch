testsetup:
  if_name: enp2s0
  ecatCycleTime: 8
  ecatSlaveTimeout: 250
  joints:
    - rotational_joint:
        motor_controller:
          type: odrive
          actuationMode: position
          slaveIndex: 1
          axis: 0
          motorKV: 95
          useIncrementalEncoder: true
          absoluteEncoder:
            resolution: 20
<<<<<<< HEAD
            minPositionIU: 280771
            maxPositionIU: 558064
            zeroPositionIU: 307877
            lowerSoftLimitMarginRad: 0.0349066  # Ros warns if it is x away from hard limit.
            upperSoftLimitMarginRad: 0.0349066  # Ros warns if it is x away from hard limit.
            lowerErrorSoftLimitMarginRad: 0.0174533  # Ros stops if it is x away from hard limit.
            upperErrorSoftLimitMarginRad: 0.0174533  # Ros stops if it is x away from hard limit.
=======
>>>>>>> ebb16ceb
            direction: 1
            minPositionIU: 398564
            maxPositionIU: 637445
            zeroPositionIU: 452218
            lowerSoftLimitMarginRad: 0.00349066  # Ros warns if it is x away from hard limit.
            upperSoftLimitMarginRad: 0.00349066  # Ros warns if it is x away from hard limit.
            lowerErrorSoftLimitMarginRad: 0.00174533  # Ros stops if it is x away from hard limit.
            upperErrorSoftLimitMarginRad: 0.00174533  # Ros stops if it is x away from hard limit.
          incrementalEncoder:
            resolution: 12
            transmission: 121
            direction: 1
        pids:
          position:
            p: 1.0
            i: 1.0
            d: 1.0
          torque:
            p: 0.0
            i: 0.0
            d: 0.0<|MERGE_RESOLUTION|>--- conflicted
+++ resolved
@@ -6,23 +6,13 @@
     - rotational_joint:
         motor_controller:
           type: odrive
-          actuationMode: position
+          actuationMode: torque
           slaveIndex: 1
           axis: 0
           motorKV: 95
           useIncrementalEncoder: true
           absoluteEncoder:
             resolution: 20
-<<<<<<< HEAD
-            minPositionIU: 280771
-            maxPositionIU: 558064
-            zeroPositionIU: 307877
-            lowerSoftLimitMarginRad: 0.0349066  # Ros warns if it is x away from hard limit.
-            upperSoftLimitMarginRad: 0.0349066  # Ros warns if it is x away from hard limit.
-            lowerErrorSoftLimitMarginRad: 0.0174533  # Ros stops if it is x away from hard limit.
-            upperErrorSoftLimitMarginRad: 0.0174533  # Ros stops if it is x away from hard limit.
-=======
->>>>>>> ebb16ceb
             direction: 1
             minPositionIU: 398564
             maxPositionIU: 637445
