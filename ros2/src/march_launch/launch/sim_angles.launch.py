"""Author: MARCH."""
import os
from ament_index_python import get_package_share_directory
from launch import LaunchDescription, condition
from launch.actions import IncludeLaunchDescription, DeclareLaunchArgument, ExecuteProcess, TimerAction
from launch.conditions import IfCondition, UnlessCondition
from launch.launch_description_sources import PythonLaunchDescriptionSource
from launch.substitutions import LaunchConfiguration, PathJoinSubstitution, PythonExpression
from launch_ros.substitutions import FindPackageShare
from launch_ros.actions import Node


def generate_launch_description() -> LaunchDescription:
    """Generates the launch file for the march8 node structure."""
    mujoco_to_load = LaunchConfiguration("model_to_load_mujoco", default="march9.xml")
    tunings_to_load = LaunchConfiguration("tunings_to_load", default="low_level_controller_tunings.yaml")
    simulation = LaunchConfiguration("simulation", default="true")
    rosbags = LaunchConfiguration("rosbags", default="true")
    airgait = LaunchConfiguration("airgait", default="false")
    robot = LaunchConfiguration("robot")
    rviz = LaunchConfiguration("rviz", default="false")
    IPD_new_terminal = LaunchConfiguration("IPD_new_terminal")

    # TODO: Configurable urdf
    urdf_location = os.path.join(
        get_package_share_directory("march_description"), "urdf", "march9", "march9.urdf")
    with open(urdf_location, 'r') as infp:
        robot_desc = infp.read()

    declared_arguments = [
        DeclareLaunchArgument(
            name="rosbags",
            default_value="true",
            description="Whether the rosbags should stored.",
            choices=["true", "false"],
        ),

        DeclareLaunchArgument(
            name="airgait",
            default_value="false",
            description="Whether we want to do an airgait or not",
            choices=["true", "false"],
        ),

        DeclareLaunchArgument(
            name="robot",
            default_value="march8",
            description="The name of the yaml that will be used for retrieving info about the exo.",
        ),

        DeclareLaunchArgument(
            name="IPD_new_terminal",
            default_value="true",
            description="Whether a new terminal should be openened, allowing you to give input.",
        )
    ]
    # region Launch Mujoco
    mujoco_node = IncludeLaunchDescription(
        PythonLaunchDescriptionSource([PathJoinSubstitution([FindPackageShare("mujoco_sim"), "mujoco_sim.launch.py"])]),
        launch_arguments=[
            ("model_to_load", mujoco_to_load),
            ("tunings_to_load_path",
                PathJoinSubstitution(
                    [get_package_share_directory("march_control"), "config", "mujoco", tunings_to_load]
                ),
            ),
        ],
        condition=IfCondition(simulation),
    )
    # endregion

    # region Launch march control
    march_control = IncludeLaunchDescription(
        PythonLaunchDescriptionSource(
            os.path.join(
                get_package_share_directory("march_control"),
                "launch",
                "march9_controllers.launch.py",
            )
        ),
        launch_arguments=[("simulation", simulation)],
    )
    # endregion

    # region Launch Safety
    safety_node = IncludeLaunchDescription(
        PythonLaunchDescriptionSource(
            os.path.join(
                get_package_share_directory("march_safety"),
                "launch",
                "march_safety.launch.py",
            )
        ),
        launch_arguments=[("simulation", "true")],
    )
    # endregion

    # region Launch mode machine
    mode_machine = IncludeLaunchDescription(
        PythonLaunchDescriptionSource(
            os.path.join(
                get_package_share_directory("march_mode_machine"),
                "launch",
                "mode_machine.launch.py",
            )
        ),
    )
    # endregion

    # region Launch gait planning
    gait_planning = IncludeLaunchDescription(
        PythonLaunchDescriptionSource(
            os.path.join(
                get_package_share_directory("march_gait_planning"),
                "launch",
                "march_gait_planning_angles.launch.py",
            )
        ),
    )
    # endregion

    # region Launch IMU
    imu_nodes = IncludeLaunchDescription(
        PythonLaunchDescriptionSource(
            os.path.join(
                get_package_share_directory("bluespace_ai_xsens_mti_driver"),
                "launch",
                "imu_launch.launch.py",
            )
        ),
        condition=UnlessCondition(simulation),
    )
    # endregion

    # region Launch IPD
    ipd_node = IncludeLaunchDescription(
        PythonLaunchDescriptionSource(
            os.path.join(
                get_package_share_directory("march_rqt_input_device"),
                "launch",
                "input_device.launch.py",
            )
        ),
        launch_arguments=[("IPD_new_terminal", IPD_new_terminal)],
    )
    #endregion


    # region Launch State Estimator
    state_estimator_launch_dir = os.path.join(get_package_share_directory("march_state_estimator"), "launch")

    state_estimator = IncludeLaunchDescription(
<<<<<<< HEAD
        PythonLaunchDescriptionSource([state_estimator_launch_dir, '/state_estimator_izzy.launch.py']),
=======
        PythonLaunchDescriptionSource([state_estimator_launch_dir, '/state_estimator.launch.py']),
        launch_arguments=[("simulation", simulation)],
>>>>>>> 24a61b76
        condition=UnlessCondition(airgait),
        )
    # endregion


    fuzzy_default_config = os.path.join(get_package_share_directory("fuzzy_generator"), "config", "joints.yaml")

    # parameters
    fuzzy_config_path = LaunchConfiguration("config_path", default=fuzzy_default_config)

    # region rosbags
    # Make sure you have build the ros bags from the library not the ones from foxy!
    record_rosbags_action = ExecuteProcess(
        cmd=[
            "ros2",
            "bag",
            "record",
            "-o",
            '~/rosbags2/$(date -d "today" +"%Y-%m-%d-%H-%M-%S")',
            "-a",
        ],
        output={
            "stdout": "log",
            "stderr": "log",
        },
        shell=True,  # noqa: S604 This is ran as shell so that -o data parsing and regex can work correctly.
        condition=IfCondition(rosbags),
    )
    # endregion


    # region footstep_generation parameters
    # n_footsteps = 20
    # step_length = 0.2
    # endregion

    return LaunchDescription(declared_arguments + [
        Node(
            package='fuzzy_generator',
            namespace='',
            executable='fuzzy_node',
            name='fuzzy_generator',
            parameters=[{'config_path': fuzzy_config_path}]
        ),
        Node(
            package='robot_state_publisher',
            executable='robot_state_publisher',
            name='robot_state_publisher',
            output='screen',
            parameters=[{'use_sim_time': simulation, 'robot_description': robot_desc}],
            arguments=[urdf_location],
        ),
        Node(
            package='rviz2',
            executable='rviz2',
            name='rviz2',
            output='screen',
            arguments=['-d', os.path.join(get_package_share_directory("march_launch"), "rviz", "hennie_with_koen.rviz")],
            condition=IfCondition(rviz),
        ),


        mujoco_node,
        march_control,
        mode_machine,
        gait_planning,
        record_rosbags_action,
        imu_nodes,
        state_estimator,
        ipd_node,
        safety_node,
        # Node(
        #     package='plotjuggler',
        #     executable='plotjuggler',
        #     name='plotjuggler',
        # #     arguments=['--layout', get_package_share_directory('march_launch') + '/launch/joint_angles_plotjuggler.xml']
        # ),
    ])<|MERGE_RESOLUTION|>--- conflicted
+++ resolved
@@ -150,12 +150,8 @@
     state_estimator_launch_dir = os.path.join(get_package_share_directory("march_state_estimator"), "launch")
 
     state_estimator = IncludeLaunchDescription(
-<<<<<<< HEAD
-        PythonLaunchDescriptionSource([state_estimator_launch_dir, '/state_estimator_izzy.launch.py']),
-=======
         PythonLaunchDescriptionSource([state_estimator_launch_dir, '/state_estimator.launch.py']),
         launch_arguments=[("simulation", simulation)],
->>>>>>> 24a61b76
         condition=UnlessCondition(airgait),
         )
     # endregion
