--- conflicted
+++ resolved
@@ -20,7 +20,7 @@
   - position: 0.0349
     time_from_start: 0
     velocity: 0.0
-  - position: -0.1022
+  - position: -0.10224313
     time_from_start: 2000000000
     velocity: 0.0
   - position: 0.0
@@ -33,27 +33,27 @@
   - position: 0.3491
     time_from_start: 2000000000
     velocity: 0.0
-  - position: 0.9939
+  - position: 0.99386498
     time_from_start: 4000000000
     velocity: 0.0
   left_knee:
   - position: 0.0
     time_from_start: 0
     velocity: 0.0
-  - position: 0.5411
+  - position: 0.54109919
     time_from_start: 1500000000
-    velocity: -0.1745
-  - position: 0.5236
+    velocity: -0.17449976
+  - position: 0.52360052
     time_from_start: 2500000000
-    velocity: 0.0873
-  - position: 1.9098
+    velocity: 0.08729962
+  - position: 1.9097933
     time_from_start: 4000000000
     velocity: 0.0
   right_ankle:
   - position: 0.0
     time_from_start: 0
     velocity: 0.0
-  - position: -0.1659
+  - position: -0.16590138
     time_from_start: 4000000000
     velocity: 0.0
   right_hip_aa:
@@ -61,32 +61,26 @@
     time_from_start: 0
     velocity: 0.0
   - position: 0.0
-<<<<<<< HEAD
-    time_from_start: 2000000000
-    velocity: 0.0
-  - position: -0.0873
-=======
->>>>>>> bb327ae3
     time_from_start: 4000000000
     velocity: 0.0
   right_hip_fe:
   - position: 0.0
     time_from_start: 0
     velocity: 0.0
-  - position: 1.0472
+  - position: 1.04719755
     time_from_start: 2750000000
     velocity: 0.0
-  - position: 0.5934
+  - position: 0.59341195
     time_from_start: 4000000000
     velocity: 0.0
   right_knee:
   - position: 0.0
     time_from_start: 0
     velocity: 0.0
-  - position: 1.4835
+  - position: 1.48352986
     time_from_start: 2000000000
     velocity: 0.0
-  - position: 0.3316
+  - position: 0.33160034
     time_from_start: 4000000000
     velocity: 0.0
 name: right_open
