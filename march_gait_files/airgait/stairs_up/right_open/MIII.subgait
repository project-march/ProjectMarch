--- conflicted
+++ resolved
@@ -11,11 +11,21 @@
   - 
     time_from_start: 
       secs: 0
+      nsecs: 142000000
+    joint_names: [right_ankle]
+  - 
+    time_from_start: 
+      secs: 0
       nsecs: 170700000
     joint_names: [right_hip_aa]
   - 
     time_from_start: 
       secs: 0
+      nsecs: 223700000
+    joint_names: [left_ankle]
+  - 
+    time_from_start: 
+      secs: 0
       nsecs: 245200000
     joint_names: [left_hip_aa]
   - 
@@ -32,7 +42,7 @@
     time_from_start: 
       secs: 1
       nsecs: 134400000
-    joint_names: [right_hip_aa, left_hip_aa]
+    joint_names: [right_hip_aa, right_ankle, left_hip_aa, left_ankle]
   - 
     time_from_start: 
       secs: 1
@@ -42,7 +52,7 @@
     time_from_start: 
       secs: 1
       nsecs: 512499999
-    joint_names: [left_hip_aa]
+    joint_names: [right_ankle, left_hip_aa, left_ankle]
   - 
     time_from_start: 
       secs: 1
@@ -80,7 +90,7 @@
   left_ankle]
   points: 
     - 
-      positions: [0.0, -0.0873, 0.0, 0.0, 0.0, -0.0873, 0.0, 0.0]
+      positions: [0.0, -0.0873, 0.0, 0.0873, 0.0, -0.0873, 0.0, 0.0873]
       velocities: [0.0, 0.0, 0.0, 0.0, 0.0, 0.0, 0.0, 0.0]
       accelerations: []
       effort: []
@@ -88,8 +98,7 @@
         secs: 0
         nsecs:         0
     - 
-<<<<<<< HEAD
-      positions: [0.0, -0.0474, 0.0785, 0.0, 0.0, -0.086, 0.0, 0.0]
+      positions: [0.0, -0.0474, 0.0785, 0.0873, 0.0, -0.086, 0.0, 0.0873]
       velocities: [0.0, 0.5297, 1.0328, 0.0, 0.0, 0.0179, 0.0, 0.0]
       accelerations: []
       effort: []
@@ -97,9 +106,7 @@
         secs: 0
         nsecs: 142000000
     - 
-=======
->>>>>>> 1fff6e4a
-      positions: [0.0, -0.0294, 0.1135, 0.0, 0.0, -0.0854, 0.0, 0.0]
+      positions: [0.0, -0.0294, 0.1135, 0.0873, 0.0, -0.0854, 0.0, 0.0873]
       velocities: [0.0, 0.6317, 1.2228, 0.0, 0.0, 0.0215, 0.0, 0.0]
       accelerations: []
       effort: []
@@ -107,8 +114,7 @@
         secs: 0
         nsecs: 170700000
     - 
-<<<<<<< HEAD
-      positions: [0.0, 0.0071, 0.1836, 0.0, 0.0, -0.0841, 0.0, 0.0]
+      positions: [0.0, 0.0071, 0.1836, 0.0873, 0.0, -0.0841, 0.0, 0.0873]
       velocities: [0.0, 0.7889, 1.5076, 0.0, 0.0, 0.0272, 0.0, 0.0]
       accelerations: []
       effort: []
@@ -116,17 +122,15 @@
         secs: 0
         nsecs: 223700000
     - 
-=======
->>>>>>> 1fff6e4a
-      positions: [0.0, 0.0238, 0.2154, 0.0, 0.0, -0.0835, 0.0, 0.0]
-      velocities: [0.0, 0.8473, 1.6103, 0.0, 0.0, 0.0293, 0.0, 0.0]
+      positions: [0.0, 0.0238, 0.2154, 0.0873, 0.0, -0.0835, 0.0, 0.0873]
+      velocities: [0.0, 0.8473, 1.6103, 0.0, 0.0, 0.0293, 0.0, -0.0]
       accelerations: []
       effort: []
       time_from_start: 
         secs: 0
         nsecs: 245200000
     - 
-      positions: [0.0, 0.8649, 1.5566, 0.0, 0.0, -0.0496, 0.0, 0.0]
+      positions: [0.0, 0.8649, 1.5566, 0.0873, 0.0, -0.0496, 0.0, 0.0873]
       velocities: [0.0, 1.3834, 1.5766, 0.0, 0.0, 0.0675, 0.0, 0.0]
       accelerations: []
       effort: []
@@ -134,7 +138,7 @@
         secs: 0
         nsecs: 877200000
     - 
-      positions: [0.0, 1.1289, 1.7453, 0.0, 0.0, -0.0347, 0.0, 0.0]
+      positions: [0.0, 1.1289, 1.7453, 0.0873, 0.0, -0.0347, 0.0, 0.0873]
       velocities: [0.0, 0.9751, 0.0, 0.0, 0.0, 0.0669, 0.0, 0.0]
       accelerations: []
       effort: []
@@ -142,7 +146,7 @@
         secs: 1
         nsecs:  97299999
     - 
-      positions: [0.0, 1.1654, 1.7448, 0.0, 0.0, -0.032, 0.0, 0.0]
+      positions: [0.0, 1.1654, 1.7448, 0.0873, 0.0, -0.032, 0.0, 0.0873]
       velocities: [0.0, 0.8677, -0.0223, 0.0, 0.0, 0.066, 0.0, 0.0]
       accelerations: []
       effort: []
@@ -150,7 +154,7 @@
         secs: 1
         nsecs: 134400000
     - 
-      positions: [0.0, 1.2741, 1.7214, 0.0, 0.0, -0.0178, 0.0, 0.0]
+      positions: [0.0, 1.2741, 1.7214, 0.0873, 0.0, -0.0178, 0.0, 0.0873]
       velocities: [0.0, 0.0, -0.1696, 0.0, 0.0, 0.0564, 0.0, 0.0]
       accelerations: []
       effort: []
@@ -158,7 +162,7 @@
         secs: 1
         nsecs: 372200000
     - 
-      positions: [0.0, 1.2741, 1.6917, 0.0, 0.0, -0.0105, 0.0, 0.0]
+      positions: [0.0, 1.2741, 1.6917, 0.0873, 0.0, -0.0105, 0.0, 0.0873]
       velocities: [0.0, 0.0, -0.247, 0.0, 0.0, 0.0467, 0.0, 0.0]
       accelerations: []
       effort: []
@@ -166,7 +170,7 @@
         secs: 1
         nsecs: 512499999
     - 
-      positions: [0.0, 1.2741, 1.6353, 0.0, 0.0, -0.0033, 0.0, 0.0]
+      positions: [0.0, 1.2741, 1.6353, 0.0873, 0.0, -0.0033, 0.0, 0.0873]
       velocities: [0.0, 0.0, -0.337, 0.0, 0.0, 0.0288, 0.0, 0.0]
       accelerations: []
       effort: []
@@ -174,7 +178,7 @@
         secs: 1
         nsecs: 702299999
     - 
-      positions: [0.0, 1.2677, 1.5509, 0.0, 0.0, 0.0, 0.0, 0.0]
+      positions: [0.0, 1.2677, 1.5509, 0.0873, 0.0, 0.0, 0.0, 0.0873]
       velocities: [0.0, -0.0613, -0.4197, 0.0, 0.0, 0.0, 0.0, 0.0]
       accelerations: []
       effort: []
@@ -182,23 +186,23 @@
         secs: 1
         nsecs: 922299999
     - 
-      positions: [0.0, 1.2363, 1.4265, 0.0, 0.0, 0.0, 0.0, 0.0]
-      velocities: [0.0, -0.1728, -0.4897, 0.0, 0.0, 0.0, 0.0, 0.0]
+      positions: [0.0, 1.2363, 1.4265, 0.0873, 0.0, 0.0, 0.0, 0.0873]
+      velocities: [0.0, -0.1728, -0.4897, -0.0, 0.0, 0.0, 0.0, -0.0]
       accelerations: []
       effort: []
       time_from_start: 
         secs: 2
         nsecs: 191699999
     - 
-      positions: [0.0, 1.1695, 1.2881, 0.0, 0.0, 0.0, 0.0, 0.0]
-      velocities: [0.0, -0.3206, -0.5249, 0.0, 0.0, 0.0, 0.0, 0.0]
+      positions: [0.0, 1.1695, 1.2881, 0.0873, 0.0, 0.0, 0.0, 0.0873]
+      velocities: [0.0, -0.3206, -0.5249, -0.0, 0.0, 0.0, 0.0, -0.0]
       accelerations: []
       effort: []
       time_from_start: 
         secs: 2
         nsecs: 466800000
     - 
-      positions: [0.0, 1.0472, 1.1345, 0.0, 0.0, 0.0, 0.0, 0.0]
+      positions: [0.0, 1.0472, 1.1345, 0.0873, 0.0, 0.0, 0.0, 0.0873]
       velocities: [0.0, -0.5236, -0.5236, 0.0, 0.0, 0.0, 0.0, 0.0]
       accelerations: []
       effort: []
