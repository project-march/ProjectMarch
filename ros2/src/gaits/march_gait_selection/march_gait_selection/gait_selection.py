"""Author: ???."""

import os
from typing import Optional, List, Tuple, Dict, Union

import yaml
from ament_index_python.packages import get_package_share_directory
from march_gait_selection.gaits.balance_gait import BalanceGait
from march_gait_selection.gaits.dynamic_edge_setpoints_gait import (
    DynamicEdgeSetpointsGait,
)
from march_shared_msgs.srv import SetGaitVersion, ContainsGait, GetGaitParameters

from march_utility.exceptions.gait_exceptions import (
    GaitError,
    GaitNameNotFoundError,
    NonValidGaitContentError,
)
from march_utility.gait.subgait import Subgait
from march_utility.utilities.duration import Duration
from march_utility.utilities.logger import Logger
from march_utility.utilities.node_utils import (
    get_robot_urdf_from_service,
    get_joint_names_from_robot,
    DEFAULT_HISTORY_DEPTH,
)
from march_utility.utilities.utility_functions import (
    validate_and_get_joint_names_for_inverse_kinematics,
)
from rclpy.callback_groups import MutuallyExclusiveCallbackGroup
from rclpy.exceptions import ParameterNotDeclaredException
from rclpy.node import Node
from std_msgs.msg import String
from std_srvs.srv import Trigger
from urdf_parser_py import urdf

from march_gait_selection.gaits.realsense_gait import RealsenseGait
from march_gait_selection.gaits.setpoints_gait import SetpointsGait
from march_gait_selection.dynamic_interpolation.dynamic_setpoint_gait import (
    DynamicSetpointGait,
)
from march_gait_selection.dynamic_interpolation.dynamic_setpoint_gait_step_and_close import (
    DynamicSetpointGaitStepAndClose,
)
from march_gait_selection.dynamic_interpolation.dynamic_setpoint_gait_step import (
    DynamicSetpointGaitStep,
)

NODE_NAME = "gait_selection"


class GaitSelection(Node):
    """Base class for the gait selection module.

    Args:
        gait_package (Optional[str]): path to the package that contains the gait files, defaults to launch argument
        directory (Optional[str]): name of the directory that contains the gait files, defaults to launch argument
        robot (Optional[urdf.Robot]): robot to use, defaults to launch argument
        balance (Optional[bool]): whether to create the balance gait, defaults to launch argument
        dynamic_gait (Optional[bool]): whether to create the dynamic setpoint gaits, defaults to launch argument
    Attributes:
        logger (Logger): used to log to the terminal
        middle_point_fraction (float): fraction of the step at which the middle setpoint will be set
        middle_point_height (float): height in meters that the middle point will be above the end point
        minimum_stair_height (float): steps higher or lower will have the gait_type 'stairs_like' instead of 'walk-like'
        push_off_fraction (float): fraction of the step at which the push off setpoint will be set
        push_off_position (float): position (in rad) of the ankle joint that will be set during push off

        _balance_used (bool): whether balance gait will be created
        _dynamic_gait (bool): whether dynamic setpoint gaits will be created
        _early_schedule_duration (Duration): duration to use for early scheduling
        _first_subgait_delay (Duration): delay with which first subgait will be early scheduled
        _directory_name (str): name of the directory that contains the gait files
        _gait_package (str): path to the package that contains the gait files
        _gait_directory (str): ??? TODO: Add docs
        _default_yaml (str): ??? TODO: Add  docs
        _robot (urdf.Robot): robot model to use
        _joint_names (List[str]): alphabetical list of joint names of _robot
        _realsense_yaml (str): path to the yaml file containing realsense parameters
        _realsense_gait_version_map (str): ??? TODO: Add docs
        _gait_version_map (Dict): ??? TODO: Add docs
        _positions (Dict): ??? TODO: Add docs
        _dynamic_edge_version_map (Dict[Any, Dict[str, dict]], dict]): ??? TODO: Add docs
        _robot_description_sub (Subscriber): subscribes to /march/robot_description
        _gaits (Dict): dictionary containing all possible gaits
        _loaded_gaits (dict): dictionary containing all possible gaits TODO: difference between _gaits and _loaded_gaits

    Raises:
        ParameterNotDeclaredException: raised when gait_selection_node is not initialized with all required params
        FileNotFoundError: raised when gait_directory path does not exist
    """

    _loaded_gaits: dict

    def __init__(
        self,
        gait_package: Optional[str] = None,
        directory: Optional[str] = None,
        robot: Optional[urdf.Robot] = None,
        balance: Optional[bool] = None,
        dynamic_gait: Optional[bool] = None,
    ):
        super().__init__(NODE_NAME, automatically_declare_parameters_from_overrides=True)
        self.logger = Logger(self, __class__.__name__)
        self._balance_used = False
        self._dynamic_gait = False
        try:
            # Initialize all parameters once, and set up a callback for dynamically
            # reconfiguring
            if gait_package is None:
                gait_package = self.get_parameter("gait_package").get_parameter_value().string_value
            if directory is None:
                directory = self.get_parameter("gait_directory").get_parameter_value().string_value
            if balance is None:
                self._balance_used = self.get_parameter("balance").get_parameter_value().bool_value
            if dynamic_gait is None:
                self._dynamic_gait = self.get_parameter("dynamic_gait").get_parameter_value().bool_value

            self._early_schedule_duration = self._parse_duration_parameter("early_schedule_duration")
            self._first_subgait_delay = self._parse_duration_parameter("first_subgait_delay")

            # Setting dynamic gait parameters
            self.middle_point_fraction = self.get_parameter("middle_point_fraction").get_parameter_value().double_value
            self.middle_point_height = self.get_parameter("middle_point_height").get_parameter_value().double_value
            self.minimum_stair_height = self.get_parameter("minimum_stair_height").get_parameter_value().double_value
            self.push_off_fraction = self.get_parameter("push_off_fraction").get_parameter_value().double_value
            self.push_off_position = self.get_parameter("push_off_position").get_parameter_value().double_value
            self.add_push_off = self.get_parameter("add_push_off").get_parameter_value().bool_value
            self.use_position_queue = self.get_parameter("use_position_queue").get_parameter_value().bool_value

        except ParameterNotDeclaredException:
            self.logger.error(
                "Gait selection node started without required parameters gait_package, gait_directory and balance"
            )

        self._directory_name = directory
        self._gait_package = gait_package
        self._gait_directory, self._default_yaml = self._initialize_gaits()
        if not os.path.isdir(self._gait_directory):
            self.logger.error(f"Gait directory does not exist: {directory}")
            raise FileNotFoundError(directory)
        if not os.path.isfile(self._default_yaml):
            self.logger.error(f"Gait default yaml file does not exist: {directory}/default.yaml")

        self._robot = get_robot_urdf_from_service(self) if robot is None else robot
        self._joint_names = sorted(get_joint_names_from_robot(self._robot))

        self._realsense_yaml = os.path.join(self._gait_directory, "realsense_gaits.yaml")

        self._realsense_gait_version_map = self._load_realsense_configuration()
        (
            self._gait_version_map,
            self._positions,
            self._dynamic_edge_version_map,
        ) = self._load_configuration()

        self._robot_description_sub = self.create_subscription(
            msg_type=String,
            topic="/march/robot_description",
            callback=self._update_robot_description_cb,
            qos_profile=DEFAULT_HISTORY_DEPTH,
        )

        self._create_services()
        self._gaits = {}
        self._gaits = self._load_gaits()

        self._early_schedule_duration = self._parse_duration_parameter("early_schedule_duration")
        self._first_subgait_delay = self._parse_duration_parameter("first_subgait_delay")

        if not self._validate_inverse_kinematics_is_possible():
            self.logger.warning(
                "The currently available joints are unsuitable for "
                "using inverse kinematics.\n"
                "Any interpolation on foot_location will return "
                "the base subgait instead. Realsense gaits will "
                "not be loaded."
            )
        self.logger.info("Successfully initialized gait selection node.")

    @property
    def joint_names(self) -> List[str]:
        """Return a list containing joint names."""
        return self._joint_names

    @property
    def gaits(self) -> dict:
        """Return a dictionary containing the loaded gaits."""
        return self._gaits

    def _validate_inverse_kinematics_is_possible(self) -> bool:
        """Whether inverse kinematics is possible."""
        return validate_and_get_joint_names_for_inverse_kinematics(self.logger) is not None

    def _initialize_gaits(self) -> Tuple[str, str]:
        """Initialize the gait packages."""
        package_path = get_package_share_directory(self._gait_package)
        gait_directory = os.path.join(package_path, self._directory_name)
        default_yaml = os.path.join(gait_directory, "default.yaml")

        if not os.path.isdir(gait_directory):
            self.logger.error(f"Gait directory does not exist: {gait_directory}")
        if not os.path.isfile(default_yaml):
            self.logger.error(f"Gait default yaml file does not exist: {gait_directory}/default.yaml")
        return gait_directory, default_yaml

    def update_gaits(self) -> None:
        """Update the gaits after one of the gait attributes has been changed."""
        self._gait_directory, self._default_yaml = self._initialize_gaits()
        self._realsense_yaml = os.path.join(self._gait_directory, "realsense_gaits.yaml")

        self._realsense_gait_version_map = self._load_realsense_configuration()
        (
            self._gait_version_map,
            self._positions,
            self._semi_dynamic_gait_version_map,
        ) = self._load_configuration()

        self._loaded_gaits = self._load_gaits()

    def _create_services(self) -> None:
        """Create services for gait_selection."""
        self.create_service(
            srv_type=Trigger,
            srv_name="/march/gait_selection/get_version_map",
            callback=lambda req, res: Trigger.Response(success=True, message=str(self.gait_version_map)),
        )

        self.create_service(
            srv_type=Trigger,
            srv_name="/march/gait_selection/get_gait_directory",
            callback=lambda req, res: Trigger.Response(success=True, message=self._directory_name),
        )

        self.create_service(
            srv_type=Trigger,
            srv_name="/march/gait_selection/get_default_dict",
            callback=self.get_default_dict_cb,
        )

        self.create_service(
            srv_type=SetGaitVersion,
            srv_name="/march/gait_selection/set_gait_version",
            callback=self.set_gait_versions_cb,
        )

        self.create_service(
            srv_type=Trigger,
            srv_name="/march/gait_selection/get_directory_structure",
            callback=lambda req, res: Trigger.Response(success=True, message=str(self.scan_directory())),
        )

        self.create_service(
            srv_type=ContainsGait,
            srv_name="/march/gait_selection/contains_gait",
            callback=self.contains_gait_cb,
        )

    def _parse_duration_parameter(self, name: str) -> Duration:
        """Get a duration parameter from the parameter server.

        Returns:
            Duration: duration of the parameter given by name. If param does not exist or is negative, returns zero
        """
        if self.has_parameter(name):
            value = self.get_parameter(name).value
            if value < 0:
                value = 0
            return Duration(seconds=value)
        else:
            return Duration(0)

    def shortest_subgait(self) -> Subgait:
        """Get the subgait with the smallest duration of all subgaits in the loaded gaits.

        Returns:
            Subgait: subgait with the shortest duration
        """
        shortest_subgait = None
        for gait in self._gaits.values():
            for subgait in gait.subgaits.values():
                if shortest_subgait is None or subgait.duration < shortest_subgait.duration:
                    shortest_subgait = subgait
        return shortest_subgait

    @property
    def robot(self) -> urdf.Robot:
        """Return the robot obtained from the robot state publisher."""
        return self._robot

    @property
    def gait_version_map(self) -> dict:
        """Returns the mapping from gaits and subgaits to versions."""
        return self._gait_version_map

    @property
    def positions(self) -> dict:
        """Returns the named idle positions."""
        return self._positions

    def _update_robot_description_cb(self, msg: String) -> None:
        """Callback that is used to update the robot description when robot_state_publisher sends out an update."""
        self._robot = urdf.Robot.from_xml_string(msg.data)

    def set_gait_versions(self, gait_name: str, version_map: Dict[str, str]):
        """Sets the subgait versions of given gait.

        Args:
            gait_name (str): Name of the gait to change versions
            version_map (Dict[str, str]): Mapping subgait names to versions
        """
        if gait_name not in self._gaits:
            raise GaitNameNotFoundError(gait_name)

        # Only update versions that are different
        version_map = {
            name: version for name, version in version_map.items() if version != self._gait_version_map[gait_name][name]
        }
        self._gaits[gait_name].set_subgait_versions(self._robot, self._gait_directory, version_map)
        self._gait_version_map[gait_name].update(version_map)
        self.logger.info(f"Setting gait versions successful: {self._gaits[gait_name]}")

    def set_gait_versions_cb(self, request, response) -> List[Union[bool, str]]:
        """Sets a new gait version to the gait selection instance.

        Args:
            request (SetGaitVersionRequest): service request
            response (SetGaitVersionResponse): response to service request
        Returns:
            List[Union[bool, str]]: march_shared_resources.srv.SetGaitVersionResponse
        Raises:
            Exception: raised when gait version cannot be set
        """
        if len(request.subgaits) != len(request.versions):
            return [False, "`subgaits` and `versions` array are not of equal length"]

        version_map = dict(zip(request.subgaits, request.versions))
        try:
            self.logger.info(f"Setting gait versions from {request}")
            self.set_gait_versions(request.gait, version_map)
            response.success = True
            response.message = ""
            return response
        except Exception as e:  # noqa: PIE786 TODO: create specific exception for this
            response.success = False
            response.message = str(e)
            return response

    def contains_gait_cb(self, request, response) -> bool:
        """Checks whether a gait and subgait are loaded.

        Args:
            request (ContainsGaitRequest): service request
            response (ContainsGaitResponse): response to service request
        Returns:
             bool: True when the gait and subgait are loaded
        """
        gait = self._gaits.get(request.gait)
        if gait is None:
            response.contains = False
            return response

        response.contains = True
        for subgait in request.subgaits:
            if gait[subgait] is None:
                response.contains = False
        return response

    def scan_directory(self) -> Dict[str, Dict[str, List[str]]]:  # noqa TAE002 suppress to complex expression
        """Scans the gait_directory recursively and create a dictionary of all subgait files.

        Returns:
            Dict[str, Dict[str, List[str]]]: dictionary of the maps and files within the directory
        """
        gaits = {}
        for gait in os.listdir(self._gait_directory):
            gait_path = os.path.join(self._gait_directory, gait)

            if os.path.isdir(gait_path):
                subgaits = {}

                for subgait in os.listdir(gait_path):
                    subgait_path = os.path.join(gait_path, subgait)

                    if os.path.isdir(subgait_path):
                        versions = sorted(
                            [
                                v.replace(".subgait", "")
                                for v in os.listdir(os.path.join(subgait_path))
                                if v.endswith(".subgait")
                            ]
                        )
                        subgaits[subgait] = versions

                gaits[gait] = subgaits
        return gaits

    def get_default_dict_cb(self, request, response):
        """Service that returns the default gaits and positions.

        Args:
            request (TriggerRequest): service request
            response (TriggerResponse): response to service request
        Returns:
             Trigger.Response
        """
        defaults = {"gaits": self._gait_version_map, "positions": self._positions}
        return Trigger.Response(success=True, message=str(defaults))

    def add_gait(self, gait):
        """Adds a gait to the loaded gaits if it does not already exist.

        Args:
            gait: gait class that should be added to the loaded gaits. The to be added gait should implement
                `GaitInterface`
        """
        if gait.name in self._gaits:
            self.logger.warning("Gait `{gait}` already exists in gait selection".format(gait=gait.name))
        else:
            self._gaits[gait.name] = gait

    def _load_gaits(self) -> dict:
        """Loads the gaits in the specified gait directory.

        Returns:
            dict: A dictionary mapping gait name to gait instance
        """
        gaits = {}

        for gait in self._gait_version_map:
            gaits[gait] = SetpointsGait.from_file(gait, self._gait_directory, self._robot, self._gait_version_map)

        for gait in self._dynamic_edge_version_map:
            self.logger.debug(f"Adding dynamic gait {gait}")
            start_is_dynamic = self._dynamic_edge_version_map[gait].pop("start_is_dynamic", True)
            final_is_dynamic = self._dynamic_edge_version_map[gait].pop("final_is_dynamic", True)
            gaits[gait] = DynamicEdgeSetpointsGait.dynamic_from_file(
                gait,
                self._gait_directory,
                self._robot,
                self._dynamic_edge_version_map,
                start_is_dynamic,
                final_is_dynamic,
            )
            self._gait_version_map[gait] = self._dynamic_edge_version_map[gait]
        self._load_realsense_gaits(gaits)
        if self._balance_used and "balance_walk" in gaits:
            balance_gait = BalanceGait(node=self, default_walk=gaits["balance_walk"])
            if balance_gait is not None:
                self.logger.info("Successfully created a balance gait")
                gaits["balanced_walk"] = balance_gait

        if self._dynamic_gait:
            # We pass along the gait_selection_node to be able to listen to the CoViD topic within the
            # DynamicSetpointGait class. Dynamic setpoint gait needs to be an attribute for updating parameters.
            self.dynamic_setpoint_gait = DynamicSetpointGait(gait_selection_node=self)
<<<<<<< HEAD
            gaits["dynamic_walk"] = self.dynamic_setpoint_gait
            self.dynamic_setpoint_gait_step_and_close = DynamicSetpointGaitStepAndClose(gait_selection_node=self)
            gaits["dynamic_step_and_close"] = self.dynamic_setpoint_gait_step_and_close
            self.dynamic_setpoint_gait_step = DynamicSetpointGaitStep(gait_selection_node=self)
            gaits["dynamic_step"] = self.dynamic_setpoint_gait_step
=======
            self.dynamic_setpoint_gait_half_step = DynamicSetpointGaitHalfStep(gait_selection_node=self)

            dynamic_gaits = [
                self.dynamic_setpoint_gait,
                self.dynamic_setpoint_gait_half_step,
                DynamicSetpointGaitSingleStep(gait_selection_node=self),
            ]

            for dynamic_gait in dynamic_gaits:
                gaits[dynamic_gait.name] = dynamic_gait

>>>>>>> ca418d5c
            self.logger.info("Added dynamic_walk to gaits")

        return gaits

    def _load_realsense_gaits(self, gaits) -> None:
        """Load all gaits from the realsense gait version map.

        Also create a service with a separate callback group that can be used by the
        realsense gaits to get parameters from the realsense_reader. A new callback
        group is necessary to prevent a deadlock.

        Args:
            gaits (dict): The dictionary where the loaded gaits will be added to.
        """
        if not self._validate_inverse_kinematics_is_possible():
            return
        get_gait_parameters_service = self.create_client(
            srv_type=GetGaitParameters,
            srv_name="/camera/process_pointcloud",
            callback_group=MutuallyExclusiveCallbackGroup(),
        )
        for gait_name in self._realsense_gait_version_map:
            gait_folder = gait_name
            gait_path = os.path.join(self._gait_directory, gait_folder, gait_name + ".gait")
            with open(gait_path, "r") as gait_file:
                gait_graph = yaml.load(gait_file, Loader=yaml.SafeLoader)["subgaits"]
            gait = RealsenseGait.from_yaml(
                gait_selection=self,
                robot=self._robot,
                gait_name=gait_name,
                gait_config=self._realsense_gait_version_map[gait_name],
                gait_graph=gait_graph,
                gait_directory=self._gait_directory,
                process_service=get_gait_parameters_service,
            )
            gaits[gait_name] = gait

    def _load_realsense_configuration(self) -> dict:
        """Load the realsense configuration from the yaml file.

        Returns:
            dict: dictionary containing the information in the yaml file
        """
        if not os.path.isfile(self._realsense_yaml):
            self.logger.info("No realsense_yaml present, no realsense gaits will be created.")
            return {}
        with open(self._realsense_yaml, "r") as realsense_config_file:
            return yaml.load(realsense_config_file, Loader=yaml.SafeLoader)

    def _load_configuration(self) -> Tuple[dict, dict, dict]:
        """Loads and verifies the gaits configuration.

        Raises:
            TypeError: raised when gait version map is not a dictionary
            GaitError: raised when gait version map is not valid
            NonValidGaitContentError: raised when the position dictionary does not contain positions for each joint
        """
        with open(self._default_yaml, "r") as default_yaml_file:
            default_config = yaml.load(default_yaml_file, Loader=yaml.SafeLoader)

        version_map = default_config["gaits"]
        dynamic_edge_version_map = {}
        if "dynamic_edge_gaits" in default_config:
            dynamic_edge_version_map = default_config["dynamic_edge_gaits"]

        if not isinstance(version_map, dict):
            raise TypeError("Gait version map should be of type; dictionary")

        if not self._validate_version_map(version_map):
            raise GaitError(msg="Gait version map: {gm}, is not valid".format(gm=version_map))

        positions = {}

        for position_name, position_values in default_config["positions"].items():
            positions[position_name] = {
                "gait_type": position_values["gait_type"],
                "joints": {},
            }
            for joint, joint_value in position_values["joints"].items():
                if joint in self._joint_names:
                    positions[position_name]["joints"][joint] = joint_value

            if set(positions[position_name]["joints"].keys()) != set(self._joint_names):
                raise NonValidGaitContentError(
                    f"The position {position_name} does not "
                    f"have a position for all required joints: it "
                    f"has {positions[position_name]['joints'].keys()}, "
                    f"required: {self._joint_names}"
                )
        return version_map, positions, dynamic_edge_version_map

    def _validate_version_map(self, version_map) -> bool:
        """Validates if the current versions exist.

        Args:
            version_map (dict): version map to verify
        Returns:
            bool: True if version map is valid, else False
        """
        for gait_name in version_map:
            gait_path = os.path.join(self._gait_directory, gait_name)
            if not os.path.isfile(os.path.join(gait_path, gait_name + ".gait")):
                self.logger.warning("gait {gn} does not exist".format(gn=gait_name))
                return False

            for subgait_name in version_map[gait_name]:
                version = version_map[gait_name][subgait_name]
                if not Subgait.validate_version(gait_path, subgait_name, version):
                    self.logger.warning("{0}, {1} does not exist".format(subgait_name, version))
                    return False
        return True

    def get_named_position(self, position: str) -> Dict[str, float]:
        """Returns a joint dict of a named position from the gait_selection node.

        Args:
            position (str): name of the position
        Returns:
            Dict[str, float]: a dict containing joint names and positions for the actuating joints.
        """
        return self.positions[position]["joints"]

    def __getitem__(self, name: str):
        """Returns a gait from the loaded gaits.

        Returns:
            The gait class corresponding to the name
        """
        return self._gaits.get(name)

    def __iter__(self):
        """Returns an iterator over all loaded gaits."""
        return iter(self._gaits.values())<|MERGE_RESOLUTION|>--- conflicted
+++ resolved
@@ -454,25 +454,17 @@
             # We pass along the gait_selection_node to be able to listen to the CoViD topic within the
             # DynamicSetpointGait class. Dynamic setpoint gait needs to be an attribute for updating parameters.
             self.dynamic_setpoint_gait = DynamicSetpointGait(gait_selection_node=self)
-<<<<<<< HEAD
-            gaits["dynamic_walk"] = self.dynamic_setpoint_gait
-            self.dynamic_setpoint_gait_step_and_close = DynamicSetpointGaitStepAndClose(gait_selection_node=self)
-            gaits["dynamic_step_and_close"] = self.dynamic_setpoint_gait_step_and_close
             self.dynamic_setpoint_gait_step = DynamicSetpointGaitStep(gait_selection_node=self)
-            gaits["dynamic_step"] = self.dynamic_setpoint_gait_step
-=======
-            self.dynamic_setpoint_gait_half_step = DynamicSetpointGaitHalfStep(gait_selection_node=self)
 
             dynamic_gaits = [
                 self.dynamic_setpoint_gait,
-                self.dynamic_setpoint_gait_half_step,
-                DynamicSetpointGaitSingleStep(gait_selection_node=self),
+                self.dynamic_setpoint_gait_step,
+                DynamicSetpointGaitStepAndClose(gait_selection_node=self),
             ]
 
             for dynamic_gait in dynamic_gaits:
                 gaits[dynamic_gait.name] = dynamic_gait
 
->>>>>>> ca418d5c
             self.logger.info("Added dynamic_walk to gaits")
 
         return gaits
