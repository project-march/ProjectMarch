<launch>
<<<<<<< HEAD
    <param name="robot_description"
           command="$(find xacro)/xacro '$(find march_description)/urdf/march4.xacro'"/>
=======
    <param name="robot_description" textfile="$(find march_description)/urdf/march4.urdf"/>
>>>>>>> f924e5bd

    <node name="robot_state_publisher" pkg="robot_state_publisher" type="robot_state_publisher"/>

    <rosparam file="$(find march_rqt_gait_generator)/config/layout.yaml" command="load"/>

    <node name="march_rqt_gait_generator" pkg="march_rqt_gait_generator" type="march_rqt_gait_generator" output="screen" required="true"/>
</launch><|MERGE_RESOLUTION|>--- conflicted
+++ resolved
@@ -1,10 +1,5 @@
 <launch>
-<<<<<<< HEAD
-    <param name="robot_description"
-           command="$(find xacro)/xacro '$(find march_description)/urdf/march4.xacro'"/>
-=======
     <param name="robot_description" textfile="$(find march_description)/urdf/march4.urdf"/>
->>>>>>> f924e5bd
 
     <node name="robot_state_publisher" pkg="robot_state_publisher" type="robot_state_publisher"/>
 
