--- conflicted
+++ resolved
@@ -124,12 +124,8 @@
          test/mocks/mock_sdo_interface.h
          test/mocks/mock_slave.h
          test/mocks/mock_temperature_ges.h
-<<<<<<< HEAD
-#         test/temperature/temperature_ges_test.cpp
-=======
          test/power_distribution_board/power_distribution_board_test.cpp
          test/temperature/temperature_ges_test.cpp
->>>>>>> 308b086f
          test/pressure_sole/pressure_sole_test.cpp
          test/torque_sensor/torque_sensor_test.cpp
          test/test_runner.cpp
