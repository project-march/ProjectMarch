--- conflicted
+++ resolved
@@ -4,11 +4,8 @@
 import matplotlib.pyplot as plt
 import numpy as np
 from matplotlib.widgets import Slider, Button
-<<<<<<< HEAD
 from march_goniometric_ik_solver.ik_solver import Pose, LENGTH_FOOT, LENGTH_HIP
-=======
-from march_goniometric_ik_solver.ik_solver import Pose, LENGTH_FOOT, LENGTH_HIP_AA, LENGTH_HIP_BASE
->>>>>>> 179b147d
+
 
 # Layout problems occurred with older versions of matplotlib (for example 3.1.2).
 # Tested and working on 3.5.1 (latest version at the moment this tool was made).
@@ -42,11 +39,7 @@
         pose.solve_end_position(
             0.0,
             0.0,
-<<<<<<< HEAD
             LENGTH_HIP,
-=======
-            LENGTH_HIP_BASE + 2 * LENGTH_HIP_AA,
->>>>>>> 179b147d
             "",
             self.default_hip_fraction,
             self.default_knee_bend,
@@ -164,11 +157,7 @@
         pose.solve_end_position(
             self.x_slider.val,
             self.y_slider.val,
-<<<<<<< HEAD
             LENGTH_HIP,
-=======
-            LENGTH_HIP_BASE + 2 * LENGTH_HIP_AA,
->>>>>>> 179b147d
             "",
             self.hip_slider.val,
             np.deg2rad(self.knee_slider.val),
