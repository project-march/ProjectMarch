"""Author: Marten Haitjema, MVII"""

import numpy as np

from march_gait_selection.dynamic_interpolation.dynamic_joint_trajectory import (
    DynamicJointTrajectory,
)

from march_utility.gait.limits import Limits
from march_utility.gait.setpoint import Setpoint
from march_utility.utilities.duration import Duration
from march_utility.utilities.utility_functions import get_position_from_yaml
from march_utility.utilities.logger import Logger
from march_utility.exceptions.gait_exceptions import (
    PositionSoftLimitError,
    VelocitySoftLimitError,
)
from march_goniometric_ik_solver.ik_solver import Pose

from trajectory_msgs.msg import JointTrajectory, JointTrajectoryPoint
from march_shared_msgs.msg import FootPosition

from typing import List, Dict, Optional
from enum import IntEnum

EXTRA_ANKLE_SETPOINT_INDEX = 1
INTERPOLATION_POINTS = 30


class SetpointTime(IntEnum):
    START_INDEX = 0
    PUSH_OFF_INDEX = 1
    MIDDLE_POINT_INDEX = 2
    END_POINT_INDEX = 3


class DynamicSubgait:
    """Creates joint trajectories based on the desired foot location.

    Args:
        gait_selection_node (GaitSelection): The gait selection node
        starting_position (dict of str: Setpoint): The first setpoint of the subgait, usually the last setpoint
            of the previous subgait.
        subgait_id (str): Whether it is a left_swing or right_swing
        joint_names (:obj: list of :obj: str): Names of the joints
        location (Point): Desired location of the foot, given by covid
        joint_soft_limits (:obj: list of :obj: Limits): List containing soft limits of joints in alphabetical order
        start (bool): whether it is an open gait or not
        stop (bool): whether it is a close gait or not

    Attributes:
        logger (Logger): used for logging to the terminal
        starting_position (Dict[str, Setpoint]): the first setpoint of the gait
        location (Point): the desired location given by (fake) covid
        joint_names (List[str]): list of joint names
        subgait_id (str): either left_swing or right_swing
        joint_soft_limits (List[Limits]): a list containing the soft limits of each joint
        push_off_fraction (float): fraction of total time of the step at which push off will take place
        middle_point_fraction (float): fraction of total time of the step at which middle point will take place
        start (bool): True if it is an open gait, else False
        stop (bool): True if it is a close gait, else False
        pose (Pose): pose object used to calculate inverse kinematics
    """

    def __init__(
        self,
        gait_selection_node,
        starting_position: Dict[str, Setpoint],
        subgait_id: str,
        joint_names: List[str],
        location: FootPosition,
        joint_soft_limits: List[Limits],
        start: bool,
        stop: bool,
    ):
        self.logger = Logger(gait_selection_node, __class__.__name__)
        self._get_parameters(gait_selection_node)

        self.starting_position = starting_position
        self.location = location.point
        self.joint_names = joint_names
        self.subgait_id = subgait_id
        self.joint_soft_limits = joint_soft_limits

        self.time = [
            0,
            self.push_off_fraction * location.duration,
            self.middle_point_fraction * location.duration,
            location.duration,
        ]

        self.start = start
        self.stop = stop
        self.pose = Pose()

    def get_joint_trajectory_msg(self) -> JointTrajectory:
        """Return a joint_trajectory_msg containing the interpolated
        trajectories for each joint

        Returns:
            JointTrajectory: message containing interpolated trajectories for each joint
        """
        # Update pose:
        pose_list = [joint.position for joint in self.starting_position.values()]
        self.pose = Pose(pose_list)

        self._solve_middle_setpoint()
        self._solve_desired_setpoint()
        self._get_extra_ankle_setpoint()

        # Create joint_trajectory_msg
        self._to_joint_trajectory_class()
        joint_trajectory_msg = JointTrajectory()
        joint_trajectory_msg.joint_names = self.joint_names

        timestamps = np.linspace(self.time[0], self.time[-1], INTERPOLATION_POINTS)
        for timestamp in timestamps:
            joint_trajectory_point = JointTrajectoryPoint()
            joint_trajectory_point.time_from_start = Duration(timestamp).to_msg()

            for joint_index, joint_trajectory in enumerate(self.joint_trajectory_list):
                interpolated_setpoint = joint_trajectory.get_interpolated_setpoint(
                    timestamp
                )

                joint_trajectory_point.positions.append(interpolated_setpoint.position)
                joint_trajectory_point.velocities.append(interpolated_setpoint.velocity)
                self._check_joint_limits(joint_index, joint_trajectory_point)

            joint_trajectory_msg.points.append(joint_trajectory_point)

        return joint_trajectory_msg

    def _get_extra_ankle_setpoint(self) -> Setpoint:
        """Returns an extra setpoint for the swing leg ankle
        that can be used to create a push off.

        Returns:
            Setpoint: extra setpoint for the swing leg ankle
        """
        return Setpoint(
            Duration(self.time[SetpointTime.PUSH_OFF_INDEX]),
            self.push_off_position,
            0.0,
        )

    def _solve_middle_setpoint(self) -> None:
        """Calls IK solver to compute the joint angles needed for the middle setpoint"""
        middle_position = self.pose.solve_mid_position(
            self.location.x,
            self.location.y,
            self.location.z,
            self.middle_point_fraction,
            self.middle_point_height,
            self.subgait_id,
        )

        self.middle_setpoint_dict = self._from_list_to_setpoint(
            self.joint_names,
            middle_position,
            None,
            self.time[SetpointTime.MIDDLE_POINT_INDEX],
        )

    def _solve_desired_setpoint(self) -> None:
        """Calls IK solver to compute the joint angles needed for the
        desired x and y coordinate"""
        if self.stop:
            self.desired_position = self._from_joint_dict_to_list(get_position_from_yaml("stand"))
        else:
            self.desired_position = self.pose.solve_end_position(
                self.location.x, self.location.y, self.location.z, self.subgait_id
            )

        self.desired_setpoint_dict = self._from_list_to_setpoint(
            self.joint_names,
            self.desired_position,
            None,
            self.time[SetpointTime.END_POINT_INDEX],
        )

    def _to_joint_trajectory_class(self) -> None:
        """Creates a list of DynamicJointTrajectories for each joint"""
        self.joint_trajectory_list = []
        for name in self.joint_names:
            setpoint_list = [
                self.starting_position[name],
                self.middle_setpoint_dict[name],
                self.desired_setpoint_dict[name],
            ]

            # Add an extra setpoint to the ankle to create a push off, except for
            # a start gait:
            if not self.start and (
                (name == "right_ankle" and self.subgait_id == "right_swing")
                or (name == "left_ankle" and self.subgait_id == "left_swing")
            ):
                setpoint_list.insert(EXTRA_ANKLE_SETPOINT_INDEX, self._get_extra_ankle_setpoint())

<<<<<<< HEAD
            if name in ["right_ankle", "left_ankle"]:
                self.joint_trajectory_list.append(
                    DynamicJointTrajectory(setpoint_list, interpolate_ankle=True)
                )
            else:
                self.joint_trajectory_list.append(DynamicJointTrajectory(setpoint_list))
=======
            self.joint_trajectory_list.append(DynamicJointTrajectory(setpoint_list))

    def get_joint_trajectory_msg(self) -> trajectory_msg.JointTrajectory:
        """Return a joint_trajectory_msg containing the interpolated
        trajectories for each joint

        :returns: A joint_trajectory_msg
        :rtype: joint_trajectory_msg
        """
        # Update pose:
        pose_list = [joint.position for joint in self.starting_position.values()]
        self.pose = Pose(pose_list)

        self._solve_middle_setpoint()
        self._solve_desired_setpoint()
        self._get_extra_ankle_setpoint()

        # Create joint_trajectory_msg
        self._to_joint_trajectory_class()
        joint_trajectory_msg = trajectory_msg.JointTrajectory()
        joint_trajectory_msg.joint_names = self.joint_names

        timestamps = np.linspace(self.time[0], self.time[-1], INTERPOLATION_POINTS)
        for timestamp in timestamps:
            joint_trajecory_point = trajectory_msg.JointTrajectoryPoint()
            joint_trajecory_point.time_from_start = Duration(timestamp).to_msg()

            for joint_index, joint_trajectory in enumerate(self.joint_trajectory_list):
                interpolated_setpoint = joint_trajectory.get_interpolated_setpoint(timestamp)
>>>>>>> 7b85644b

    def get_final_position(self) -> Dict[str, Setpoint]:
        """Get setpoint_dictionary of the final setpoint.

        Returns:
            dict: The final setpoint of the subgait
        """
        return self._from_list_to_setpoint(
            self.joint_names,
            self.desired_position,
            None,
            self.time[SetpointTime.START_INDEX],
        )

    def _from_list_to_setpoint(
        self,
        joint_names: List[str],
        position: List[float],
        velocity: Optional[List[float]],
        time: float,
    ) -> Dict[str, Setpoint]:
        """Computes setpoint_dictionary from a list

        Args:
            joint_names (:obj: list of :obj: str): Names of the joints
            position (:obj: list of :obj: float): Position for each joint
            velocity (:obj: list of :obj: float, optional): Optional velocity for each joint, default is zero
            time (float): Time at which the setpoint should be set
        Returns:
            dict: A Setpoint_dict containing time, position and velocity for each joint
        """
        setpoint_dict = {}
        velocity = np.zeros_like(position) if (velocity is None) else velocity

        for i, name in enumerate(joint_names):
            if (name == "right_ankle" and self.subgait_id == "right_swing") or (
                name == "left_ankle" and self.subgait_id == "left_swing"
            ):
                velocity[i] = 0.0

            setpoint_dict.update(
                {
                    joint_names[i]: Setpoint(
                        Duration(time),
                        position[i],
                        velocity[i],
                    )
                }
            )

        return setpoint_dict

    @staticmethod
    def _from_joint_dict_to_list(joint_dict: dict) -> List[float]:
        """Return the values in a joint_dict as a list."""
        return list(joint_dict.values())

    def _get_parameters(self, gait_selection_node) -> None:
        """Gets the dynamic gait parameters from the gait_selection_node

        Args:
            gait_selection_node (GaitSelection): the gait selection node
        """
        self.middle_point_height = gait_selection_node.middle_point_height
        self.middle_point_fraction = gait_selection_node.middle_point_fraction
        self.push_off_fraction = gait_selection_node.push_off_fraction
        self.push_off_position = gait_selection_node.push_off_position

    def _check_joint_limits(
        self,
        joint_index: int,
        joint_trajectory_point: JointTrajectoryPoint,
    ) -> None:
        """Check if values in the joint_trajectory_point are within the soft and
        velocity limits defined in the urdf

        Args:
            joint_index (int): Index of the joint in the alphabetical joint_names list
            joint_trajectory_point (JointTrajectoryPoint): point in time containing  position and velocity
        """
        position = joint_trajectory_point.positions[joint_index]
        velocity = joint_trajectory_point.velocities[joint_index]
<<<<<<< HEAD
        if (
            position > self.joint_soft_limits[joint_index].upper
            or position < self.joint_soft_limits[joint_index].lower
        ):
            raise PositionSoftLimitError(
                self.joint_names[joint_index],
                position,
                self.joint_soft_limits[joint_index].lower,
                self.joint_soft_limits[joint_index].upper,
            )

        if abs(velocity) > self.joint_soft_limits[joint_index].velocity:
            raise VelocitySoftLimitError(
                self.joint_names[joint_index],
                velocity,
                self.joint_soft_limits[joint_index].velocity,
            )
=======
        if position > self.joint_soft_limits[joint_index].upper or position < self.joint_soft_limits[joint_index].lower:
            self.logger.info(
                f"DynamicSubgait: {self.joint_names[joint_index]} will be outside of soft limits, "
                f"position: {position}, soft limits: "
                f"[{self.joint_soft_limits[joint_index].lower}, {self.joint_soft_limits[joint_index].upper}]."
            )
            raise Exception(f"{self.joint_names[joint_index]} will be outside its soft limits.")

        if abs(velocity) > self.joint_soft_limits[joint_index].velocity:
            self.logger.info(
                f"DynamicSubgait: {self.joint_names[joint_index]} will be outside of velocity limits, "
                f"velocity: {velocity}, velocity limit: {self.joint_soft_limits[joint_index].velocity}."
            )
            raise Exception(f"{self.joint_names[joint_index]} will be outside its velocity limits.")
>>>>>>> 7b85644b
<|MERGE_RESOLUTION|>--- conflicted
+++ resolved
@@ -197,44 +197,12 @@
             ):
                 setpoint_list.insert(EXTRA_ANKLE_SETPOINT_INDEX, self._get_extra_ankle_setpoint())
 
-<<<<<<< HEAD
             if name in ["right_ankle", "left_ankle"]:
                 self.joint_trajectory_list.append(
                     DynamicJointTrajectory(setpoint_list, interpolate_ankle=True)
                 )
             else:
                 self.joint_trajectory_list.append(DynamicJointTrajectory(setpoint_list))
-=======
-            self.joint_trajectory_list.append(DynamicJointTrajectory(setpoint_list))
-
-    def get_joint_trajectory_msg(self) -> trajectory_msg.JointTrajectory:
-        """Return a joint_trajectory_msg containing the interpolated
-        trajectories for each joint
-
-        :returns: A joint_trajectory_msg
-        :rtype: joint_trajectory_msg
-        """
-        # Update pose:
-        pose_list = [joint.position for joint in self.starting_position.values()]
-        self.pose = Pose(pose_list)
-
-        self._solve_middle_setpoint()
-        self._solve_desired_setpoint()
-        self._get_extra_ankle_setpoint()
-
-        # Create joint_trajectory_msg
-        self._to_joint_trajectory_class()
-        joint_trajectory_msg = trajectory_msg.JointTrajectory()
-        joint_trajectory_msg.joint_names = self.joint_names
-
-        timestamps = np.linspace(self.time[0], self.time[-1], INTERPOLATION_POINTS)
-        for timestamp in timestamps:
-            joint_trajecory_point = trajectory_msg.JointTrajectoryPoint()
-            joint_trajecory_point.time_from_start = Duration(timestamp).to_msg()
-
-            for joint_index, joint_trajectory in enumerate(self.joint_trajectory_list):
-                interpolated_setpoint = joint_trajectory.get_interpolated_setpoint(timestamp)
->>>>>>> 7b85644b
 
     def get_final_position(self) -> Dict[str, Setpoint]:
         """Get setpoint_dictionary of the final setpoint.
@@ -317,7 +285,6 @@
         """
         position = joint_trajectory_point.positions[joint_index]
         velocity = joint_trajectory_point.velocities[joint_index]
-<<<<<<< HEAD
         if (
             position > self.joint_soft_limits[joint_index].upper
             or position < self.joint_soft_limits[joint_index].lower
@@ -334,20 +301,4 @@
                 self.joint_names[joint_index],
                 velocity,
                 self.joint_soft_limits[joint_index].velocity,
-            )
-=======
-        if position > self.joint_soft_limits[joint_index].upper or position < self.joint_soft_limits[joint_index].lower:
-            self.logger.info(
-                f"DynamicSubgait: {self.joint_names[joint_index]} will be outside of soft limits, "
-                f"position: {position}, soft limits: "
-                f"[{self.joint_soft_limits[joint_index].lower}, {self.joint_soft_limits[joint_index].upper}]."
-            )
-            raise Exception(f"{self.joint_names[joint_index]} will be outside its soft limits.")
-
-        if abs(velocity) > self.joint_soft_limits[joint_index].velocity:
-            self.logger.info(
-                f"DynamicSubgait: {self.joint_names[joint_index]} will be outside of velocity limits, "
-                f"velocity: {velocity}, velocity limit: {self.joint_soft_limits[joint_index].velocity}."
-            )
-            raise Exception(f"{self.joint_names[joint_index]} will be outside its velocity limits.")
->>>>>>> 7b85644b
+            )