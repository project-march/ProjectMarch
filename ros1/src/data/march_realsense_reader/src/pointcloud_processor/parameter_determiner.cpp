--- conflicted
+++ resolved
@@ -560,32 +560,16 @@
             ground_point, potential_foot_locations_of_point);
 
         if (potential_foot_locations_of_point->points.size() != 0) {
-<<<<<<< HEAD
-            PointNormalCloud::iterator result
-                = std::max_element(potential_foot_locations_of_point->begin(),
-                    potential_foot_locations_of_point->end(), pointIsLower);
-=======
             auto result
                 = std::max_element(potential_foot_locations_of_point->begin(),
                     potential_foot_locations_of_point->end(),
                     linear_algebra_utilities::pointIsLower);
->>>>>>> 2bddd1cb
             output_cloud->push_back(*result);
         }
     }
     return success;
 }
 
-<<<<<<< HEAD
-// Return true if the z coordinate of point1 is lower then that of point2
-bool HullParameterDeterminer::pointIsLower(
-    pcl::PointNormal point1, pcl::PointNormal point2)
-{
-    return point1.z < point2.z;
-}
-
-=======
->>>>>>> 2bddd1cb
 // Elevate the 2D points so they have z coordinate as if they lie on the plane
 // of the hull
 bool HullParameterDeterminer::addZCoordinateToCloudFromPlaneCoefficients(
