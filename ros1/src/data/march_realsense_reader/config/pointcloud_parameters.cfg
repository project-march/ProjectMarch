#!/usr/bin/env python
PACKAGE = "march_realsense_reader"

from dynamic_reconfigure.parameter_generator_catkin import *

gen = ParameterGenerator()
# A dynamic reconfigurable parameter can be added by:
#   gen.add(str: param_name, type, str: description, value, lower_bound, upper_bound)
#   More info, see: http://wiki.ros.org/dynamic_reconfigure/Tutorials/HowToWriteYourFirstCfgFile


#  Preprocessor parameters
preprocessor = gen.add_group("Preprocessor", type="collapse", state=True)
downsampling = preprocessor.add_group("Downsampling")
downsampling.add("preprocessor_downsampling_voxel_grid_filter",
        bool_t, 0, "Downsampling by averaging over a grid", False)
downsampling.add("preprocessor_downsampling_leaf_size",
        double_t, 0, "Size of the grid (voxel grid filter)", .05, 0.001,   1)
downsampling.add("preprocessor_downsampling_random_filter",
        bool_t,    0, "Donwsampling by selecting random points",  True)
downsampling.add("preprocessor_downsampling_remainig_points",
        int_t, 0, "Remaining points after downsampling",  5000, 1000, 10000)

normal_estimation = preprocessor.add_group("Normal Estimation")
normal_estimation.add("preprocessor_normal_estimation_use_tree_search_method",
        bool_t, 0, "Use nearest neighbours method", True)
normal_estimation.add("preprocessor_normal_estimation_number_of_neighbours",
        int_t, 0, "", 9, 2,   50)
normal_estimation.add("preprocessor_normal_estimation_search_radius",
        double_t, 0, "Use every point within a certain radius", 0.03, 0.01, 0.15)

preprocessor.add("preprocessor_distance_filter_threshold",
        double_t, 0, "Points beyond this threshold are discarded", 3.0, 0.5, 5.0)

normal_filter = preprocessor.add_group("Normal Filter")
normal_filter.add("preprocessor_normal_filter_allowed_length_x",
        double_t, 0, "Allowed normal vector length in direction x", 0.5, 0.0, 1.0)
normal_filter.add("preprocessor_normal_filter_allowed_length_y",
        double_t, 0, "Allowed normal vector length in direction y", 0.4, 0.0, 1.0)
normal_filter.add("preprocessor_normal_filter_allowed_length_z",
        double_t, 0, "Allowed normal vector length in direction z", 1.0, 0.0, 1.0)

# Region Creator parameters
region_creator = gen.add_group("Region Creator", type="collapse", state=True)
region_creator.add("region_creator_region_growing_number_of_neighbours",
        int_t, 0, "Number of neighbours for the Region growing algorithm", 10, 2, 100)
region_creator.add("region_creator_region_growing_min_cluster_size",
        int_t, 0, "Minimal points per region", 20, 10, 500)
region_creator.add("region_creator_region_growing_max_cluster_size",
        int_t, 0, "Maximum points per region", 100000, 10, 1000000)
region_creator.add("region_creator_region_growing_smoothness_threshold",
        double_t, 0, "Whether a point should be added to a region", 0.368, 0.00, 1.6)
region_creator.add("region_creator_region_growing_curvature_threshold",
        double_t, 0, "Whether point becomes a seed, based on the curvature", 2.5, 0.1, 10.0)

# Hull Finder parameters
hull_finder = gen.add_group("Hull Finder", type="collapse", state=True)
hull_finder.add("hull_finder_convex",
        bool_t, 0, "Whether to find convex hulls, if false find concave hulls", False)
hull_finder.add("hull_finder_alpha",
        double_t, 0, "Maximum length from a vertex to the facet center", 0.5, 0.01, 1.0)
hull_finder.add("hull_dimension",
        int_t, 0, "2D or 3D hull", 2, 2, 3)

# Parameter Determiner parameters
parameter_determiner = gen.add_group("Parameter Determiner", type="collapse", state=False)
ramp_group = parameter_determiner.add_group("Ramp")
stairs_group = parameter_determiner.add_group("Stairs")
foot_group = parameter_determiner.add_group("Foot Location")
foot_constraints_group = parameter_determiner.add_group("Foot Location Constraints")

foot_group.add("parameter_determiner_foot_locations",
        int_t, 0, "Number of foot locations to consider", 30, 1, 50)

foot_group.add("parameter_determiner_most_desirable_loc_is_mid",
        bool_t, 0, "The optimal foot location is in the middle of the reachable locations", True)
foot_group.add("parameter_determiner_most_desirable_loc_is_small",
        bool_t, 0, "The optimal foot location is in the smallest step", False)

<<<<<<< HEAD
gen.add("parameter_determiner_ramp_min_search_area",
=======

ramp_group.add("parameter_determiner_ramp_max_search_area",
        double_t, 0, "Maximum area to search for foot locations", -0.6, -2.0, 0.0)
ramp_group.add("parameter_determiner_ramp_min_search_area",
>>>>>>> f9937372
        double_t, 0, "Minimum area to search for foot locations", -0.0, -1.0, 0.0)

ramp_group.add("parameter_determiner_ramp_max_distance_to_line",
        double_t, 0, "Maximum distance to line", 0.05, 0.0, 1.0)

foot_constraints_group.add("parameter_determiner_max_allowed_z_deviation_foot",
        double_t, 0, " ", 0.03, 0.0001, 0.2)

foot_constraints_group.add("parameter_determiner_foot_length_back",
        double_t, 0, "The length from the ankle to the back of the foot", 0.05, 0, 0.15)
foot_constraints_group.add("parameter_determiner_foot_length_front",
        double_t, 0, "The length from the ankle to the front of the foot", 0.1, 0.0, 0.2)
foot_constraints_group.add("parameter_determiner_foot_width",
        double_t, 0, "The width of the foot", 0.05, 0.0, 0.15)

# Gait dimension parameters for the parameter determiner. The height is calculated to be the height from the obstacle
# to the midpoint of the foot block. For the ramp the x and z are calculated by finding the x and y change from the
# midpoint of the stable foot to the contact point of the swing foot. All these parameters are for the opening subgait.

<<<<<<< HEAD
gen.add("parameter_determiner_stairs_up_locations_min_x",
        double_t, 0, "The minimal depth of a stair the stairs gait can reach", -0.20, -1, 1)
gen.add("parameter_determiner_stairs_up_locations_max_x",
        double_t, 0, "The maximum depth of a stair the stairs gait can reach", -0.45, -1, 1)
gen.add("parameter_determiner_stairs_up_locations_min_z",
        double_t, 0, "The minimal height of a stair the stairs gait can reach", 0.12, -1, 1)
gen.add("parameter_determiner_stairs_up_locations_max_z",
=======
stairs_group.add("parameter_determiner_stairs_locations_min_x",
        double_t, 0, "The minimal depth of a stair the stairs gait can reach", -0.20, -1, 1)
stairs_group.add("parameter_determiner_stairs_locations_max_x",
        double_t, 0, "The maximum depth of a stair the stairs gait can reach", -0.45, -1, 1)
stairs_group.add("parameter_determiner_stairs_locations_min_z",
        double_t, 0, "The minimal height of a stair the stairs gait can reach", 0.12, -1, 1)
stairs_group.add("parameter_determiner_stairs_locations_max_z",
>>>>>>> f9937372
        double_t, 0, "The maximum height of a stair the stairs gait can reach", 0.22, -1, 1)

ramp_group.add("parameter_determiner_ramp_x_flat_down",
        double_t, 0, " ", -0.585, -1.0, 0.0)
ramp_group.add("parameter_determiner_ramp_z_flat_down",
        double_t, 0, " ", -0.04, -1.0, 0.0)
ramp_group.add("parameter_determiner_ramp_x_steep_down",
        double_t, 0, " ", -0.545, -1.0, 0.0)
ramp_group.add("parameter_determiner_ramp_z_steep_down",
        double_t, 0, " ", -0.105, -1.0, 0.0)

ramp_group.add("parameter_determiner_ramp_x_flat_up",
        double_t, 0, " ", -0.585, -1.0, 0.0)
ramp_group.add("parameter_determiner_ramp_z_flat_up",
        double_t, 0, " ", 0.015, 0.0, 1.0)
ramp_group.add("parameter_determiner_ramp_x_steep_up",
        double_t, 0, " ", -0.545, -1.0, 0.0)
ramp_group.add("parameter_determiner_ramp_z_steep_up",
        double_t, 0, " ", 0.08, 0.0, 1.0)

foot_constraints_group.add("parameter_determiner_y_location",
        double_t, 0, "The amount of y deviation from the foot in the steps", 0, -1, 1)

# Debug
# WARNING: If the debug parameter was false at launch, enabling it with dynamic reconfigure will not enabling debugging.
gen.add("debug",
        bool_t, 0, "If true, will publish several messages of intermediate steps. "
                   "Do not enable, if launch argument is false", True)

exit(gen.generate(PACKAGE, "march_realsense_reader", "pointcloud_parameters"))<|MERGE_RESOLUTION|>--- conflicted
+++ resolved
@@ -77,14 +77,7 @@
 foot_group.add("parameter_determiner_most_desirable_loc_is_small",
         bool_t, 0, "The optimal foot location is in the smallest step", False)
 
-<<<<<<< HEAD
-gen.add("parameter_determiner_ramp_min_search_area",
-=======
-
-ramp_group.add("parameter_determiner_ramp_max_search_area",
-        double_t, 0, "Maximum area to search for foot locations", -0.6, -2.0, 0.0)
 ramp_group.add("parameter_determiner_ramp_min_search_area",
->>>>>>> f9937372
         double_t, 0, "Minimum area to search for foot locations", -0.0, -1.0, 0.0)
 
 ramp_group.add("parameter_determiner_ramp_max_distance_to_line",
@@ -104,23 +97,13 @@
 # to the midpoint of the foot block. For the ramp the x and z are calculated by finding the x and y change from the
 # midpoint of the stable foot to the contact point of the swing foot. All these parameters are for the opening subgait.
 
-<<<<<<< HEAD
-gen.add("parameter_determiner_stairs_up_locations_min_x",
+stairs_group.add("parameter_determiner_stairs_up_locations_min_x",
         double_t, 0, "The minimal depth of a stair the stairs gait can reach", -0.20, -1, 1)
-gen.add("parameter_determiner_stairs_up_locations_max_x",
+stairs_group.add("parameter_determiner_stairs_up_locations_max_x",
         double_t, 0, "The maximum depth of a stair the stairs gait can reach", -0.45, -1, 1)
-gen.add("parameter_determiner_stairs_up_locations_min_z",
+stairs_group.add("parameter_determiner_stairs_up_locations_min_z",
         double_t, 0, "The minimal height of a stair the stairs gait can reach", 0.12, -1, 1)
-gen.add("parameter_determiner_stairs_up_locations_max_z",
-=======
-stairs_group.add("parameter_determiner_stairs_locations_min_x",
-        double_t, 0, "The minimal depth of a stair the stairs gait can reach", -0.20, -1, 1)
-stairs_group.add("parameter_determiner_stairs_locations_max_x",
-        double_t, 0, "The maximum depth of a stair the stairs gait can reach", -0.45, -1, 1)
-stairs_group.add("parameter_determiner_stairs_locations_min_z",
-        double_t, 0, "The minimal height of a stair the stairs gait can reach", 0.12, -1, 1)
-stairs_group.add("parameter_determiner_stairs_locations_max_z",
->>>>>>> f9937372
+stairs_group.add("parameter_determiner_stairs_up_locations_max_z",
         double_t, 0, "The maximum height of a stair the stairs gait can reach", 0.22, -1, 1)
 
 ramp_group.add("parameter_determiner_ramp_x_flat_down",
