gaits:
  curb_up:
    right_open: MVI_curbup_rightopen_v1
    left_close: MVI_curbup_leftclose_v1
  curb_down:
    right_open: MVI_curbdown_rightopen_v1
    left_close: MVI_curbdown_leftclose_v1
<<<<<<< HEAD
  ramp_door_last_step:
    left_close: MVI_RD_laststep_leftclose_steep_v1
    right_open: MVI_RD_laststep_rightopen_steep_v1
  ramp_door_slope_down:
    left_close: MVI_RD_slopedown_leftclose_steep_v2
    left_open: MVI_RD_slopedown_leftopen_steep_v2
    left_swing: MVI_RD_slopedown_leftswing_steep_v2
    right_close: MVI_RD_slopedown_rightclose_steep_v2
    right_open: MVI_RD_slopedown_rightopen_steep_v2
    right_swing: MVI_RD_slopedown_rightswing_steep_v2
  ramp_door_slope_up:
    left_close: MVI_RD_slopeup_leftclose_steep_v1
    left_open: MVI_RD_slopeup_leftopen_steep_v1
    left_swing: MVI_RD_slopeup_leftswing_steep_v1
    right_close: MVI_RD_slopeup_rightclose_steep_v1
    right_open: MVI_RD_slopeup_rightopen_steep_v1
    right_swing: MVI_RD_slopeup_rightswing_steep_v1
=======
  ramp_up:
    left_close: MVI_rampup_leftclose_flat_v4
    left_open: MVI_rampup_leftopen_flat_v4
    left_swing: MVI_rampup_leftswing_flat_v4
    right_close: MVI_rampup_rightclose_flat_v4
    right_open: MVI_rampup_rightopen_flat_v4
    right_swing: MVI_rampup_rightswing_flat_v4
  ramp_up_single_step:
    right_open: MVI_rampup_singlestep_rightopen_flat_v4
    left_close: MVI_rampup_singlestep_leftclose_flat_v4
>>>>>>> 613948d7
  side_step_right:
    right_open: MVI_sidestepright_rightopen_v1
    left_close: MVI_sidestepright_leftclose_v1
  side_step_left:
    right_close: MVI_sidestepleft_rightclose_v1
    left_open: MVI_sidestepleft_leftopen_v1
  sit:
    sit_down: MVI_sit_down_v2
    sit_home: MVI_sit_home_v2
    prepare_sit_down: MVI_prepare_sit_down_v2
  stairs_down:
    left_close: MVI_stairsdown_leftclose_cybathlon_v2
    left_swing: MVI_stairsdown_leftswing_cybathlon_v2
    right_close: MVI_stairsdown_rightclose_cybathlon_v2
    right_open: MVI_stairsdown_rightopen_cybathlon_v2
    right_swing: MVI_stairsdown_rightswing_cybathlon_v2
  stairs_down_backwards:
    left_close: MVI_stairsdownbackwards_leftclose_low_undeep_v1
    left_swing: MVI_stairsdownbackwards_leftswing_low_undeep_v1
    right_close: MVI_stairsdownbackwards_rightclose_low_undeep_v1
    right_open: MVI_stairsdownbackwards_rightopen_low_undeep_v1
    right_swing: MVI_stairsdownbackwards_rightswing_low_undeep_v1
  stairs_down_single_step:
    left_close: MVI_stairsdownsinglestep_leftclose_cybathlon_v3
    right_open: MVI_stairsdownsinglestep_rightopen_cybathlon_v3
  stairs_down_backwards_single_step:
    left_close: MVI_stairsdownbackwardssinglestep_leftclose_cybathlon_v5
    right_open: MVI_stairsdownbackwardssinglestep_rightopen_cybathlon_v5
  stairs_up:
    left_close: MVI_stairsup_leftclose_cybathlon_v4
    left_swing: MVI_stairsup_leftswing_cybathlon_v4
    right_close: MVI_stairsup_rightclose_cybathlon_v4
    right_open: MVI_stairsup_rightopen_cybathlon_v4
    right_swing: MVI_stairsup_rightswing_cybathlon_v4
  stairs_up_single_step:
    right_open: MVI_stairsupsinglestep_rightopen_cybathlon_v5
    left_close: MVI_stairsupsinglestep_leftclose_cybathlon_v5
  stand:
    prepare_stand_up: MVI_prepare_stand_up_v2
    stand_up: MVI_stand_up_v2
    stand_home: MVI_stand_home_v2
  walk:
    left_close: MVI_walk_leftclose_v8
    left_swing: MVI_walk_leftswing_v8
    right_close: MVI_walk_rightclose_v8
    right_open: MVI_walk_rightopen_v8
    right_swing: MVI_walk_rightswing_v8
  walk_single_step:
    right_open: MVI_walksinglestep_rightopen_v8
    left_close: MVI_walksinglestep_leftclose_v8
  walk_large:
    left_close: MVI_walklarge_leftclose_v3
    left_swing: MVI_walklarge_leftswing_v3
    right_close: MVI_walklarge_rightclose_v3
    right_open: MVI_walklarge_rightopen_v3
    right_swing: MVI_walklarge_rightswing_v3
  walk_small:
    left_close: MVI_walksmall_leftclose_v3
    left_swing: MVI_walksmall_leftswing_v3
    right_close: MVI_walksmall_rightclose_v3
    right_open: MVI_walksmall_rightopen_v3
    right_swing: MVI_walksmall_rightswing_v3
  ramp_down_last_step:
    left_close: MVI_rampdownlaststep_leftclose_flat_v2
    right_open: MVI_rampdownlaststep_rightopen_flat_v2
  ramp_down:
    left_close: MVI_rampdown_leftclose_flat_v4
    left_open: MVI_rampdown_leftopen_flat_v4
    left_swing: MVI_rampdown_leftswing_flat_v4
    right_close: MVI_rampdown_rightclose_flat_v4
    right_open: MVI_rampdown_rightopen_flat_v4
    right_swing: MVI_rampdown_rightswing_flat_v4
  ramp_down_start_single_step:
    right_open: MVI_rampdown_startsinglestep_rightopen_flat_v4
    left_close: MVI_rampdown_startsinglestep_leftclose_flat_v4
  ramp_down_single_step:
    right_open: MVI_rampdown_singlestep_rightopen_flat_v4
    left_close: MVI_rampdown_singlestep_leftclose_flat_v4

positions:
  low_sit:
    gait_type: sit_like
    joints:
      left_ankle: 0.0
      left_hip_aa: 0.0349
      left_hip_fe: 1.5708
      left_knee: 1.8326
      right_ankle: 0.0
      right_hip_aa: 0.0349
      right_hip_fe: 1.5708
      right_knee: 1.8326
  high_sit:
    gait_type: sit_like
    joints:
      left_ankle: 0.0
      left_hip_aa: 0.0349
      left_hip_fe: 1.3963
      left_knee: 1.4835
      right_ankle: 0.0
      right_hip_aa: 0.0349
      right_hip_fe: 1.3963
      right_knee: 1.4835
  flat_ramp_stand:
    gait_type: walk_like
    joints:
      left_ankle: -0.0873
      left_hip_aa: 0.0349
      left_hip_fe: -0.0873
      left_knee: 0.0
      right_ankle: -0.0873
      right_hip_aa: 0.0349
      right_hip_fe: -0.0873
      right_knee: 0.0
  steep_ramp_stand:
    gait_type: walk_like
    joints:
      left_ankle: -0.2618
      left_hip_aa: 0.0349
      left_hip_fe: -0.0873
      left_knee: 0.0
      right_ankle: -0.2618
      right_hip_aa: 0.0349
      right_hip_fe: -0.0873
      right_knee: 0.0
  sit_without_haa:
    gait_type: sit_like
    joints:
      left_ankle: 0.0
      left_hip_aa: 0.0349
      left_hip_fe: 1.4835
      left_knee: 1.4835
      right_ankle: 0.0
      right_hip_aa: 0.0349
      right_hip_fe: 1.4835
      right_knee: 1.4835
  sit:
    gait_type: sit_like
    joints:
      left_ankle: 0.0
      left_hip_aa: 0.0
      left_hip_fe: 1.4835
      left_knee: 1.4835
      right_ankle: 0.0
      right_hip_aa: 0.0
      right_hip_fe: 1.4835
      right_knee: 1.4835
  stand:
    gait_type: walk_like
    joints:
      left_ankle: 0.0
      left_hip_aa: 0.0349
      left_hip_fe: -0.1745
      left_knee: 0.0
      right_ankle: 0.0
      right_hip_aa: 0.0349
      right_hip_fe: -0.1745
      right_knee: 0.0<|MERGE_RESOLUTION|>--- conflicted
+++ resolved
@@ -5,25 +5,6 @@
   curb_down:
     right_open: MVI_curbdown_rightopen_v1
     left_close: MVI_curbdown_leftclose_v1
-<<<<<<< HEAD
-  ramp_door_last_step:
-    left_close: MVI_RD_laststep_leftclose_steep_v1
-    right_open: MVI_RD_laststep_rightopen_steep_v1
-  ramp_door_slope_down:
-    left_close: MVI_RD_slopedown_leftclose_steep_v2
-    left_open: MVI_RD_slopedown_leftopen_steep_v2
-    left_swing: MVI_RD_slopedown_leftswing_steep_v2
-    right_close: MVI_RD_slopedown_rightclose_steep_v2
-    right_open: MVI_RD_slopedown_rightopen_steep_v2
-    right_swing: MVI_RD_slopedown_rightswing_steep_v2
-  ramp_door_slope_up:
-    left_close: MVI_RD_slopeup_leftclose_steep_v1
-    left_open: MVI_RD_slopeup_leftopen_steep_v1
-    left_swing: MVI_RD_slopeup_leftswing_steep_v1
-    right_close: MVI_RD_slopeup_rightclose_steep_v1
-    right_open: MVI_RD_slopeup_rightopen_steep_v1
-    right_swing: MVI_RD_slopeup_rightswing_steep_v1
-=======
   ramp_up:
     left_close: MVI_rampup_leftclose_flat_v4
     left_open: MVI_rampup_leftopen_flat_v4
@@ -34,7 +15,6 @@
   ramp_up_single_step:
     right_open: MVI_rampup_singlestep_rightopen_flat_v4
     left_close: MVI_rampup_singlestep_leftclose_flat_v4
->>>>>>> 613948d7
   side_step_right:
     right_open: MVI_sidestepright_rightopen_v1
     left_close: MVI_sidestepright_leftclose_v1
