//
// Created by rixt on 12-4-23.
//

#include "fuzzy_generator/fuzzy_generator.hpp"
#include "rclcpp/rclcpp.hpp"

FuzzyGenerator::FuzzyGenerator() = default;

FuzzyGenerator::FuzzyGenerator(std::string config_path)
{
    config_ = YAML::LoadFile(config_path);

    lower_bound = config_["bounds"]["lower_bound"].as<double>();
    upper_bound = config_["bounds"]["upper_bound"].as<double>();
};

std::vector<std::tuple<std::string, float, float>> FuzzyGenerator::calculateWeights(
    std::vector<double> both_foot_heights)
{

    // get the joints, with their torque ranges from the yaml
    std::vector<std::tuple<std::string, float, float>> torque_ranges = getTorqueRanges();
    std::vector<std::tuple<std::string, float, float>> joints;

    // get stance leg

<<<<<<< HEAD
    if (stance_leg.compare(/*__s=*/"left") == 0) {
        // if left is the stance leg, the heights are converted regarding the right foot
        both_foot_heights[1] += std::abs(both_foot_heights[0]);
        both_foot_heights[0] += std::abs(both_foot_heights[0]);
    }
    // RCLCPP_INFO_STREAM(rclcpp::get_logger("fuzzy_generator"), "left height: " << both_foot_heights[0] << " right
    // height: " << both_foot_heights[1]);
=======
    both_foot_heights[1] -= both_foot_heights[0];
    both_foot_heights[0] = 0;
    float min = std::min(both_foot_heights[0], both_foot_heights[1]);
    both_foot_heights[0] -= min;
    both_foot_heights[1] -= min;
>>>>>>> 2c458d31

    // if not, then the feet height are just as they are
    // RCLCPP_INFO(rclcpp::get_logger("fuzzy_generator"), "left %f right %f ", both_foot_heights[0],
    // both_foot_heights[1]);

    // for each joint in the leg, calculate the torque weight and position weight
    for (auto t : torque_ranges) {
        std::string joint_name = std::get<0>(t);
        float minimum_torque_percentage = std::get<1>(t);
        float maximum_torque_percentage = std::get<2>(t);

        float torque_range = maximum_torque_percentage - minimum_torque_percentage;

        // getting the correct foot height and leg
        float foot_height;
        std::string current_leg;

        if (joint_name.find(/*__s=*/"left") != std::string::npos) {
            foot_height = both_foot_heights[0];
            current_leg = "left";
        } else if (joint_name.find(/*__s=*/"right") != std::string::npos) {
            foot_height = both_foot_heights[1];
            current_leg = "right";
        } else {
            foot_height = both_foot_heights[0];
            current_leg = "left";
            RCLCPP_INFO_STREAM(rclcpp::get_logger("fuzzy_generator"),
                "We could not determine if joint "
                    << joint_name << " was left or right. Assuming test joint and using left foot height");
        }

<<<<<<< HEAD
        // getting the correct bounds
        // if the current leg has ascending desired positions,  then we use the ascending bounds
        // otherwise we use the descending bounds
        float lower_bound;
        float upper_bound;

        if (isAscending(current_leg)) {
            lower_bound = (float)ascending_lower_bound;
            upper_bound = (float)ascending_upper_bound;
        } else {
            lower_bound = (float)descending_lower_bound;
            upper_bound = (float)descending_upper_bound;
        }

=======
>>>>>>> 2c458d31
        // calculate far the foot is in the 'fuzzy shifting range'
        float height_percentage = (upper_bound - foot_height) / (upper_bound - lower_bound);

        // calculating the weights for both position and torque
        float torque_weight = torque_range * height_percentage;

        // clamp the torque weight to its min and max percentage
        torque_weight = std::max(minimum_torque_percentage, std::min(torque_weight, maximum_torque_percentage));
        float position_weight = 1 - torque_weight;

<<<<<<< HEAD
        joints.emplace_back(std::make_tuple(joint_name, position_weight, torque_weight));
    }
    return joints;
}

std::string FuzzyGenerator::getStanceLeg(std::vector<double> foot_heights)
{
    // if the left foot significantly lower than the right foot, then left is the stance leg
    return (foot_heights[1] - foot_heights[0]) > std::numeric_limits<double>::epsilon() ? "left" : "right";
}

void FuzzyGenerator::updateVelocities()
{

    std::vector<float> last_iterations_l = log[0];
    std::vector<float> last_iterations_r = log[1];

    if (last_iterations_l.size() <= 1 || last_iterations_r.size() <= 1) {
        RCLCPP_INFO_STREAM(rclcpp::get_logger("fuzzy_generator"), "not enough data: " << last_iterations_l.size());
        return;
    }

    float deltaZ = last_iterations_l.back() - last_iterations_l.end()[-2];
    delta_avg_l = (delta_avg_l * alpha) + (deltaZ * (1 - alpha));

    deltaZ = last_iterations_r.back() - last_iterations_r.end()[-2];
    delta_avg_r = (delta_avg_r * alpha) + (deltaZ * (1 - alpha));
}

bool FuzzyGenerator::isAscending(std::string leg)
{
    // if the desired positions of the leg are strictly increasing over the z-axis over x iterations, we say the leg is
    // ascending if the foot is staying at the same height, it is safest to assume it is on the ground, and we will be
    // ascending soon

    if (leg.compare(/*__s=*/"left") == 0) {
        return delta_avg_l >= 0;
    } else {
        return delta_avg_r >= 0;
    }
}

=======
        joints.push_back(std::make_tuple(joint_name, position_weight, torque_weight));
    }

    return joints;
}

>>>>>>> 2c458d31
std::vector<std::tuple<std::string, float, float>> FuzzyGenerator::getTorqueRanges()
{
    std::vector<std::tuple<std::string, /*position_weight=*/float, /*torque_weight=*/float>> joints;

    YAML::Node joints_config = config_["joints"];

    for (YAML::const_iterator it = joints_config.begin(); it != joints_config.end(); ++it) {
        std::string joint_name = it->first.as<std::string>();

<<<<<<< HEAD
        auto min_torque = joints_config[joint_name]["minimum_torque"].as<float>();
        auto max_torque = joints_config[joint_name]["maximum_torque"].as<float>();
=======
        float min_torque = joints_config[joint_name]["minimum_torque"].as<float>();
        float max_torque = joints_config[joint_name]["maximum_torque"].as<float>();
>>>>>>> 2c458d31

        joints.emplace_back(std::make_tuple(joint_name, min_torque, max_torque));
    }
    return joints;
}<|MERGE_RESOLUTION|>--- conflicted
+++ resolved
@@ -25,25 +25,13 @@
 
     // get stance leg
 
-<<<<<<< HEAD
-    if (stance_leg.compare(/*__s=*/"left") == 0) {
-        // if left is the stance leg, the heights are converted regarding the right foot
-        both_foot_heights[1] += std::abs(both_foot_heights[0]);
-        both_foot_heights[0] += std::abs(both_foot_heights[0]);
-    }
-    // RCLCPP_INFO_STREAM(rclcpp::get_logger("fuzzy_generator"), "left height: " << both_foot_heights[0] << " right
-    // height: " << both_foot_heights[1]);
-=======
     both_foot_heights[1] -= both_foot_heights[0];
     both_foot_heights[0] = 0;
     float min = std::min(both_foot_heights[0], both_foot_heights[1]);
     both_foot_heights[0] -= min;
     both_foot_heights[1] -= min;
->>>>>>> 2c458d31
 
     // if not, then the feet height are just as they are
-    // RCLCPP_INFO(rclcpp::get_logger("fuzzy_generator"), "left %f right %f ", both_foot_heights[0],
-    // both_foot_heights[1]);
 
     // for each joint in the leg, calculate the torque weight and position weight
     for (auto t : torque_ranges) {
@@ -71,7 +59,6 @@
                     << joint_name << " was left or right. Assuming test joint and using left foot height");
         }
 
-<<<<<<< HEAD
         // getting the correct bounds
         // if the current leg has ascending desired positions,  then we use the ascending bounds
         // otherwise we use the descending bounds
@@ -86,10 +73,9 @@
             upper_bound = (float)descending_upper_bound;
         }
 
-=======
->>>>>>> 2c458d31
         // calculate far the foot is in the 'fuzzy shifting range'
         float height_percentage = (upper_bound - foot_height) / (upper_bound - lower_bound);
+        // RCLCPP_INFO_STREAM(rclcpp::get_logger("fuzzy_generator"), "height percentage: " << height_percentage);
 
         // calculating the weights for both position and torque
         float torque_weight = torque_range * height_percentage;
@@ -98,7 +84,6 @@
         torque_weight = std::max(minimum_torque_percentage, std::min(torque_weight, maximum_torque_percentage));
         float position_weight = 1 - torque_weight;
 
-<<<<<<< HEAD
         joints.emplace_back(std::make_tuple(joint_name, position_weight, torque_weight));
     }
     return joints;
@@ -141,14 +126,6 @@
     }
 }
 
-=======
-        joints.push_back(std::make_tuple(joint_name, position_weight, torque_weight));
-    }
-
-    return joints;
-}
-
->>>>>>> 2c458d31
 std::vector<std::tuple<std::string, float, float>> FuzzyGenerator::getTorqueRanges()
 {
     std::vector<std::tuple<std::string, /*position_weight=*/float, /*torque_weight=*/float>> joints;
@@ -158,13 +135,8 @@
     for (YAML::const_iterator it = joints_config.begin(); it != joints_config.end(); ++it) {
         std::string joint_name = it->first.as<std::string>();
 
-<<<<<<< HEAD
         auto min_torque = joints_config[joint_name]["minimum_torque"].as<float>();
         auto max_torque = joints_config[joint_name]["maximum_torque"].as<float>();
-=======
-        float min_torque = joints_config[joint_name]["minimum_torque"].as<float>();
-        float max_torque = joints_config[joint_name]["maximum_torque"].as<float>();
->>>>>>> 2c458d31
 
         joints.emplace_back(std::make_tuple(joint_name, min_torque, max_torque));
     }
