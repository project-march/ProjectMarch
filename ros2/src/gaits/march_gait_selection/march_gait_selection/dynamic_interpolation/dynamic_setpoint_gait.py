--- conflicted
+++ resolved
@@ -1,10 +1,6 @@
 """Author: Marten Haitjema, MVII"""
 
-<<<<<<< HEAD
 from typing import Optional, Dict
-=======
-from typing import Optional
->>>>>>> f80f41b5
 from math import floor
 from rclpy.time import Time
 from rclpy.node import Node
@@ -29,10 +25,6 @@
 from march_gait_selection.state_machine.gait_interface import GaitInterface
 from march_gait_selection.state_machine.trajectory_scheduler import TrajectoryCommand
 from march_gait_selection.dynamic_interpolation.dynamic_subgait import DynamicSubgait
-<<<<<<< HEAD
-=======
-
->>>>>>> f80f41b5
 from march_shared_msgs.msg import FootPosition, GaitInstruction
 
 FOOT_LOCATION_TIME_OUT = Duration(0.5)
@@ -50,7 +42,6 @@
     def __init__(self, gait_selection_node: Node):
         super(DynamicSetpointGait, self).__init__()
         self.gait_selection = gait_selection_node
-<<<<<<< HEAD
         self.logger = Logger(self.gait_selection, __class__.__name__)
         self._trajectory_failed = False
 
@@ -59,12 +50,6 @@
         self.home_stand_position_actuating_joints = self.start_position_actuating_joints
         self.home_stand_position_all_joints = self.start_position_all_joints
 
-=======
-        self.home_stand_position = self.joint_dict_to_setpoint_dict(get_position_from_yaml("stand"))
-        self.start_position = self.home_stand_position
-        self.end_position = self.home_stand_position
-        self._trajectory_failed = False
->>>>>>> f80f41b5
         self._reset()
         self.joint_names = get_joint_names_from_urdf()
         self._get_soft_limits()
@@ -129,26 +114,16 @@
 
     @property
     def starting_position(self) -> EdgePosition:
-<<<<<<< HEAD
         return StaticEdgePosition(self.start_position_actuating_joints)
-=======
-        return StaticEdgePosition(self.setpoint_dict_to_joint_dict(self.start_position))
->>>>>>> f80f41b5
 
     @property
     def final_position(self) -> EdgePosition:
         try:
-<<<<<<< HEAD
             return StaticEdgePosition(
                 self._dict_all_joints_to_actuating_joints(self.dynamic_subgait.get_final_position())
             )
         except AttributeError:
             return StaticEdgePosition(self.home_stand_position_actuating_joints)
-=======
-            return StaticEdgePosition(self.setpoint_dict_to_joint_dict(self.dynamic_subgait.get_final_position()))
-        except AttributeError:
-            return StaticEdgePosition(self.setpoint_dict_to_joint_dict(self.end_position))
->>>>>>> f80f41b5
 
     @property
     def subsequent_subgaits_can_be_scheduled_early(self) -> bool:
@@ -160,13 +135,8 @@
 
     def _reset(self) -> None:
         """Reset all attributes of the gait"""
-<<<<<<< HEAD
         if self.start_position_actuating_joints != self.home_stand_position_actuating_joints:
             raise ShouldStartFromHomestandError(self.start_position_actuating_joints)
-=======
-        if self.start_position != self.home_stand_position:
-            raise ShouldStartFromHomestandError(self.start_position)
->>>>>>> f80f41b5
 
         self._should_stop = False
         self._end = False
@@ -178,17 +148,10 @@
         self._start_is_delayed = True
         self._scheduled_early = False
 
-<<<<<<< HEAD
         self.start_position_actuating_joints = get_position_from_gait_selection(self.gait_selection, "stand")
         self.start_position_all_joints = get_position_from_yaml("stand")
 
         self._trajectory_failed = False
-=======
-        self._trajectory_failed = False
-
-        self.start_position = self.joint_dict_to_setpoint_dict(get_position_from_yaml("stand"))
-        self.end_position = self.start_position
->>>>>>> f80f41b5
 
     DEFAULT_FIRST_SUBGAIT_START_DELAY = Duration(0)
 
@@ -382,11 +345,7 @@
         else:
             self.foot_location = self._get_foot_location(self.subgait_id)
             stop = self._check_msg_time(self.foot_location)
-<<<<<<< HEAD
             self.logger.info(
-=======
-            self.logger.debug(
->>>>>>> f80f41b5
                 f"Stepping to location ({self.foot_location.processed_point.x}, "
                 f"{self.foot_location.processed_point.y}, {self.foot_location.processed_point.z})"
             )
@@ -462,20 +421,12 @@
         """
         iteration = floor((self.foot_location.duration - original_duration) / DURATION_INCREASE_SIZE)
         try:
-<<<<<<< HEAD
             self.dynamic_subgait = self._create_subgait_instance(
                 self.start_position_all_joints, self.subgait_id, start, stop
             )
-            # log = self.logger.warn(f"subgait cannot be created") if self.dynamic_subgait is None else None
             trajectory = self.dynamic_subgait.get_joint_trajectory_msg()
             self.logger.debug(
                 f"Found trajectory after {iteration + 1} iterations at duration of {self.foot_location.duration}. "
-=======
-            self.dynamic_subgait = self._create_subgait_instance(self.start_position, self.subgait_id, start, stop)
-            trajectory = self.dynamic_subgait.get_joint_trajectory_msg()
-            self.logger.debug(
-                f"Found trajectory after {iteration} iterations at duration of {self.foot_location.duration}. "
->>>>>>> f80f41b5
                 f"Original duration was {original_duration}."
             )
             return TrajectoryCommand(
@@ -485,17 +436,10 @@
                 self._start_time_next_command,
             )
         except (PositionSoftLimitError, VelocitySoftLimitError) as e:
-<<<<<<< HEAD
-            # if self._is_duration_bigger_than_max_duration(original_duration):
-            self.logger.warn(
-                f"Can not get trajectory after {iteration + 1} iterations. {e.msg} Gait will not be executed."
-            )
-=======
             if self._is_duration_bigger_than_max_duration(original_duration):
                 self.logger.warn(
-                    f"Can not get trajectory after {iteration} iterations. {e.msg} Gait will not be executed."
+                    f"Can not get trajectory after {iteration + 1} iterations. {e.msg} Gait will not be executed."
                 )
->>>>>>> f80f41b5
             return None
 
     def _try_to_get_second_step(self) -> bool:
@@ -522,11 +466,7 @@
     def _get_stop_gait(self) -> Optional[TrajectoryCommand]:
         self._end = True
         subgait = self._create_subgait_instance(
-<<<<<<< HEAD
             self.start_position_all_joints,
-=======
-            self.start_position,
->>>>>>> f80f41b5
             self.subgait_id,
             start=False,
             stop=True,
@@ -587,50 +527,12 @@
 
     def _callback_force_unknown(self, msg: GaitInstruction) -> None:
         if msg.type == GaitInstruction.UNKNOWN:
-<<<<<<< HEAD
             self.start_position_all_joints = get_position_from_yaml("stand")
             self.start_position_actuating_joints = self._dict_all_joints_to_actuating_joints(
                 self.start_position_all_joints
             )
             self.subgait_id = "right_swing"
             self._trajectory_failed = False
-=======
-            self.start_position = self.joint_dict_to_setpoint_dict(get_position_from_yaml("stand"))
-            self.subgait_id = "right_swing"
-            self._trajectory_failed = False
-
-    # UTILITY FUNCTIONS
-    @staticmethod
-    def setpoint_dict_to_joint_dict(setpoint_dict: dict) -> dict:
-        """Creates a joint_dict from a setpoint_dict.
-
-        :param setpoint_dict: A dictionary containing joint names and setpoints.
-        :type: dict
-
-        :returns: A dictionary containing joint names and positions.
-        :rtype: dict
-        """
-        joint_dict = {}
-        for name, setpoint in setpoint_dict.items():
-            joint_dict[name] = setpoint.position
-
-        return joint_dict
-
-    @staticmethod
-    def joint_dict_to_setpoint_dict(joint_dict: dict) -> dict:
-        """Creates a setpoint_dict from a joint_dict.
-
-        :param joint_dict: A dictionary containing joint names and positions.
-        :type: dict
-
-        :returns: A dictionary containing joint names and setpoints.
-        :rtype: dict
-        """
-        setpoint_dict = {}
-        for name, position in joint_dict.items():
-            setpoint_dict[name] = Setpoint(Duration(0), position, 0)
-        return setpoint_dict
->>>>>>> f80f41b5
 
     def _get_soft_limits(self):
         """Get the limits of all joints in the urdf"""
@@ -662,12 +564,8 @@
 
         if time_difference > FOOT_LOCATION_TIME_OUT:
             self.logger.warn(
-<<<<<<< HEAD
                 f"Foot location is more than {FOOT_LOCATION_TIME_OUT} seconds old, time difference is "
                 f"{time_difference}. Stopping gait."
-=======
-                f"Foot location is more than 0.5 seconds old, time difference is {time_difference}. Stopping gait."
->>>>>>> f80f41b5
             )
             self._end = True
             return True
