[
  [
    {
      "name": "Stand",
      "exoMode": 1
    },
    {
      "name": "Walk",
      "exoMode": 2
    },
    {
      "name": "Sit",
      "exoMode": 0
    }
  ],


  [
    {
      "name": "Sideways",
      "exoMode": 5
    },
    {
      "name": "Ascending",
      "exoMode": 8
    },
    {
      "name": "Descending",
      "exoMode": 9
    }
  ],
  [
    {
      "name": "LargeWalk",
      "exoMode": 6
    },
    {
      "name": "SmallWalk",
      "exoMode": 7
    },
    {
      "name": "VariableStep",
      "exoMode": 10
    }
  ],
  [
    {
<<<<<<< HEAD
      "name": "VariableWalk",
      "exoMode": 11
=======
      "name": "HighStep1",
      "exoMode": 11
    },
    {
      "name": "HighStep2",
      "exoMode": 12
    },
    {
      "name": "HighStep3",
      "exoMode": 13
>>>>>>> 51ba493e
    }
  ],
  [
    {
      "name": "Error",
      "exoMode": 4
    },
    {
      "name": "BootUp",
      "exoMode": 3
    }
  ]
]<|MERGE_RESOLUTION|>--- conflicted
+++ resolved
@@ -45,21 +45,22 @@
   ],
   [
     {
-<<<<<<< HEAD
       "name": "VariableWalk",
       "exoMode": 11
-=======
+    }
+  ],
+  [
+    {
       "name": "HighStep1",
-      "exoMode": 11
+      "exoMode": 12
     },
     {
       "name": "HighStep2",
-      "exoMode": 12
+      "exoMode": 13
     },
     {
       "name": "HighStep3",
-      "exoMode": 13
->>>>>>> 51ba493e
+      "exoMode": 14
     }
   ],
   [
