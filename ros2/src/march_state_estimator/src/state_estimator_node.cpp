/*
 * Project MARCH IX, 2023-2024
 * Author: Alexander James Becoy @alexanderjamesbecoy
 */

#include "march_state_estimator/state_estimator_node.hpp"

#include "geometry_msgs/msg/point.hpp"

#include <chrono>
#include <functional>
#include <future>
#include <memory>
#include <unordered_map>

#include "omp.h"
#include "eigen3/Eigen/Core"
#include "eigen3/Eigen/Geometry"
#include "math.h"

using std::placeholders::_1;
using std::placeholders::_2;

SensorFusionNode::SensorFusionNode(): Node("state_estimator")
{
    // Determine if it is a simulation or real robot
    declare_parameter("simulation", true);
    m_is_simulation = get_parameter("simulation").as_bool();
    RCLCPP_INFO(this->get_logger(), "Simulation: %s", m_is_simulation ? "true" : "false");

    // First initialize sensor values to zero
    // Initialize joint states to zero
    std::vector<std::string> joint_names = { 
        "left_ankle_dpf", "left_ankle_ie", "left_hip_aa", "left_hip_fe", "left_knee",
        "right_ankle_dpf", "right_ankle_ie", "right_hip_aa", "right_hip_fe", "right_knee"
    };
    m_joint_state = nullptr;
    // m_joint_state = std::make_shared<sensor_msgs::msg::JointState>();
    // m_joint_state->header.frame_id = "joint_link";
    // m_joint_state->header.stamp = this->now();
    // m_joint_state->name = joint_names;
    // m_joint_state->position = std::vector<double>(joint_names.size(), 0.0);
    // m_joint_state->velocity = std::vector<double>(joint_names.size(), 0.0);
    // m_joint_state->effort = std::vector<double>(joint_names.size(), 0.0);
    m_joint_state_last_update = this->now();

    // Initialize IMU to identity quaternion and gravity in z-axis
    m_imu = std::make_shared<sensor_msgs::msg::Imu>();
    m_imu->header.frame_id = "backpack";
    m_imu->header.stamp = this->now();
    m_imu->orientation.w = 1.0;
    m_imu->orientation.x = 0.0;
    m_imu->orientation.y = 0.0;
    m_imu->orientation.z = 0.0;
    m_imu->angular_velocity.x = 0.0;
    m_imu->angular_velocity.y = 0.0;
    m_imu->angular_velocity.z = 0.0;
    m_imu->linear_acceleration.x = 0.0;
    m_imu->linear_acceleration.y = 0.0;
    m_imu->linear_acceleration.z = -9.81;
    m_imu_last_update = this->now();

    // Set timeout values in seconds
    // TODO: Set these values in a parameter file
    m_joint_state_timeout = 1.0;
    m_imu_timeout = 5.0;

    declare_parameter("robot_definition", std::string());
    std::string yaml_filename = get_parameter("robot_definition").as_string();

    if (yaml_filename.empty())
    {
        RCLCPP_ERROR(this->get_logger(), "No robot description file has been provided.");
        return;
    }

    m_robot_description = std::make_shared<RobotDescription>(yaml_filename);

    declare_parameter("urdf_file_path", std::string());
    std::string urdf_file_path = get_parameter("urdf_file_path").as_string();

    if (urdf_file_path.empty())
    {
        RCLCPP_ERROR(this->get_logger(), "No URDF file path has been provided.");
        return;
    }

    declare_parameter("clock_period", 0.05);
    m_dt = get_parameter("clock_period").as_double();

    declare_parameter("left_stance_threshold", 400.0);
    declare_parameter("right_stance_threshold", 400.0);
    double left_stance_threshold = get_parameter("left_stance_threshold").as_double();
    double right_stance_threshold = get_parameter("right_stance_threshold").as_double();

    m_tf_buffer = std::make_shared<tf2_ros::Buffer>(this->get_clock());
    m_tf_broadcaster = std::make_shared<tf2_ros::TransformBroadcaster>(this);
    m_tf_listener = std::make_shared<tf2_ros::TransformListener>(*m_tf_buffer);

    m_sensors_callback_group = this->create_callback_group(rclcpp::CallbackGroupType::MutuallyExclusive);
    m_sensors_subscription_options.callback_group = m_sensors_callback_group;

    m_joint_state_sub = this->create_subscription<sensor_msgs::msg::JointState>("joint_states/filtered", rclcpp::SensorDataQoS(),
        std::bind(&SensorFusionNode::jointStateCallback, this, std::placeholders::_1), m_sensors_subscription_options);
    m_imu_sub = this->create_subscription<sensor_msgs::msg::Imu>("lower_imu/filtered", rclcpp::SensorDataQoS(),
        std::bind(&SensorFusionNode::imuCallback, this, std::placeholders::_1), m_sensors_subscription_options);
    m_state_estimation_pub
        = this->create_publisher<march_shared_msgs::msg::StateEstimation>("state_estimation/state", 10);
    m_feet_height_pub 
        = this->create_publisher<march_shared_msgs::msg::FeetHeightStamped>("state_estimation/feet_height", 10);
    m_torque_left_pub = this->create_publisher<geometry_msgs::msg::Vector3Stamped>("state_estimation/ground_reaction_force/left", 10);
    m_torque_right_pub = this->create_publisher<geometry_msgs::msg::Vector3Stamped>("state_estimation/ground_reaction_force/right", 10);

    // Simulation ground truth information about position and velocity in world frame
    m_imu_position_sub = this->create_subscription<geometry_msgs::msg::PointStamped>("lower_imu/position", rclcpp::SensorDataQoS(),
        std::bind(&SensorFusionNode::imuPositionCallback, this, std::placeholders::_1), m_sensors_subscription_options);
    m_imu_velocity_sub = this->create_subscription<geometry_msgs::msg::Vector3Stamped>("lower_imu/velocity", rclcpp::SensorDataQoS(),
        std::bind(&SensorFusionNode::imuVelocityCallback, this, std::placeholders::_1), m_sensors_subscription_options);

    // M8's MPC
    m_mpc_foot_positions_pub = this->create_publisher<geometry_msgs::msg::PoseArray>("est_foot_position", 10);
    m_mpc_com_pub = this->create_publisher<march_shared_msgs::msg::CenterOfMass>("robot_com_position", 10);
    m_mpc_zmp_pub = this->create_publisher<geometry_msgs::msg::PointStamped>("robot_zmp_position", 10);
    m_mpc_stance_foot_pub = this->create_publisher<std_msgs::msg::Int32>("current_stance_foot", 10);

    m_mpc_com_pos_pub = this->create_publisher<geometry_msgs::msg::PointStamped>("state_estimation/com_position", 10);
    
    // Initialize sensor fusion
    m_node_feet_names = { "L_sole", "R_sole" };
    m_sensor_fusion = std::make_unique<SensorFusion>(m_robot_description, urdf_file_path);
    m_sensor_fusion->configureJointNames(joint_names);
    m_sensor_fusion->configureStanceThresholds(left_stance_threshold, right_stance_threshold);
<<<<<<< HEAD
    m_dt = static_cast<double>(dt) / 1000.0;
    RCLCPP_INFO(this->get_logger(), "State Estimator Clock Period: %f s", m_dt);
=======
    RCLCPP_INFO(this->get_logger(), "State estimator clock period: %f s", m_dt);
>>>>>>> 0e5fb870

    // Initialize timer
    m_timer = this->create_wall_timer(
        std::chrono::milliseconds(static_cast<int>(m_dt * 1000)), std::bind(&SensorFusionNode::timerCallback, this), m_sensors_callback_group);

    RCLCPP_INFO(this->get_logger(), "State Estimator Node initialized");
}

SensorFusionNode::~SensorFusionNode()
{
    RCLCPP_WARN(rclcpp::get_logger("march_state_estimator"), "StateEstimatorNode has been stopped.");
}

void SensorFusionNode::timerCallback()
{
    // Check if joint state is initialized properly
    if (m_joint_state == nullptr) {
        return;
    }

    // Comment this out for real robot
    if (m_is_simulation && (m_imu_position == nullptr)) {
        RCLCPP_WARN_THROTTLE(this->get_logger(), *this->get_clock(), 5000, "No imu position data received yet");
        return;
    }

    // Check if joint state and imu data are received
    checkJointStateTimeout();
    checkImuTimeout();

    // Update and estimate current state
    m_sensor_fusion->updateImuState(m_imu);
    if (m_is_simulation) {
        m_sensor_fusion->updateDynamicsState();
        // m_sensor_fusion->updateKalmanFilter();
    }
    broadcastTransformToTf2();

    // publishFeetHeight();
    publishMPCEstimation();
    if (m_is_simulation) {
        publishGroundReactionForce();
    }
    publishStateEstimation();
}

void SensorFusionNode::jointStateCallback(const sensor_msgs::msg::JointState::SharedPtr msg)
{
    m_joint_state = msg;
    m_sensor_fusion->updateJointState(m_joint_state);
    m_joint_state_last_update = this->now();
}

void SensorFusionNode::imuCallback(const sensor_msgs::msg::Imu::SharedPtr msg)
{
    m_imu = msg;
    m_imu_last_update = this->now();
}

void SensorFusionNode::imuPositionCallback(const geometry_msgs::msg::PointStamped::SharedPtr msg)
{
    m_imu_position = msg;
}

void SensorFusionNode::imuVelocityCallback(const geometry_msgs::msg::Vector3Stamped::SharedPtr msg)
{
    m_imu_velocity = msg;
}

void SensorFusionNode::publishStateEstimation()
{
    march_shared_msgs::msg::StateEstimation state_estimation_msg;
    rclcpp::Time current_time = current_time;

    std::vector<geometry_msgs::msg::Pose> body_sole_poses;
    try {
        geometry_msgs::msg::PoseStamped sole_pose;
        geometry_msgs::msg::TransformStamped transform_stamped;

        // Get left foot positions w.r.t. backpack frame
        transform_stamped = m_tf_buffer->lookupTransform("backpack", "L_sole", tf2::TimePointZero);
        sole_pose.pose.position.x = transform_stamped.transform.translation.x;
        sole_pose.pose.position.y = transform_stamped.transform.translation.y;
        sole_pose.pose.position.z = transform_stamped.transform.translation.z;
        sole_pose.pose.orientation.x = transform_stamped.transform.rotation.x;
        sole_pose.pose.orientation.y = transform_stamped.transform.rotation.y;
        sole_pose.pose.orientation.z = transform_stamped.transform.rotation.z;
        sole_pose.pose.orientation.w = transform_stamped.transform.rotation.w;
        body_sole_poses.push_back(sole_pose.pose);

        // Get right foot positions in body frame w.r.t. backpack frame
        transform_stamped = m_tf_buffer->lookupTransform("backpack", "R_sole", tf2::TimePointZero);
        sole_pose.pose.position.x = transform_stamped.transform.translation.x;
        sole_pose.pose.position.y = transform_stamped.transform.translation.y;
        sole_pose.pose.position.z = transform_stamped.transform.translation.z;
        sole_pose.pose.orientation.x = transform_stamped.transform.rotation.x;
        sole_pose.pose.orientation.y = transform_stamped.transform.rotation.y;
        sole_pose.pose.orientation.z = transform_stamped.transform.rotation.z;
        sole_pose.pose.orientation.w = transform_stamped.transform.rotation.w;
        body_sole_poses.push_back(sole_pose.pose);
    }
    catch (const std::exception& e) {
        RCLCPP_ERROR(this->get_logger(), "Error while getting foot positions in body frame: %s", e.what());
        return;
    }

    state_estimation_msg.header.stamp = this->now();
    state_estimation_msg.header.frame_id = "base_link";
    state_estimation_msg.step_time = m_dt;
    state_estimation_msg.joint_state = m_sensor_fusion->getEstimatedJointState();
    state_estimation_msg.joint_state.header.stamp = this->now();
    state_estimation_msg.joint_state.header.frame_id = m_joint_state->header.frame_id;

    if (m_is_simulation) {
        state_estimation_msg.dynamical_joint_state.header.stamp = current_time;
        state_estimation_msg.header.frame_id = "joint_link";
        state_estimation_msg.dynamical_joint_state.joint_name = m_joint_state->name;
        state_estimation_msg.dynamical_joint_state.joint_acceleration = m_sensor_fusion->getJointAcceleration(m_joint_state->name);
        state_estimation_msg.dynamical_joint_state.effort_dynamical = m_sensor_fusion->getJointDynamicalTorques(m_joint_state->name);
        state_estimation_msg.dynamical_joint_state.effort_external = m_sensor_fusion->getJointExternalTorques(m_joint_state->name);
    }

    // state_estimation_msg.imu = *m_sensor_fusion->getFilteredImuMsg();
    state_estimation_msg.imu = *m_imu;
    state_estimation_msg.body_ankle_pose = getCurrentPoseArray("backpack", {"L_ankle", "R_ankle"});
    state_estimation_msg.body_foot_pose = getCurrentPoseArray("backpack", {"L_sole", "R_sole"});
    state_estimation_msg.current_stance_leg = m_sensor_fusion->getCurrentStanceLeg();
    state_estimation_msg.next_stance_leg = m_sensor_fusion->getNextStanceLeg(
        state_estimation_msg.body_ankle_pose[LEFT_FOOT_ID].position.x,
        state_estimation_msg.body_ankle_pose[RIGHT_FOOT_ID].position.x);
    
    if (m_is_simulation) {
        state_estimation_msg.world_foot_pose = getCurrentPoseArray("world", {"L_sole", "R_sole"});
    }
    
    m_state_estimation_pub->publish(state_estimation_msg);
}

void SensorFusionNode::publishFeetHeight()
{
    march_shared_msgs::msg::FeetHeightStamped feet_height_msg;
    feet_height_msg.header.stamp = this->now();
    feet_height_msg.header.frame_id = "world";
    feet_height_msg.heights = m_sensor_fusion->getFootContactHeight();
    m_feet_height_pub->publish(feet_height_msg);
}

void SensorFusionNode::publishMPCEstimation()
{
    // Wait for transform otherwise return
    if (!m_tf_buffer->canTransform("R_sole", "world", tf2::TimePointZero) || !m_tf_buffer->canTransform("R_sole", "L_sole", tf2::TimePointZero)) {
        RCLCPP_WARN(this->get_logger(), "Cannot transform from world to R_sole");
        return;
    }

    // Get current time
    rclcpp::Time current_time = this->now();

    // uint8_t stance_leg = m_sensor_fusion->getCurrentStanceLeg();
    std::vector<geometry_msgs::msg::Pose> foot_positions = getCurrentPoseArray("backpack", {"L_heel", "R_heel"});
    uint8_t stance_leg = m_sensor_fusion->getNextStanceLeg(foot_positions[0].position.x, foot_positions[1].position.x);

    // Get transform stamped from world to R_sole
    geometry_msgs::msg::TransformStamped transform_stamped;
    try {
        transform_stamped = m_tf_buffer->lookupTransform("R_sole", "world", tf2::TimePointZero);
    } catch (const std::exception& e) {
        RCLCPP_ERROR(this->get_logger(), "Error while getting transform stamped: %s", e.what());
        return;
    }
    Eigen::Quaterniond q(transform_stamped.transform.rotation.w, transform_stamped.transform.rotation.x,
        transform_stamped.transform.rotation.y, transform_stamped.transform.rotation.z);
    q.normalize();

    // Calculate COM and ZMP
    Eigen::Vector3d com_position = m_sensor_fusion->getCOM() + Eigen::Vector3d(m_imu_position->point.x, m_imu_position->point.y, m_imu_position->point.z);
    Eigen::Vector3d com_velocity = m_sensor_fusion->getCOMVelocity() + Eigen::Vector3d(m_imu_velocity->vector.x, m_imu_velocity->vector.y, m_imu_velocity->vector.z);

    const double gravity = 9.81;
    double zmp_x = com_position.x() + (com_velocity.x() / sqrt(gravity / com_position.z())) * com_position.y();
    double zmp_y = com_position.y() + (com_velocity.y() / sqrt(gravity / com_position.z())) * com_position.z();

    // Transform COM and ZMP to R_sole frame
    Eigen::Vector3d com_position_world(com_position.x(), com_position.y(), com_position.z());
    Eigen::Vector3d com_position_R_sole = q * com_position_world;
    com_position_R_sole.x() += transform_stamped.transform.translation.x;
    com_position_R_sole.y() += transform_stamped.transform.translation.y;
    com_position_R_sole.z() += transform_stamped.transform.translation.z;

    Eigen::Vector3d com_velocity_world(com_velocity.x(), com_velocity.y(), com_velocity.z());
    Eigen::Vector3d com_velocity_R_sole = q * com_velocity_world;
    
    Eigen::Vector3d zmp_world(zmp_x, zmp_y, 0);
    Eigen::Vector3d zmp_R_sole = q * zmp_world;
    zmp_R_sole.x() += transform_stamped.transform.translation.x;
    zmp_R_sole.y() += transform_stamped.transform.translation.y;
    zmp_R_sole.z() += transform_stamped.transform.translation.z;

    // Publish MPC estimation
    geometry_msgs::msg::PoseArray foot_positions_msg;
    foot_positions_msg.header.stamp = current_time;
    foot_positions_msg.header.frame_id = "R_sole";
    foot_positions_msg.poses = getCurrentPoseArray("R_sole", {"L_sole", "R_sole"});
    m_mpc_foot_positions_pub->publish(foot_positions_msg);

    march_shared_msgs::msg::CenterOfMass com_msg;
    com_msg.header.stamp = current_time;
    com_msg.header.frame_id = "R_sole";
    com_msg.position.header = com_msg.header;
    com_msg.position.point.x = com_position_R_sole.x();
    com_msg.position.point.y = com_position_R_sole.y();
    com_msg.position.point.z = com_position_R_sole.z();
    com_msg.velocity.x = com_velocity_R_sole.x();
    com_msg.velocity.y = com_velocity_R_sole.y();
    com_msg.velocity.z = com_velocity_R_sole.z();
    m_mpc_com_pub->publish(com_msg);

    geometry_msgs::msg::PointStamped com_pos_msg;
    com_pos_msg.header.stamp = current_time;
    com_pos_msg.header.frame_id = "R_sole";
    com_pos_msg.point.x = com_position_R_sole.x();
    com_pos_msg.point.y = com_position_R_sole.y();
    com_pos_msg.point.z = com_position_R_sole.z();
    m_mpc_com_pos_pub->publish(com_pos_msg);

    geometry_msgs::msg::PointStamped zmp_msg;
    zmp_msg.header.stamp = current_time;
    zmp_msg.header.frame_id = "R_sole";
    zmp_msg.point.x = zmp_R_sole.x();
    zmp_msg.point.y = zmp_R_sole.y();
    zmp_msg.point.z = 0.0;
    m_mpc_zmp_pub->publish(zmp_msg);

    std_msgs::msg::Int32 stance_foot_msg;
    if (stance_leg == 0b11)
        stance_foot_msg.data = 0;
    else if (stance_leg == 0b10)
        stance_foot_msg.data = -1;
    else if (stance_leg == 0b01)
        stance_foot_msg.data = 1;
    m_mpc_stance_foot_pub->publish(stance_foot_msg);
}

void SensorFusionNode::publishGroundReactionForce()
{
    std::vector<rclcpp::Publisher<geometry_msgs::msg::Vector3Stamped>::SharedPtr>  torque_pubs = { m_torque_left_pub, m_torque_right_pub };
    std::vector<Eigen::Vector3d> foot_forces = { m_sensor_fusion->getLeftFootForce(), m_sensor_fusion->getRightFootForce() };
    rclcpp::Time current_time = this->now();

    for (size_t i = 0; i < torque_pubs.size(); i++) {
        geometry_msgs::msg::Vector3Stamped torque_msg;
        torque_msg.header.stamp = current_time;
        torque_msg.header.frame_id = "world";
        torque_msg.vector.x = foot_forces[i].x();
        torque_msg.vector.y = foot_forces[i].y();
        torque_msg.vector.z = foot_forces[i].z();
        torque_pubs[i]->publish(torque_msg);
    }
}

void SensorFusionNode::broadcastTransformToTf2()
{
    geometry_msgs::msg::TransformStamped transform_stamped;
    transform_stamped.header.stamp = this->now();
    transform_stamped.header.frame_id = "world";
    transform_stamped.child_frame_id = "base_link";
    // transform_stamped.transform = m_sensor_fusion->getRobotTransform();
    
    if (m_is_simulation) {
        transform_stamped.transform.translation.x = m_imu_position->point.x;
        transform_stamped.transform.translation.y = m_imu_position->point.y;
        transform_stamped.transform.translation.z = m_imu_position->point.z;
    } else {
        transform_stamped.transform.translation.x = 0.0;
        transform_stamped.transform.translation.y = 0.0;
        transform_stamped.transform.translation.z = 0.0;
    }
    transform_stamped.transform.rotation.x = m_imu->orientation.x;
    transform_stamped.transform.rotation.y = m_imu->orientation.y;
    transform_stamped.transform.rotation.z = m_imu->orientation.z;
    transform_stamped.transform.rotation.w = m_imu->orientation.w;

    m_tf_broadcaster->sendTransform(transform_stamped);
}

void SensorFusionNode::checkJointStateTimeout()
{
    if ((this->now() - m_joint_state_last_update) > rclcpp::Duration::from_seconds(m_joint_state_timeout)) {
        RCLCPP_WARN_THROTTLE(this->get_logger(), *this->get_clock(), 5000, "No joint state data received yet");
    }
}

void SensorFusionNode::checkImuTimeout()
{
    if ((this->now() - m_imu_last_update) > rclcpp::Duration::from_seconds(m_imu_timeout)) {
        RCLCPP_WARN_THROTTLE(this->get_logger(), *this->get_clock(), 5000, "No imu data received yet");
    }
}

geometry_msgs::msg::TransformStamped SensorFusionNode::getCurrentTransform(const std::string& parent_frame, const std::string& child_frame)
{
    geometry_msgs::msg::TransformStamped transform_stamped;
    try {
        transform_stamped = m_tf_buffer->lookupTransform(parent_frame, child_frame, tf2::TimePointZero);
    } catch (const std::exception& e) {
        RCLCPP_ERROR(this->get_logger(), "Error while getting transform stamped: %s", e.what());
    }
    return transform_stamped;
}

geometry_msgs::msg::Pose SensorFusionNode::getCurrentPose(const std::string& parent_frame, const std::string& child_frame)
{
    geometry_msgs::msg::Pose pose;
    try {
        geometry_msgs::msg::TransformStamped transform_stamped = getCurrentTransform(parent_frame, child_frame);
        pose.position.x = transform_stamped.transform.translation.x;
        pose.position.y = transform_stamped.transform.translation.y;
        pose.position.z = transform_stamped.transform.translation.z;
        pose.orientation.x = transform_stamped.transform.rotation.x;
        pose.orientation.y = transform_stamped.transform.rotation.y;
        pose.orientation.z = transform_stamped.transform.rotation.z;
        pose.orientation.w = transform_stamped.transform.rotation.w;
    } catch (const std::exception& e) {
        RCLCPP_ERROR(this->get_logger(), "Error while getting pose: %s", e.what());
    }
    return pose;
}

std::vector<geometry_msgs::msg::Pose> SensorFusionNode::getCurrentPoseArray(const std::string& parent_frame, const std::vector<std::string>& child_frames)
{
    std::vector<geometry_msgs::msg::Pose> poses;
    for (const std::string& child_frame : child_frames) {
        poses.push_back(getCurrentPose(parent_frame, child_frame));
    }
    return poses;
}

int main(int argc, char** argv)
{
    Eigen::initParallel();
    rclcpp::init(argc, argv);
    rclcpp::Node::SharedPtr node_sensor_fusion = std::make_shared<SensorFusionNode>();
    rclcpp::spin(node_sensor_fusion);
    rclcpp::shutdown();
    return 0;
}<|MERGE_RESOLUTION|>--- conflicted
+++ resolved
@@ -130,12 +130,7 @@
     m_sensor_fusion = std::make_unique<SensorFusion>(m_robot_description, urdf_file_path);
     m_sensor_fusion->configureJointNames(joint_names);
     m_sensor_fusion->configureStanceThresholds(left_stance_threshold, right_stance_threshold);
-<<<<<<< HEAD
-    m_dt = static_cast<double>(dt) / 1000.0;
-    RCLCPP_INFO(this->get_logger(), "State Estimator Clock Period: %f s", m_dt);
-=======
     RCLCPP_INFO(this->get_logger(), "State estimator clock period: %f s", m_dt);
->>>>>>> 0e5fb870
 
     // Initialize timer
     m_timer = this->create_wall_timer(
