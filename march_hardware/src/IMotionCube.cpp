// Copyright 2018 Project March.
#include "march_hardware/IMotionCube.h"
#include "march_hardware/error/hardware_exception.h"
#include "march_hardware/error/motion_error.h"
#include "march_hardware/EtherCAT/EthercatSDO.h"
#include "march_hardware/EtherCAT/EthercatIO.h"

#include <iostream>
#include <iomanip>
#include <sstream>
#include <sstream>
#include <string>
#include <typeinfo>

#include <bitset>
#include <memory>
#include <stdexcept>
#include <string>
#include <unistd.h>
#include <utility>

#include <ros/ros.h>

namespace march
{
IMotionCube::IMotionCube(int slave_index, std::unique_ptr<AbsoluteEncoder> absolute_encoder,
                         std::unique_ptr<IncrementalEncoder> incremental_encoder, ActuationMode actuation_mode)
<<<<<<< HEAD
    : Slave(slave_index)
    , absolute_encoder_(std::move(absolute_encoder))
    , incremental_encoder_(std::move(incremental_encoder))
    , sw_stream_("empty")
    , actuation_mode_(actuation_mode)
{
  if (!this->absolute_encoder_ || !this->incremental_encoder_)
  {
    throw std::invalid_argument("Incremental or absolute encoder cannot be nullptr");
  }
  std::cout << "length in constructor: " << this->sw_stream_.str().length() << std::endl;
  this->absolute_encoder_->setSlaveIndex(slave_index);
  this->incremental_encoder_->setSlaveIndex(slave_index);
  this->is_incremental_more_precise_ =
      (this->incremental_encoder_->getTotalPositions() * this->incremental_encoder_->getTransmission() >
       this->absolute_encoder_->getTotalPositions() * 10);
  // Multiply by ten to ensure the rotational joints keep using absolute encoders. These are somehow more accurate
  // even though they theoretically shouldn't be.
}
IMotionCube::IMotionCube(int slave_index, std::unique_ptr<AbsoluteEncoder> absolute_encoder,
                         std::unique_ptr<IncrementalEncoder> incremental_encoder, std::stringstream& sw_stream,
                         ActuationMode actuation_mode)
    : Slave(slave_index)
    , absolute_encoder_(std::move(absolute_encoder))
    , incremental_encoder_(std::move(incremental_encoder))
    , sw_stream_(std::move(sw_stream))
    , actuation_mode_(actuation_mode)
=======
  : Slave(slave_index)
  , absolute_encoder_(std::move(absolute_encoder))
  , incremental_encoder_(std::move(incremental_encoder))
  , sw_stream_("empty")
  , actuation_mode_(actuation_mode)
>>>>>>> 88a9fa2c
{
  if (!this->absolute_encoder_ || !this->incremental_encoder_)
  {
    throw std::invalid_argument("Incremental or absolute encoder cannot be nullptr");
  }
  std::cout << "length in constructor: " << this->sw_stream_.str().length() << std::endl;
  this->absolute_encoder_->setSlaveIndex(slave_index);
  this->incremental_encoder_->setSlaveIndex(slave_index);
  this->is_incremental_more_precise_ =
      (this->incremental_encoder_->getTotalPositions() * this->incremental_encoder_->getTransmission() >
       this->absolute_encoder_->getTotalPositions() * 10);
  // Multiply by ten to ensure the rotational joints keep using absolute encoders. These are somehow more accurate
  // even though they theoretically shouldn't be.
}
IMotionCube::IMotionCube(int slave_index, std::unique_ptr<AbsoluteEncoder> absolute_encoder,
                         std::unique_ptr<IncrementalEncoder> incremental_encoder, std::stringstream& sw_stream,
                         ActuationMode actuation_mode)
  : Slave(slave_index)
  , absolute_encoder_(std::move(absolute_encoder))
  , incremental_encoder_(std::move(incremental_encoder))
  , sw_stream_(std::move(sw_stream))
  , actuation_mode_(actuation_mode)
{
  if (!this->absolute_encoder_ || !this->incremental_encoder_)
  {
    throw std::invalid_argument("Incremental or absolute encoder cannot be nullptr");
  }
  ROS_INFO("length in constructor: %d", this->sw_stream_.str().length());
  this->absolute_encoder_->setSlaveIndex(slave_index);
  this->incremental_encoder_->setSlaveIndex(slave_index);
  this->is_incremental_more_precise_ =
      (this->incremental_encoder_->getTotalPositions() * this->incremental_encoder_->getTransmission() >
       this->absolute_encoder_->getTotalPositions() * 10);
  // Multiply by ten to ensure the rotational joints keep using absolute encoders. These are somehow more accurate
  // even though they theoretically shouldn't be.
}

void IMotionCube::writeInitialSDOs(int cycle_time)
{
  if (this->actuation_mode_ == ActuationMode::unknown)
  {
    throw error::HardwareException(error::ErrorType::INVALID_ACTUATION_MODE, "Cannot write initial settings to "
                                                                             "IMotionCube "
                                                                             "as it has actuation mode of unknown");
  }

  this->mapMisoPDOs();
  this->mapMosiPDOs();
  this->writeInitialSettings(cycle_time);
}

// Map Process Data Object (PDO) for by sending SDOs to the IMC
// Master In, Slave Out
void IMotionCube::mapMisoPDOs()
{
  PDOmap map_miso = PDOmap();
  map_miso.addObject(IMCObjectName::StatusWord);      // Compulsory!
  map_miso.addObject(IMCObjectName::ActualPosition);  // Compulsory!
  map_miso.addObject(IMCObjectName::ActualTorque);    // Compulsory!
  map_miso.addObject(IMCObjectName::MotionErrorRegister);
  map_miso.addObject(IMCObjectName::DetailedErrorRegister);
  map_miso.addObject(IMCObjectName::DCLinkVoltage);
  map_miso.addObject(IMCObjectName::MotorPosition);
  this->miso_byte_offsets_ = map_miso.map(this->slaveIndex, DataDirection::MISO);
}

// Map Process Data Object (PDO) for by sending SDOs to the IMC
// Master Out, Slave In
void IMotionCube::mapMosiPDOs()
{
  PDOmap map_mosi = PDOmap();
  map_mosi.addObject(IMCObjectName::ControlWord);  // Compulsory!
  map_mosi.addObject(IMCObjectName::TargetPosition);
  map_mosi.addObject(IMCObjectName::TargetTorque);
  this->mosi_byte_offsets_ = map_mosi.map(this->slaveIndex, DataDirection::MOSI);
}

// Set configuration parameters to the IMC
void IMotionCube::writeInitialSettings(uint8_t cycle_time)
{
  ROS_DEBUG("IMotionCube::writeInitialSettings");

  int dtd = 1;
  int start_address, end_address;
  uint32_t cs = this->computeSWCheckSum(start_address, end_address);

  ROS_INFO("This is the computed checksum of the .sw file: %d", cs);

  // set parameters to compute checksum on the imc
  int check_sum =
      sdo_bit32_write(slaveIndex, 0x2069, 0, end_address * 65536 + start_address);  // Endaddress leftshifted 4 times

  uint32_t read_value;
  int value_size = sizeof(read_value);
  // read computed checksum on imc
  int check_sum_read = sdo_bit32_read(slaveIndex, 0x206A, 0, value_size, read_value);

  if (cs != read_value)
  {
    dtd = DownloadSetupToDrive();
    check_sum_read = sdo_bit32_read(slaveIndex, 0x206A, 0, value_size, read_value);
    if (cs != read_value)
    {
      check_sum_read = 0;
    }
  }

  ROS_INFO("This is the computed checksum of the imc: %d", read_value);

  // mode of operation
  int mode_of_op = sdo_bit8_write(slaveIndex, 0x6060, 0, this->actuation_mode_.toModeNumber());

  // position limit -- min position
  int min_pos_lim = sdo_bit32_write(slaveIndex, 0x607D, 1, this->absolute_encoder_->getLowerSoftLimitIU());

  // position limit -- max position
  int max_pos_lim = sdo_bit32_write(slaveIndex, 0x607D, 2, this->absolute_encoder_->getUpperSoftLimitIU());

  // Quick stop option
  int stop_opt = sdo_bit16_write(slaveIndex, 0x605A, 0, 6);

  // Quick stop deceleration
  int stop_decl = sdo_bit32_write(slaveIndex, 0x6085, 0, 0x7FFFFFFF);

  // Abort connection option code
  int abort_con = sdo_bit16_write(slaveIndex, 0x6007, 0, 1);

  // set the ethercat rate of encoder in form x*10^y
  int rate_ec_x = sdo_bit8_write(slaveIndex, 0x60C2, 1, cycle_time);
  int rate_ec_y = sdo_bit8_write(slaveIndex, 0x60C2, 2, -3);

  if (!(mode_of_op && max_pos_lim && min_pos_lim && stop_opt && stop_decl && abort_con && rate_ec_x && rate_ec_y &&
        check_sum && check_sum_read && dtd))
  {
    throw error::HardwareException(error::ErrorType::WRITING_INITIAL_SETTINGS_FAILED,
                                   "Failed writing initial settings to IMC of slave %d", this->slaveIndex);
  }
}

void IMotionCube::actuateRad(double target_rad)
{
  if (this->actuation_mode_ != ActuationMode::position)
  {
    throw error::HardwareException(error::ErrorType::INVALID_ACTUATION_MODE,
                                   "trying to actuate rad, while actuation mode is %s",
                                   this->actuation_mode_.toString().c_str());
  }

  if (std::abs(target_rad - this->getAngleRadAbsolute()) > MAX_TARGET_DIFFERENCE)
  {
    throw error::HardwareException(error::ErrorType::TARGET_EXCEEDS_MAX_DIFFERENCE,
                                   "Target %f exceeds max difference of %f from current %f for slave %d", target_rad,
                                   MAX_TARGET_DIFFERENCE, this->getAngleRadAbsolute(), this->slaveIndex);
  }
  this->actuateIU(this->absolute_encoder_->fromRad(target_rad));
}

void IMotionCube::actuateIU(int32_t target_iu)
{
  if (!this->absolute_encoder_->isValidTargetIU(this->getAngleIUAbsolute(), target_iu))
  {
    throw error::HardwareException(error::ErrorType::INVALID_ACTUATE_POSITION,
                                   "Position %d is invalid for slave %d. (%d, %d)", target_iu, this->slaveIndex,
                                   this->absolute_encoder_->getLowerSoftLimitIU(),
                                   this->absolute_encoder_->getUpperSoftLimitIU());
  }

  bit32 target_position = { .i = target_iu };

  uint8_t target_position_location = this->mosi_byte_offsets_.at(IMCObjectName::TargetPosition);

  set_output_bit32(this->slaveIndex, target_position_location, target_position);
}

void IMotionCube::actuateTorque(int16_t target_torque)
{
  if (this->actuation_mode_ != ActuationMode::torque)
  {
    throw error::HardwareException(error::ErrorType::INVALID_ACTUATION_MODE,
                                   "trying to actuate torque, while actuation mode is %s",
                                   this->actuation_mode_.toString().c_str());
  }

  if (target_torque >= MAX_TARGET_TORQUE)
  {
    throw error::HardwareException(error::ErrorType::TARGET_TORQUE_EXCEEDS_MAX_TORQUE,
                                   "Target torque of %d exceeds max torque of %d", target_torque, MAX_TARGET_TORQUE);
  }

  bit16 target_torque_struct = { .i = target_torque };

  uint8_t target_torque_location = this->mosi_byte_offsets_.at(IMCObjectName::TargetTorque);

  set_output_bit16(this->slaveIndex, target_torque_location, target_torque_struct);
}

double IMotionCube::getAngleRadAbsolute()
{
  if (!IMotionCubeTargetState::SWITCHED_ON.isReached(this->getStatusWord()) &&
      !IMotionCubeTargetState::OPERATION_ENABLED.isReached(this->getStatusWord()))
  {
    ROS_WARN_THROTTLE(10, "Invalid use of encoders, you're not in the correct state.");
  }
  return this->absolute_encoder_->getAngleRad(this->miso_byte_offsets_.at(IMCObjectName::ActualPosition));
}

double IMotionCube::getAngleRadIncremental()
{
  if (!IMotionCubeTargetState::SWITCHED_ON.isReached(this->getStatusWord()) &&
      !IMotionCubeTargetState::OPERATION_ENABLED.isReached(this->getStatusWord()))
  {
    ROS_WARN_THROTTLE(10, "Invalid use of encoders, you're not in the correct state.");
  }
  return this->incremental_encoder_->getAngleRad(this->miso_byte_offsets_.at(IMCObjectName::MotorPosition));
}

double IMotionCube::getAngleRadMostPrecise()
{
  if (this->is_incremental_more_precise_)
  {
    return this->getAngleRadIncremental();
  }
  else
  {
    return this->getAngleRadAbsolute();
  }
}

int16_t IMotionCube::getTorque()
{
  bit16 return_byte = get_input_bit16(this->slaveIndex, this->miso_byte_offsets_.at(IMCObjectName::ActualTorque));
  return return_byte.i;
}

int32_t IMotionCube::getAngleIUAbsolute()
{
  return this->absolute_encoder_->getAngleIU(this->miso_byte_offsets_.at(IMCObjectName::ActualPosition));
}

int IMotionCube::getAngleIUIncremental()
{
  return this->incremental_encoder_->getAngleIU(this->miso_byte_offsets_.at(IMCObjectName::MotorPosition));
}

uint16_t IMotionCube::getStatusWord()
{
  return get_input_bit16(this->slaveIndex, this->miso_byte_offsets_.at(IMCObjectName::StatusWord)).ui;
}

uint16_t IMotionCube::getMotionError()
{
  return get_input_bit16(this->slaveIndex, this->miso_byte_offsets_.at(IMCObjectName::MotionErrorRegister)).ui;
}

uint16_t IMotionCube::getDetailedError()
{
  return get_input_bit16(this->slaveIndex, this->miso_byte_offsets_.at(IMCObjectName::DetailedErrorRegister)).ui;
}

float IMotionCube::getMotorCurrent()
{
  const float PEAK_CURRENT = 40.0;            // Peak current of iMC drive
  const float IU_CONVERSION_CONST = 65520.0;  // Conversion parameter, see Technosoft CoE programming manual

  int16_t motor_current_iu =
      get_input_bit16(this->slaveIndex, this->miso_byte_offsets_.at(IMCObjectName::ActualTorque)).i;
  return (2.0f * PEAK_CURRENT / IU_CONVERSION_CONST) *
         static_cast<float>(motor_current_iu);  // Conversion to Amp, see Technosoft CoE programming manual
}

float IMotionCube::getIMCVoltage()
{
  // maximum measurable DC voltage found in EMS Setup/Drive info button
  const float V_DC_MAX_MEASURABLE = 102.3;
  // Conversion parameter, see Technosoft CoE programming manual (2015 page 89)
  const float IU_CONVERSION_CONST = 65520.0;

  uint16_t imc_voltage_iu =
      get_input_bit16(this->slaveIndex, this->miso_byte_offsets_.at(IMCObjectName::DCLinkVoltage)).ui;
  return (V_DC_MAX_MEASURABLE / IU_CONVERSION_CONST) *
         static_cast<float>(imc_voltage_iu);  // Conversion to Volt, see Technosoft CoE programming manual
}

void IMotionCube::setControlWord(uint16_t control_word)
{
  bit16 control_word_ui = { .ui = control_word };
  set_output_bit16(slaveIndex, this->mosi_byte_offsets_.at(IMCObjectName::ControlWord), control_word_ui);
}

void IMotionCube::goToTargetState(IMotionCubeTargetState target_state)
{
  ROS_DEBUG("\tTry to go to '%s'", target_state.getDescription().c_str());
  while (!target_state.isReached(this->getStatusWord()))
  {
    this->setControlWord(target_state.getControlWord());
    ROS_INFO_DELAYED_THROTTLE(5, "\tWaiting for '%s': %s", target_state.getDescription().c_str(),
                              std::bitset<16>(this->getStatusWord()).to_string().c_str());
    if (target_state.getState() == IMotionCubeTargetState::OPERATION_ENABLED.getState() &&
        IMCState(this->getStatusWord()) == IMCState::FAULT)
    {
      ROS_FATAL("IMotionCube went to fault state while attempting to go to '%s'. Shutting down.",
                target_state.getDescription().c_str());
      ROS_FATAL("Detailed Error: %s", error::parseDetailedError(this->getDetailedError()).c_str());
      ROS_FATAL("Motion Error: %s", error::parseMotionError(this->getMotionError()).c_str());
      throw std::domain_error("IMC to fault state");
    }
  }
  ROS_DEBUG("\tReached '%s'!", target_state.getDescription().c_str());
}

void IMotionCube::goToOperationEnabled()
{
  if (this->actuation_mode_ == ActuationMode::unknown)
  {
    throw error::HardwareException(error::ErrorType::INVALID_ACTUATION_MODE, "Trying to go to operation enabled with "
                                                                             "unknown actuation mode");
  }
  this->setControlWord(128);

  this->goToTargetState(IMotionCubeTargetState::SWITCH_ON_DISABLED);
  this->goToTargetState(IMotionCubeTargetState::READY_TO_SWITCH_ON);
  this->goToTargetState(IMotionCubeTargetState::SWITCHED_ON);

  const int32_t angle = this->getAngleIUAbsolute();
  //  If the encoder is functioning correctly and the joint is not outside hardlimits, move the joint to its current
  //  position. Otherwise shutdown
  if (abs(angle) <= 2)
  {
    throw error::HardwareException(error::ErrorType::ENCODER_RESET,
                                   "Encoder of IMotionCube with slave index %d has reset. Read angle %d IU",
                                   this->slaveIndex, angle);
  }
  else if (!this->absolute_encoder_->isWithinHardLimitsIU(angle))
  {
    throw error::HardwareException(error::ErrorType::OUTSIDE_HARD_LIMITS,
                                   "Joint with slave index %d is outside hard limits (read value %d IU, limits from %d "
                                   "IU to %d IU)",
                                   this->slaveIndex, angle, this->absolute_encoder_->getLowerHardLimitIU(),
                                   this->absolute_encoder_->getUpperHardLimitIU());
  }

  if (this->actuation_mode_ == ActuationMode::position)
  {
    this->actuateIU(angle);
  }
  if (this->actuation_mode_ == ActuationMode::torque)
  {
    this->actuateTorque(0);
  }

  this->goToTargetState(IMotionCubeTargetState::OPERATION_ENABLED);
}

void IMotionCube::reset()
{
  this->setControlWord(0);
  ROS_DEBUG("Slave: %d, Try to reset IMC", this->slaveIndex);
  sdo_bit16_write(this->slaveIndex, 0x2080, 0, 1);
}

<<<<<<< HEAD
uint32_t IMotionCube::computeSWCheckSum(int& start_address, int& end_address)
=======
uint16_t IMotionCube::computeSWCheckSum(int& start_address, int& end_address)
>>>>>>> 88a9fa2c
{
  size_t pos = 0;
  size_t old_pos = 0;
  uint16_t sum = 0;
  std::string delimiter = "\n";
  std::string token;
  while ((pos = sw_stream_.str().find(delimiter, old_pos)) != std::string::npos)
  {
    token = sw_stream_.str().substr(old_pos, pos - old_pos);
    if (old_pos == 0)
    {
      start_address = std::stoi(token, nullptr, 16);
      token = "0";
    }
    if (pos - old_pos < 2)  // delimiter has length of 1 two \n in a row has difference in positions of 1
    {
      end_address = end_address + start_address - 2;  // The -2 compensates the offset of the end_address
      return sum;
    }
    end_address++;
    sum += std::stoi(token, nullptr, 16);  // State that we are looking at hexadecimal numbers
    old_pos = pos + 1;                     // Make sure to check the position after the previous one
  }
  return sum;  // Only reached if something goes wrong and the code doesn't enter the while loop
}

<<<<<<< HEAD
int IMotionCube::DownloadSetupToDrive()
{
  int mem_location;
  int hex_ls_four = 65536;  // multiplying this number with another will result in left-shifting the original 4 spots in
  // hexdecimal notation
  uint32_t mem_setup = 8;   // send 16-bits and auto increment
  int result = 0;
  int final_result = 0;
  uint32_t data;

  size_t pos = 0;
  size_t old_pos = 0;
  std::string delimiter = "\n";
  std::string token;
  while ((pos = sw_stream_.str().find(delimiter, old_pos)) != std::string::npos)
  {
    token = sw_stream_.str().substr(old_pos, pos - old_pos);
    if (old_pos == 0)
    {
      mem_location = std::stoi(token, nullptr, 16) * hex_ls_four;
      result = sdo_bit32_write(slaveIndex, 0x2064, 0, mem_location + mem_setup);  // write the write-configuration
      final_result = result;
    }
    else
    {
      if (pos - old_pos < 2)  // delimiter has length of 1 two \n in a row has difference in positions of 1
      {
        mem_location = std::stoi(sw_stream_.str().substr(old_pos - 5, pos - old_pos - 5), nullptr, 16) * hex_ls_four;
        result = sdo_bit32_write(slaveIndex, 0x2064, 0, mem_location + mem_setup);  // write the write-configuration
      }
      else
      {
        data = std::stoi(token, nullptr, 16) * hex_ls_four;
        result = sdo_bit32_write(slaveIndex, 0x2065, 0, data + mem_setup);  // write the write-configuration
      }
    }
    final_result &= result;
    old_pos = pos + 1;  // Make sure to check the position after the previous one
  }
  return final_result;
}

=======
>>>>>>> 88a9fa2c
ActuationMode IMotionCube::getActuationMode() const
{
  return this->actuation_mode_;
}
}  // namespace march<|MERGE_RESOLUTION|>--- conflicted
+++ resolved
@@ -5,13 +5,6 @@
 #include "march_hardware/EtherCAT/EthercatSDO.h"
 #include "march_hardware/EtherCAT/EthercatIO.h"
 
-#include <iostream>
-#include <iomanip>
-#include <sstream>
-#include <sstream>
-#include <string>
-#include <typeinfo>
-
 #include <bitset>
 #include <memory>
 #include <stdexcept>
@@ -25,7 +18,6 @@
 {
 IMotionCube::IMotionCube(int slave_index, std::unique_ptr<AbsoluteEncoder> absolute_encoder,
                          std::unique_ptr<IncrementalEncoder> incremental_encoder, ActuationMode actuation_mode)
-<<<<<<< HEAD
     : Slave(slave_index)
     , absolute_encoder_(std::move(absolute_encoder))
     , incremental_encoder_(std::move(incremental_encoder))
@@ -36,36 +28,6 @@
   {
     throw std::invalid_argument("Incremental or absolute encoder cannot be nullptr");
   }
-  std::cout << "length in constructor: " << this->sw_stream_.str().length() << std::endl;
-  this->absolute_encoder_->setSlaveIndex(slave_index);
-  this->incremental_encoder_->setSlaveIndex(slave_index);
-  this->is_incremental_more_precise_ =
-      (this->incremental_encoder_->getTotalPositions() * this->incremental_encoder_->getTransmission() >
-       this->absolute_encoder_->getTotalPositions() * 10);
-  // Multiply by ten to ensure the rotational joints keep using absolute encoders. These are somehow more accurate
-  // even though they theoretically shouldn't be.
-}
-IMotionCube::IMotionCube(int slave_index, std::unique_ptr<AbsoluteEncoder> absolute_encoder,
-                         std::unique_ptr<IncrementalEncoder> incremental_encoder, std::stringstream& sw_stream,
-                         ActuationMode actuation_mode)
-    : Slave(slave_index)
-    , absolute_encoder_(std::move(absolute_encoder))
-    , incremental_encoder_(std::move(incremental_encoder))
-    , sw_stream_(std::move(sw_stream))
-    , actuation_mode_(actuation_mode)
-=======
-  : Slave(slave_index)
-  , absolute_encoder_(std::move(absolute_encoder))
-  , incremental_encoder_(std::move(incremental_encoder))
-  , sw_stream_("empty")
-  , actuation_mode_(actuation_mode)
->>>>>>> 88a9fa2c
-{
-  if (!this->absolute_encoder_ || !this->incremental_encoder_)
-  {
-    throw std::invalid_argument("Incremental or absolute encoder cannot be nullptr");
-  }
-  std::cout << "length in constructor: " << this->sw_stream_.str().length() << std::endl;
   this->absolute_encoder_->setSlaveIndex(slave_index);
   this->incremental_encoder_->setSlaveIndex(slave_index);
   this->is_incremental_more_precise_ =
@@ -420,11 +382,7 @@
   sdo_bit16_write(this->slaveIndex, 0x2080, 0, 1);
 }
 
-<<<<<<< HEAD
 uint32_t IMotionCube::computeSWCheckSum(int& start_address, int& end_address)
-=======
-uint16_t IMotionCube::computeSWCheckSum(int& start_address, int& end_address)
->>>>>>> 88a9fa2c
 {
   size_t pos = 0;
   size_t old_pos = 0;
@@ -451,7 +409,6 @@
   return sum;  // Only reached if something goes wrong and the code doesn't enter the while loop
 }
 
-<<<<<<< HEAD
 int IMotionCube::DownloadSetupToDrive()
 {
   int mem_location;
@@ -494,8 +451,6 @@
   return final_result;
 }
 
-=======
->>>>>>> 88a9fa2c
 ActuationMode IMotionCube::getActuationMode() const
 {
   return this->actuation_mode_;
