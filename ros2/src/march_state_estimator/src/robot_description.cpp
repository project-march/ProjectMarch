--- conflicted
+++ resolved
@@ -142,12 +142,7 @@
         }
         RCLCPP_DEBUG(rclcpp::get_logger("state_estimator_node"), "Link origin: %f %f %f", link.second->inertial->origin.position.x, link.second->inertial->origin.position.y, link.second->inertial->origin.position.z);
         RCLCPP_DEBUG(rclcpp::get_logger("state_estimator_node"), "Link origin: %f %f %f %f", link.second->inertial->origin.rotation.x, link.second->inertial->origin.rotation.y, link.second->inertial->origin.rotation.z, link.second->inertial->origin.rotation.w);
-<<<<<<< HEAD
-        // RCLCPP_DEBUG(rclcpp::get_logger("rclcpp"), "")
-        RobotMass * robot_mass = new RobotMass(link.first, m_robot_nodes.size(), link.second->inertial->mass);
-=======
         std::shared_ptr<RobotMass> robot_mass = std::make_shared<RobotMass>(link.first, m_robot_nodes.size(), link.second->inertial->mass);
->>>>>>> 1a59ac69
         
         Eigen::Vector3d position;
         Eigen::Quaterniond orientation;
