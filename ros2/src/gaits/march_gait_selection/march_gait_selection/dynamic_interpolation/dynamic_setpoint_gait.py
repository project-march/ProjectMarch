--- conflicted
+++ resolved
@@ -68,23 +68,10 @@
             self._callback_left,
             DEFAULT_HISTORY_DEPTH,
         )
-<<<<<<< HEAD
         self.gait_selection.create_subscription(
             GaitInstruction,
             "/march/input_device/instruction",
             self._callback_force_unknown,
-=======
-        self.pub_right = self.gait_selection.create_publisher(
-            FootPosition,
-            "/chosen_foot_position/right",
-            DEFAULT_HISTORY_DEPTH,
-        )
-        self.pub_left = self.gait_selection.create_publisher(
-            FootPosition,
-            "/chosen_foot_position/left",
->>>>>>> 97331478
-            DEFAULT_HISTORY_DEPTH,
-        )
 
         # Assign reconfigurable parameters
         self.update_parameters()
@@ -130,7 +117,6 @@
 
     @property
     def final_position(self) -> EdgePosition:
-<<<<<<< HEAD
         try:
             return StaticEdgePosition(
                 self._setpoint_dict_to_joint_dict(
@@ -141,13 +127,6 @@
             return StaticEdgePosition(
                 self._setpoint_dict_to_joint_dict(self.end_position)
             )
-=======
-        # Beunmethod to fix transitions, should be fixed
-        if self._next_command is not None:
-            return StaticEdgePosition(self._setpoint_dict_to_joint_dict(self.dynamic_subgait.get_final_position()))
-        else:
-            return StaticEdgePosition(self._setpoint_dict_to_joint_dict(self.end_position))
->>>>>>> 97331478
 
     @property
     def subsequent_subgaits_can_be_scheduled_early(self) -> bool:
@@ -175,12 +154,10 @@
         self._start_is_delayed = True
         self._scheduled_early = False
 
-<<<<<<< HEAD
         self._trajectory_failed = False
-=======
+
         self.start_position = self._joint_dict_to_setpoint_dict(get_position_from_yaml("stand"))
         self.end_position = self.start_position
->>>>>>> 97331478
 
     DEFAULT_FIRST_SUBGAIT_START_DELAY = Duration(0)
 
@@ -360,28 +337,10 @@
         else:
             return None
 
-<<<<<<< HEAD
     def _get_trajectory_command(
         self, start=False, stop=False
     ) -> Optional[TrajectoryCommand]:
         """Return a TrajectoryCommand based on current subgait_id.
-=======
-    def _publish_chosen_foot_position(self, subgait_id: str, foot_position: FootPosition) -> None:
-        """Publish the point to which the step is planned
-
-        :param subgait_id: whether it is a right or left swing
-        :type subgait_id: str
-        :param foot_position: point message to which step is planned
-        :type foot_position: FootPosition
-        """
-        if subgait_id == "left_swing":
-            self.pub_left.publish(foot_position)
-        elif subgait_id == "right_swing":
-            self.pub_right.publish(foot_position)
-
-    def _get_trajectory_command(self, start=False, stop=False) -> TrajectoryCommand:
-        """Return a TrajectoryCommand based on current subgait_id
->>>>>>> 97331478
 
         :param start: whether it is a start gait or not
         :type start: bool
@@ -400,15 +359,9 @@
         else:
             self.foot_location = self._get_foot_location(self.subgait_id)
             stop = self._check_msg_time(self.foot_location)
-<<<<<<< HEAD
             self.logger.debug(
                 f"Stepping to location ({self.foot_location.point.x}, {self.foot_location.point.y}, "
                 f"{self.foot_location.point.z})"
-=======
-            self._publish_chosen_foot_position(self.subgait_id, self.foot_location)
-            self.logger.info(
-                f"Stepping to location ({self.foot_location.processed_point.x}, {self.foot_location.processed_point.y}, {self.foot_location.processed_point.z})"
->>>>>>> 97331478
             )
 
         return self._get_first_feasible_trajectory(start, stop)
@@ -657,15 +610,8 @@
         )
 
         if time_difference > FOOT_LOCATION_TIME_OUT:
-<<<<<<< HEAD
             self.logger.warn(
-                "Foot location is more than 0.5 seconds old, time difference is "
-                f"{time_difference}. Stopping gait.",
-=======
-            self.logger.info(
-                f"Foot location is more than 0.5 seconds old, time difference is {time_difference}. Stopping gait.",
->>>>>>> 97331478
-            )
+                "Foot location is more than 0.5 seconds old, time difference is {time_difference}. Stopping gait.",
             self._end = True
             return True
 
