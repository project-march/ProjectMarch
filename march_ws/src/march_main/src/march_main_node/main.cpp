// Copyright 2018 Project March.

#include "main.h"
<<<<<<< HEAD
=======
#include <sstream>
>>>>>>> 8ec21386
#include "ros/ros.h"
#include "std_msgs/String.h"

int main(int argc, char **argv)
{
  std::cout << "test";
  ros::init(argc, argv, "adele");
  ros::NodeHandle n;

<<<<<<< HEAD
  std::cout << "test";
  ros::init(argc, argv, "adele");
  ros::NodeHandle n;

  ros::Publisher hello_pub = n.advertise<std_msgs::String>("talking", 1000);

  ros::Rate loop_rate(10);
  while (ros::ok()) {
    std_msgs::String msg;
    msg.data = "hello";
    ROS_INFO("%s", msg.data.c_str());
    hello_pub.publish(msg);
    ros::spinOnce();
    loop_rate.sleep();
  }

=======
  ros::Publisher hello_pub = n.advertise<std_msgs::String>("talking", 1000);
  ros::Rate loop_rate(10);
  while (ros::ok())
  {
    std_msgs::String msg;
    msg.data = "hello";
    ROS_INFO("%s", msg.data.c_str());
    hello_pub.publish(msg);
    ros::spinOnce();
    loop_rate.sleep();
  }

>>>>>>> 8ec21386
  return 0;
}<|MERGE_RESOLUTION|>--- conflicted
+++ resolved
@@ -1,10 +1,9 @@
-// Copyright 2018 Project March.
+//
+// Created by tim on 23-10-18.
+//
 
 #include "main.h"
-<<<<<<< HEAD
-=======
 #include <sstream>
->>>>>>> 8ec21386
 #include "ros/ros.h"
 #include "std_msgs/String.h"
 
@@ -14,25 +13,8 @@
   ros::init(argc, argv, "adele");
   ros::NodeHandle n;
 
-<<<<<<< HEAD
-  std::cout << "test";
-  ros::init(argc, argv, "adele");
-  ros::NodeHandle n;
-
   ros::Publisher hello_pub = n.advertise<std_msgs::String>("talking", 1000);
 
-  ros::Rate loop_rate(10);
-  while (ros::ok()) {
-    std_msgs::String msg;
-    msg.data = "hello";
-    ROS_INFO("%s", msg.data.c_str());
-    hello_pub.publish(msg);
-    ros::spinOnce();
-    loop_rate.sleep();
-  }
-
-=======
-  ros::Publisher hello_pub = n.advertise<std_msgs::String>("talking", 1000);
   ros::Rate loop_rate(10);
   while (ros::ok())
   {
@@ -44,6 +26,5 @@
     loop_rate.sleep();
   }
 
->>>>>>> 8ec21386
   return 0;
 }