--- conflicted
+++ resolved
@@ -65,11 +65,8 @@
   void updatePowerNet();
   void updateHighVoltageEnable();
   void updatePowerDistributionBoard();
-<<<<<<< HEAD
+  void resetIMotionCubesUntilTheyWork();
   void outsideLimitsCheck(int joint_index);
-=======
-  void resetIMotionCubesUntilTheyWork();
->>>>>>> 9a66740a
 };
 }
 
