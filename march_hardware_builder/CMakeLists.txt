cmake_minimum_required(VERSION 2.8.3)
project(march_hardware_builder)

add_compile_options(-std=c++11 -Wall -Wextra)

find_package(catkin REQUIRED COMPONENTS
    march_hardware
    roscpp
    roslib
)

catkin_package(
    INCLUDE_DIRS include
    CATKIN_DEPENDS
    LIBRARIES ${PROJECT_NAME}
)

if(CATKIN_ENABLE_TESTING AND ENABLE_COVERAGE_TESTING)
    find_package(code_coverage REQUIRED)
    # Add compiler flags for coverage instrumentation before defining any targets
    append_coverage_compiler_flags()
endif()

include_directories(include SYSTEM ${catkin_INCLUDE_DIRS})

add_library(${PROJECT_NAME}
    src/hardware_builder.cpp
)

target_link_libraries(${PROJECT_NAME}
    ${catkin_LIBRARIES}
    yaml-cpp
)

install(DIRECTORY include/${PROJECT_NAME}/
    DESTINATION ${CATKIN_PACKAGE_INCLUDE_DESTINATION}
)

install(DIRECTORY robots
    DESTINATION ${CATKIN_PACKAGE_SHARE_DESTINATION}
)

install(TARGETS ${PROJECT_NAME}
    ARCHIVE DESTINATION ${CATKIN_PACKAGE_LIB_DESTINATION}
    LIBRARY DESTINATION ${CATKIN_PACKAGE_LIB_DESTINATION}
)

## Add gtest based cpp test target and link libraries
<<<<<<< HEAD
if(CATKIN_ENABLE_TESTING)
    find_package(code_coverage REQUIRED)

    if(ENABLE_COVERAGE_TESTING)
        include(CodeCoverage)
        append_coverage_compiler_flags()
    endif()

=======
if (CATKIN_ENABLE_TESTING)
>>>>>>> ef5826cb
    catkin_add_gtest(${PROJECT_NAME}_test
        test/test_runner.cpp
        test/allowed_robot_test.cpp
        test/encoder_builder_test.cpp
        test/imc_builder_test.cpp
        test/joint_builder_test.cpp
        test/pdb_builder_test.cpp
    )
    target_link_libraries(${PROJECT_NAME}_test ${catkin_LIBRARIES} ${PROJECT_NAME} gtest)

    if(ENABLE_COVERAGE_TESTING)
        set(COVERAGE_EXCLUDES "*/${PROJECT_NAME}/test/*")
        add_code_coverage(
            NAME coverage_report
            DEPENDENCIES ${PROJECT_NAME}_test
        )
    endif()
endif()<|MERGE_RESOLUTION|>--- conflicted
+++ resolved
@@ -46,18 +46,7 @@
 )
 
 ## Add gtest based cpp test target and link libraries
-<<<<<<< HEAD
 if(CATKIN_ENABLE_TESTING)
-    find_package(code_coverage REQUIRED)
-
-    if(ENABLE_COVERAGE_TESTING)
-        include(CodeCoverage)
-        append_coverage_compiler_flags()
-    endif()
-
-=======
-if (CATKIN_ENABLE_TESTING)
->>>>>>> ef5826cb
     catkin_add_gtest(${PROJECT_NAME}_test
         test/test_runner.cpp
         test/allowed_robot_test.cpp
@@ -66,7 +55,7 @@
         test/joint_builder_test.cpp
         test/pdb_builder_test.cpp
     )
-    target_link_libraries(${PROJECT_NAME}_test ${catkin_LIBRARIES} ${PROJECT_NAME} gtest)
+    target_link_libraries(${PROJECT_NAME}_test ${catkin_LIBRARIES} ${PROJECT_NAME})
 
     if(ENABLE_COVERAGE_TESTING)
         set(COVERAGE_EXCLUDES "*/${PROJECT_NAME}/test/*")
