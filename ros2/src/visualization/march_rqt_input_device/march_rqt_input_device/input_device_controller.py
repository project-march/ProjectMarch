"""Author: Katja Schmal, MVI & Marco Bak, MVIII."""
import getpass
import socket
import time

from std_msgs.msg import Header, Bool
from march_shared_msgs.msg import Alive, Error, GaitRequest, GaitResponse
from rclpy import Future
from std_msgs.msg import Header, String, Bool, Float32
from rosgraph_msgs.msg import Clock
from march_shared_msgs.msg import Alive, Error, GaitInstruction, GaitInstructionResponse, GaitRequest, GaitResponse
from march_shared_msgs.srv import PossibleGaits
from rclpy.node import Node


class InputDeviceController:
    """The controller for the input device, uses the node provided in the rqt context.

    Subscriptions:
    - /march/input_device/instruction_response
    - /march/gait/current
    - /clock if the provided node is using simulation time
    Publishers:
    - /march/input_device/instruction
    - /march/error
    - /march/alive if pinging safety node
    """

    # Format of the identifier for the alive message
    ID_FORMAT = "rqt@{machine}@{user}ros2"

    # Valid transition that can be made from the current state
    POSSIBLE_GAIT_TRANSITIONS = {
        GaitRequest.SIT: ["stand"],
        GaitRequest.STAND: ["sit", "walk", "step_and_close", "stop"],
        GaitRequest.WALK: ["stop"],
        GaitRequest.STEP_CLOSE: ["walk", "stand", "stop"],
        GaitRequest.FORCE_UNKNOWN: ["home_stand", "home_sit", "stop"],
        GaitRequest.ERROR: []
    }

    # Valid transition that can be made from the current state
    POSSIBLE_TEST_TRANSITIONS = {
        0: ["home_setup", "test_joint_gait", "stop"],
        1: ["home_setup"],
        GaitRequest.FORCE_UNKNOWN: ["home_setup", "stop"],
        GaitRequest.ERROR: []
    }

    def __init__(self, node: Node, testing: Bool):
        self._node = node

        self._ping = self._node.get_parameter("ping_safety_node").get_parameter_value().bool_value

        self._eeg_on_off_pub = self._node.create_publisher(
            msg_type=Bool,
            topic="/march/eeg/on_off",
            qos_profile=1,
        )
        self._error_pub = self._node.create_publisher(
            msg_type=Error,
            topic="/march/error",
            qos_profile=10
        )
        self._send_gait_request = self._node.create_publisher(
            msg_type=GaitRequest,
            topic="/march/gait_request",
            qos_profile=10,
        )
        self._set_gait_control_type = self._node.create_publisher(
            msg_type=String,
            topic="weight_control_type",
            qos_profile=10,
        )
        self._gait_response_subscriber = self._node.create_subscription(
            msg_type=GaitResponse,
            topic="/march/gait_response",
            callback=self._gait_response_callback,
            qos_profile=10,
        )
        self.direct_torque_pub = self._node.create_publisher(
            msg_type=Float32,
            topic="direct_torque",
            qos_profile=10,
        )
        if self._ping:
            self._alive_pub = self._node.create_publisher(
                Alive,
                "/march/input_device/alive",
                10
            )
            self._alive_timer = self._node.create_timer(
                timer_period_sec=0.1,
                callback=self._timer_callback,
                clock=self._node.get_clock(),
            )
        self.POSSIBLE_TRANSITIONS = self.POSSIBLE_GAIT_TRANSITIONS
        if testing:
            self.POSSIBLE_TRANSITIONS = self.POSSIBLE_TEST_TRANSITIONS

        self._id = self.ID_FORMAT.format(machine=socket.gethostname(), user=getpass.getuser())
        self.eeg = False
        self._current_gait = GaitRequest.FORCE_UNKNOWN

    def update_possible_gaits(self):
        """Update the possible gait that can be selected by the IPD."""
        return self.POSSIBLE_TRANSITIONS[self._current_gait]

    def _gait_response_callback(self, msg: GaitResponse):
        """Update current node from the state machine."""
        self._node.get_logger().debug("Received new gait from other IPD.")
        self._current_gait = msg.gait_type

    def publish_gait(self, gait_type: int, control_type) -> None:
        """Publish a message on `/march/gait_request` to publish the gait."""
        self._node.get_logger().debug("Mock Input Device published gait: " + str(gait_type))
        self._node.get_logger().info("publishing gait: " + str(gait_type))
        self._current_gait = gait_type
        msg = GaitRequest(
            header=Header(stamp=self._node.get_clock().now().to_msg()),
            gait_type=gait_type,
            id=str(self._id),
        )
        self._send_gait_request.publish(msg)
        if control_type is not None:
            self.publish_control_type(control_type)

    def publish_eeg_on_off(self) -> None:
        """Publish eeg on if its off and off if it is on."""
        self._eeg_on_off_pub.publish(Bool(data=not self.eeg))

    def update_eeg_on_off(self, msg: Bool) -> None:
        """Update eeg value for when it is changed in the state machine."""
        self.eeg = msg.data

    def _timer_callback(self) -> None:
        """Callback to send out an alive message."""
        msg = Alive(stamp=self._node.get_clock().now().to_msg(), id=self._id)
        self._alive_pub.publish(msg)

    def get_node(self) -> Node:
        """Get function for the node.

        Returns:
             Node. the node that runs the input_device_controller.
        """
        return self._node

    def __del__(self):
        """Deletion function, that shuts down the publishers and resets the timers."""
        self._node.destroy_publisher(self._error_pub)
        if self._ping:
            self._alive_timer.shutdown()
            self._alive_timer.join()
            self._alive_pub.unregister()

    @property
    def node(self):
        """Define the node."""
        return self._node

    def publish_direct_torque(self) -> None:
        """Publish a message on `direct_torque` to publish the torque."""
        self.publish_control_type("torque")
        torque = 0.1 #TODO: change to reasonable value
        self._node.get_logger().info("Publishing direct torque " + str(torque))
        self.direct_torque_pub.publish(
            Float32(
                data = torque
            )
        )
<<<<<<< HEAD

        # wait for a few seconds
        time = 3 #in seconds
        rate = self._node.create_rate(time)
        rate.sleep()

        # then send 0 torque
        torque = 0.0 #TODO: change to reasonable value
        self._node.get_logger().info("Resetting direct torque " + str(torque))
=======
        
        # wait for a few seconds
        # time = 3 # seconds
        # rate = self._node.create_rate(time)
        # rate.sleep()
        time.sleep(3)
        
        # then reset the torque to 0
        torque = 0.0
        self._node.get_logger().info("Resetting direct torque to " + str(torque))
>>>>>>> fcd66790
        self.direct_torque_pub.publish(
            Float32(
                data = torque
            )
        )
<<<<<<< HEAD



=======
>>>>>>> fcd66790

def publish_control_type(self, control_type) -> None:
        """Sets the allowed control type depending on the gait"""
        self._node.get_logger().info("Publishing control type " + control_type)
        self._set_gait_control_type.publish(String(data=control_type))<|MERGE_RESOLUTION|>--- conflicted
+++ resolved
@@ -169,39 +169,21 @@
                 data = torque
             )
         )
-<<<<<<< HEAD
 
-        # wait for a few seconds
-        time = 3 #in seconds
-        rate = self._node.create_rate(time)
-        rate.sleep()
-
-        # then send 0 torque
-        torque = 0.0 #TODO: change to reasonable value
-        self._node.get_logger().info("Resetting direct torque " + str(torque))
-=======
-        
         # wait for a few seconds
         # time = 3 # seconds
         # rate = self._node.create_rate(time)
         # rate.sleep()
         time.sleep(3)
-        
+
         # then reset the torque to 0
         torque = 0.0
         self._node.get_logger().info("Resetting direct torque to " + str(torque))
->>>>>>> fcd66790
         self.direct_torque_pub.publish(
             Float32(
                 data = torque
             )
         )
-<<<<<<< HEAD
-
-
-
-=======
->>>>>>> fcd66790
 
 def publish_control_type(self, control_type) -> None:
         """Sets the allowed control type depending on the gait"""
