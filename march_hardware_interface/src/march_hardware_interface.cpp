--- conflicted
+++ resolved
@@ -210,13 +210,7 @@
 
     if (joint.hasTemperatureGES())
     {
-<<<<<<< HEAD
       joint_temperature_[i] = joint.getTemperature();
-=======
-      // If no update was received, assume constant velocity.
-      joint_position_[i] += joint_velocity_[i] * elapsed_time.toSec();
-      relative_joint_position_[i] += joint_velocity_[i] * elapsed_time.toSec();
->>>>>>> c27dd04a
     }
     joint_effort_[i] = joint.getTorque();
   }
@@ -422,11 +416,7 @@
     imc_state_pub_->msg_.detailed_error_description[i] = imc_state.detailedErrorDescription;
     imc_state_pub_->msg_.motion_error_description[i] = imc_state.motionErrorDescription;
     imc_state_pub_->msg_.motor_current[i] = imc_state.motorCurrent;
-<<<<<<< HEAD
-    imc_state_pub_->msg_.imc_voltage[i] = imc_state.motorVoltage;
-=======
     imc_state_pub_->msg_.imc_voltage[i] = imc_state.IMCVoltage;
->>>>>>> c27dd04a
     imc_state_pub_->msg_.absolute_encoder_value[i] = imc_state.absoluteEncoderValue;
     imc_state_pub_->msg_.incremental_encoder_value[i] = imc_state.incrementalEncoderValue;
   }
