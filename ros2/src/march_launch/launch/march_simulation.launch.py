--- conflicted
+++ resolved
@@ -2,7 +2,6 @@
 import launch
 from ament_index_python import get_package_share_directory
 from launch.actions import DeclareLaunchArgument, IncludeLaunchDescription
-from launch.conditions import IfCondition
 from launch.launch_description_sources import PythonLaunchDescriptionSource
 from launch.substitutions import LaunchConfiguration
 
@@ -34,10 +33,6 @@
     gait_directory = LaunchConfiguration("gait_directory")
     balance = LaunchConfiguration("balance")
 
-<<<<<<< HEAD
-=======
-
->>>>>>> 11e4582a
     # Fake sensor data
     fake_sensor_data = LaunchConfiguration("fake_sensor_data")
     minimum_fake_temperature = LaunchConfiguration("minimum_fake_temperature")
