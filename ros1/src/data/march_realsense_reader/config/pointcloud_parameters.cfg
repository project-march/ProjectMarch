--- conflicted
+++ resolved
@@ -162,11 +162,7 @@
 sit_group.add("parameter_determiner_sit_grid_size",
               double_t, 0, " ", 0.05, 0.0001, 0.2)
 sit_group.add("parameter_determiner_minimal_needed_support_sit",
-<<<<<<< HEAD
-              double_t, 0, "The minimal percentage of points that need to provide exo "
-=======
               double_t, 0, "The minimal fraction of points that need to provide exo "
->>>>>>> 6bd6eb21
                            "support in the search grid", 0.2, 0.0, 1.0)
 
 foot_group.add("parameter_determiner_y_location",
