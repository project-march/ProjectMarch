--- conflicted
+++ resolved
@@ -241,14 +241,11 @@
     float max_x_stairs {};
     float min_z_stairs {};
     float max_z_stairs {};
-<<<<<<< HEAD
     float allowed_deviation_from_reachable_stair {};
-=======
     float min_x_stairs_world {};
     float max_x_stairs_world {};
     float min_z_stairs_world {};
     float max_z_stairs_world {};
->>>>>>> 4f2df633
     float y_location {};
     float foot_length_back {};
     float foot_length_front {};
