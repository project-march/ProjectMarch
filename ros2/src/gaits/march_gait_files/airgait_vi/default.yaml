--- conflicted
+++ resolved
@@ -7,7 +7,6 @@
     left_close: MVI_curbdown_leftclose_v1
     
   ramp_up:
-<<<<<<< HEAD
     left_close: MVI_rampup_leftclose_flat_v7
     left_open: MVI_rampup_leftopen_flat_v7
     left_swing: MVI_rampup_leftswing_flat_v7
@@ -18,18 +17,6 @@
   ramp_up_single_step:
     left_close: MVI_rampup_singlestep_leftclose_steep_v7
     right_open: MVI_rampup_singlestep_rightopen_steep_v7
-=======
-    left_close: MVI_rampup_leftclose_steep_v6
-    left_open: MVI_rampup_leftopen_steep_v6
-    left_swing: MVI_rampup_leftswing_steep_v6
-    right_close: MVI_rampup_rightclose_steep_v6
-    right_open: MVI_rampup_rightopen_steep_v6
-    right_swing: MVI_rampup_rightswing_steep_v6
-
-  ramp_up_single_step:
-    left_close: MVI_rampup_singlestep_leftclose_steep_v6
-    right_open: MVI_rampup_singlestep_rightopen_steep_v6
->>>>>>> 53075eea
 
   stairs_up:
     left_close: MVI_stairsup_leftclose_cybathlon_v4
@@ -112,52 +99,27 @@
 
 dynamic_edge_gaits:
   ramp_down:
-<<<<<<< HEAD
-    left_close: MVI_rampdown_leftclose_flat_v5
-    left_open: MVI_rampdown_leftopen_flat_v5
-    left_swing: MVI_rampdown_leftswing_flat_v5
-    right_close: MVI_rampdown_rightclose_flat_v5
-    right_open: MVI_rampdown_rightopen_flat_v5
-    right_swing: MVI_rampdown_rightswing_flat_v5
-
-  ramp_down_single_step:
-=======
     start_is_dynamic: false
     final_is_dynamic: true
-    left_close: MVI_rampdown_leftclose_steep_v5
-    left_open: MVI_rampdown_leftopen_steep_v5
-    left_swing: MVI_rampdown_leftswing_steep_v5
-    right_close: MVI_rampdown_rightclose_steep_v5
-    right_open: MVI_rampdown_rightopen_steep_v5
-    right_swing: MVI_rampdown_rightswing_steep_v5
-
-  ramp_down_single_step:
-    start_is_dynamic: true
-    final_is_dynamic: true
->>>>>>> 53075eea
-    left_close: MVI_rampdown_singlestep_leftclose_steep_v5
-    right_open: MVI_rampdown_singlestep_rightopen_steep_v5
+    left_close: MVI_rampdown_leftclose_steep_v7
+    left_open: MVI_rampdown_leftopen_steep_v7
+    left_swing: MVI_rampdown_leftswing_steep_v7
+    right_close: MVI_rampdown_rightclose_steep_v7
+    right_open: MVI_rampdown_rightopen_steep_v7
+    right_swing: MVI_rampdown_rightswing_steep_v7
 
   ramp_down_start_single_step:
-<<<<<<< HEAD
-=======
     start_is_dynamic: false
     final_is_dynamic: true
->>>>>>> 53075eea
     left_close: MVI_rampdown_startsinglestep_leftclose_steep_v5
     right_open: MVI_rampdown_startsinglestep_rightopen_steep_v5
 
   ramp_down_last_step:
-<<<<<<< HEAD
-    left_close: MVI_rampdownlaststep_leftclose_flat_v2
-    right_open: MVI_rampdownlaststep_rightopen_flat_v2
-=======
     start_is_dynamic: true
     final_is_dynamic: false
     left_close: MVI_rampdownlaststep_leftclose_steep_v3
     right_open: MVI_rampdownlaststep_rightopen_steep_v3
->>>>>>> 53075eea
-
+    
 positions:
   stand:
     gait_type: walk_like
