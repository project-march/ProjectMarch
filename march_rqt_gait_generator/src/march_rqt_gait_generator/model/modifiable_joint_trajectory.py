--- conflicted
+++ resolved
@@ -126,44 +126,29 @@
         if not self.setpoints_history:
             return
 
-<<<<<<< HEAD
-        self.setpoints_redo_list.append(list(self.setpoints))
-        self._setpoints = self.setpoints_history.pop()
-        self._duration = self.setpoints[-1].time
-        self.enforce_limits()
-        self.interpolate_setpoints()
-=======
         self.setpoints_redo_list.append({'setpoints': copy.deepcopy(self.setpoints), 'start_point': self.start_point,
                                          'end_point': self.end_point})
         setpoints = self.setpoints_history.pop()
-        self.setpoints = setpoints['setpoints']
+        self._setpoints = setpoints['setpoints']
         self._start_point = setpoints['start_point']
         self._end_point = setpoints['end_point']
         self._duration = self.setpoints[-1].time
         self.enforce_limits()
-        self.interpolated_setpoints = self.interpolate_setpoints()
->>>>>>> fa0b49eb
+        self.interpolate_setpoints()
 
     def redo(self):
         if not self.setpoints_redo_list:
             return
 
-<<<<<<< HEAD
-        self.setpoints_history.append(list(self.setpoints))
-        self._setpoints = self.setpoints_redo_list.pop()
-        self._duration = self.setpoints[-1].time
-        self.enforce_limits()
-        self.interpolate_setpoints()
-=======
         self.setpoints_history.append({'setpoints': copy.deepcopy(self.setpoints), 'start_point': self.start_point,
                                        'end_point': self.end_point})
         setpoints = self.setpoints_redo_list.pop()
-        self.setpoints = setpoints['setpoints']
+        self._setpoints = setpoints['setpoints']
         self._start_point = setpoints['start_point']
         self._end_point = setpoints['end_point']
         self._duration = self.setpoints[-1].time
         self.enforce_limits()
-        self.interpolated_setpoints = self.interpolate_setpoints()
+        self.interpolate_setpoints()
 
     @property
     def start_point(self):
@@ -187,5 +172,4 @@
         if end_point:
             self._end_point.time = self.duration
         self.enforce_limits()
-        self.interpolated_setpoints = self.interpolate_setpoints()
->>>>>>> fa0b49eb
+        self.interpolated_setpoints = self.interpolate_setpoints()