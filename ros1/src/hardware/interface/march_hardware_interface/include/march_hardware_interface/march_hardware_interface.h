--- conflicted
+++ resolved
@@ -78,7 +78,6 @@
     void waitForPdo();
 
 private:
-<<<<<<< HEAD
   void uploadJointNames(ros::NodeHandle& nh) const;
   /**
    * Uses the num_joints_ member to resize all vectors
@@ -144,79 +143,6 @@
   RtPublisherPtr<march_shared_msgs::AfterLimitJointCommand> after_limit_joint_command_pub_;
   RtPublisherPtr<march_shared_msgs::MotorControllerState> motor_controller_state_pub_;
   RtPublisherPtr<march_shared_msgs::PressureSolesData> pressure_sole_data_pub_;
-=======
-    void uploadJointNames(ros::NodeHandle& nh) const;
-    /**
-     * Uses the num_joints_ member to resize all vectors
-     * in order to avoid allocation at runtime.
-     */
-    void reserveMemory();
-    void updatePowerNet();
-    void updateHighVoltageEnable();
-    void updatePowerDistributionBoard();
-    void updateAfterLimitJointCommand();
-    void updateIMotionCubeState();
-    void updatePressureSoleData();
-    void outsideLimitsCheck(size_t joint_index);
-    bool iMotionCubeStateCheck(size_t joint_index);
-    static void getSoftJointLimitsError(const std::string& name,
-        const urdf::JointConstSharedPtr& urdf_joint,
-        joint_limits_interface::SoftJointLimits& error_soft_limits);
-
-    /* Limit of the change in effort command over one cycle, can be overridden
-     * by safety controller */
-    static constexpr double MAX_EFFORT_CHANGE = 5000;
-
-    /* March hardware */
-    std::unique_ptr<march::MarchRobot> march_robot_;
-
-    /* Interfaces */
-    hardware_interface::JointStateInterface joint_state_interface_;
-    hardware_interface::PositionJointInterface position_joint_interface_;
-    hardware_interface::VelocityJointInterface velocity_joint_interface_;
-    hardware_interface::EffortJointInterface effort_joint_interface_;
-
-    joint_limits_interface::PositionJointSoftLimitsInterface
-        position_joint_soft_limits_interface_;
-    joint_limits_interface::EffortJointSoftLimitsInterface
-        effort_joint_soft_limits_interface_;
-
-    MarchTemperatureSensorInterface march_temperature_interface_;
-    MarchPdbStateInterface march_pdb_interface_;
-
-    /* Shared memory */
-    size_t num_joints_ = 0;
-
-    std::vector<double> joint_position_;
-    std::vector<double> joint_position_command_;
-
-    std::vector<double> joint_velocity_;
-    std::vector<double> joint_velocity_command_;
-
-    std::vector<double> joint_effort_;
-    std::vector<double> joint_effort_command_;
-    std::vector<double> joint_last_effort_command_;
-
-    std::vector<double> joint_temperature_;
-    std::vector<double> joint_temperature_variance_;
-
-    std::vector<joint_limits_interface::SoftJointLimits> soft_limits_;
-    std::vector<joint_limits_interface::SoftJointLimits> soft_limits_error_;
-
-    PowerNetOnOffCommand power_net_on_off_command_;
-    bool master_shutdown_allowed_command_ = false;
-    bool enable_high_voltage_command_ = true;
-    bool reset_imc_ = false;
-
-    bool has_actuated_ = false;
-
-    /* Real time safe publishers */
-    RtPublisherPtr<march_shared_msgs::AfterLimitJointCommand>
-        after_limit_joint_command_pub_;
-    RtPublisherPtr<march_shared_msgs::ImcState> imc_state_pub_;
-    RtPublisherPtr<march_shared_msgs::PressureSolesData>
-        pressure_sole_data_pub_;
->>>>>>> 0f8fe76f
 };
 
 #endif // MARCH_HARDWARE_INTERFACE_MARCH_HARDWARE_INTERFACE_H