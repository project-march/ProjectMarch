// Copyright 2019 Project March.
#include "march_hardware_builder/hardware_builder.h"
#include "march_hardware_builder/hardware_config_exceptions.h"

#include <algorithm>
#include <fstream>
#include <memory>
#include <string>
#include <utility>
#include <vector>

#include <ros/ros.h>

#include <march_hardware/error/error_type.h>
#include <march_hardware/error/hardware_exception.h>
#include <march_hardware/ethercat/pdo_interface.h>
#include <march_hardware/ethercat/sdo_interface.h>
#include <march_hardware/pressure_sole/pressure_sole.h>
#include <march_hardware/motor_controller/odrive/odrive_state.h>

// clang-format off
const std::vector<std::string> HardwareBuilder::ABSOLUTE_ENCODER_REQUIRED_KEYS =
    {
        "resolution", "minPositionIU", "maxPositionIU"
    };
const std::vector<std::string> HardwareBuilder::INCREMENTAL_ENCODER_REQUIRED_KEYS = { "resolution", "transmission" };
const std::vector<std::string> HardwareBuilder::IMOTIONCUBE_REQUIRED_KEYS =
    {
        "incrementalEncoder", "absoluteEncoder"
    };
const std::vector<std::string> HardwareBuilder::ODRIVE_REQUIRED_KEYS =
    {
        "axis", "absoluteEncoder"
    };
const std::vector<std::string> HardwareBuilder::TEMPERATUREGES_REQUIRED_KEYS = { "slaveIndex", "byteOffset" };
const std::vector<std::string> HardwareBuilder::POWER_DISTRIBUTION_BOARD_REQUIRED_KEYS =
    {
        "slaveIndex", "bootShutdownOffsets", "netMonitorByteOffsets", "netDriverByteOffsets"
    };
const std::vector<std::string> HardwareBuilder::JOINT_REQUIRED_KEYS = { "allowActuation", "motor_controller" };
const std::vector<std::string> HardwareBuilder::MOTOR_CONTROLLER_REQUIRED_KEYS = { "slaveIndex", "type" };
const std::vector<std::string> HardwareBuilder::PRESSURE_SOLE_REQUIRED_KEYS = { "slaveIndex", "byteOffset", "side" };
// clang-format on

HardwareBuilder::HardwareBuilder(AllowedRobot robot)
    : HardwareBuilder(robot.getFilePath())
{
}

HardwareBuilder::HardwareBuilder(AllowedRobot robot, urdf::Model urdf)
    : robot_config_(YAML::LoadFile(robot.getFilePath()))
    , urdf_(std::move(urdf))
    , init_urdf_(false)
{
}

HardwareBuilder::HardwareBuilder(const std::string& yaml_path)
    : robot_config_(YAML::LoadFile(yaml_path))
{
}

HardwareBuilder::HardwareBuilder(const std::string& yaml_path, urdf::Model urdf)
    : robot_config_(YAML::LoadFile(yaml_path))
    , urdf_(std::move(urdf))
    , init_urdf_(false)
{
}

std::unique_ptr<march::MarchRobot> HardwareBuilder::createMarchRobot()
{
    this->initUrdf();
    auto pdo_interface = march::PdoInterfaceImpl::create();
    auto sdo_interface = march::SdoInterfaceImpl::create();

    const auto robot_name
        = this->robot_config_.begin()->first.as<std::string>();
    ROS_DEBUG_STREAM("Starting creation of robot " << robot_name);

    // Remove top level robot name key
    YAML::Node config = this->robot_config_[robot_name];
    const auto if_name = config["ifName"].as<std::string>();
    const auto cycle_time = config["ecatCycleTime"].as<int>();
    const auto slave_timeout = config["ecatSlaveTimeout"].as<int>();

    std::vector<march::Joint> joints
        = this->createJoints(config["joints"], pdo_interface, sdo_interface);

    ROS_INFO_STREAM("Robot config:\n" << config);
    YAML::Node pdb_config = config["powerDistributionBoard"];
    auto pdb = HardwareBuilder::createPowerDistributionBoard(
        pdb_config, pdo_interface, sdo_interface);
    auto pressure_soles = createPressureSoles(
        config["pressure_soles"], pdo_interface, sdo_interface);
    return std::make_unique<march::MarchRobot>(std::move(joints), this->urdf_,
        std::move(pdb), std::move(pressure_soles), if_name, cycle_time,
        slave_timeout);
}

march::Joint HardwareBuilder::createJoint(const YAML::Node& joint_config,
    const std::string& joint_name, const urdf::JointConstSharedPtr& urdf_joint,
    march::PdoInterfacePtr pdo_interface, march::SdoInterfacePtr sdo_interface)
{
<<<<<<< HEAD
  ROS_DEBUG("Starting creation of joint %s", joint_name.c_str());
  if (!urdf_joint)
  {
    throw march::error::HardwareException(march::error::ErrorType::MISSING_URDF_JOINT,
                                          "No URDF joint given for joint " + joint_name);
  }
  HardwareBuilder::validateRequiredKeysExist(joint_config, HardwareBuilder::JOINT_REQUIRED_KEYS, "joint");

  auto net_number = -1;
  if (joint_config["netNumber"])
  {
    net_number = joint_config["netNumber"].as<int>();
  }
  else
  {
    ROS_WARN("Joint %s does not have a netNumber", joint_name.c_str());
  }

  const auto allow_actuation = joint_config["allowActuation"].as<bool>();

  auto motor_controller = HardwareBuilder::createMotorController(joint_config["motor_controller"], urdf_joint, pdo_interface, sdo_interface);

  if (joint_config["temperatureges"])
  {
    auto ges = HardwareBuilder::createTemperatureGES(joint_config["temperatureges"], pdo_interface, sdo_interface);
    return { joint_name, net_number, allow_actuation, std::move(motor_controller), std::move(ges) };
  }
  else
  {
    ROS_WARN("Joint %s does not have a configuration for a TemperatureGes", joint_name.c_str());
    return { joint_name, net_number, allow_actuation, std::move(motor_controller) };
  }
}

std::unique_ptr<march::MotorController> HardwareBuilder::createMotorController(const YAML::Node& config,
                                                                               const urdf::JointConstSharedPtr& urdf_joint,
                                                                               march::PdoInterfacePtr pdo_interface,
                                                                               march::SdoInterfacePtr sdo_interface)
{
  HardwareBuilder::validateRequiredKeysExist(config, HardwareBuilder::MOTOR_CONTROLLER_REQUIRED_KEYS, "motor_controller");

  march::ActuationMode mode;
  if (config["actuationMode"])
  {
    mode = march::ActuationMode(config["actuationMode"].as<std::string>());
  }

  std::unique_ptr<march::MotorController> motor_controller;
  std::string type = config["type"].as<std::string>();
  if (type == "imotioncube")
  {
    motor_controller = createIMotionCube(config, mode, urdf_joint, pdo_interface, sdo_interface);
  }
  else if (type == "odrive")
  {
    motor_controller = createODrive(config, mode, urdf_joint, pdo_interface, sdo_interface);
  }
  else
  {
    throw march::error::HardwareException(march::error::ErrorType::INVALID_MOTOR_CONTROLLER, "Motorcontroller %s not valid", type);
  }
  return motor_controller;
=======
    ROS_DEBUG("Starting creation of joint %s", joint_name.c_str());
    if (!urdf_joint) {
        throw march::error::HardwareException(
            march::error::ErrorType::MISSING_URDF_JOINT,
            "No URDF joint given for joint " + joint_name);
    }
    HardwareBuilder::validateRequiredKeysExist(
        joint_config, HardwareBuilder::JOINT_REQUIRED_KEYS, "joint");

    auto net_number = -1;
    if (joint_config["netNumber"]) {
        net_number = joint_config["netNumber"].as<int>();
    } else {
        ROS_WARN("Joint %s does not have a netNumber", joint_name.c_str());
    }

    const auto allow_actuation = joint_config["allowActuation"].as<bool>();

    march::ActuationMode mode;
    if (joint_config["actuationMode"]) {
        mode = march::ActuationMode(
            joint_config["actuationMode"].as<std::string>());
    }

    auto imc = HardwareBuilder::createIMotionCube(joint_config["imotioncube"],
        mode, urdf_joint, pdo_interface, sdo_interface);
    if (!imc) {
        ROS_WARN("Joint %s does not have a configuration for an IMotionCube",
            joint_name.c_str());
    }

    auto ges = HardwareBuilder::createTemperatureGES(
        joint_config["temperatureges"], pdo_interface, sdo_interface);
    if (!ges) {
        ROS_WARN("Joint %s does not have a configuration for a TemperatureGes",
            joint_name.c_str());
    }
    return { joint_name, net_number, allow_actuation, std::move(imc),
        std::move(ges) };
>>>>>>> 0f8fe76f
}

std::unique_ptr<march::IMotionCube> HardwareBuilder::createIMotionCube(
    const YAML::Node& imc_config, march::ActuationMode mode,
    const urdf::JointConstSharedPtr& urdf_joint,
    march::PdoInterfacePtr pdo_interface, march::SdoInterfacePtr sdo_interface)
{
    if (!imc_config || !urdf_joint) {
        return nullptr;
    }

    HardwareBuilder::validateRequiredKeysExist(
        imc_config, HardwareBuilder::IMOTIONCUBE_REQUIRED_KEYS, "imotioncube");

    YAML::Node incremental_encoder_config = imc_config["incrementalEncoder"];
    YAML::Node absolute_encoder_config = imc_config["absoluteEncoder"];
    int slave_index = imc_config["slaveIndex"].as<int>();

    std::ifstream imc_setup_data;
    imc_setup_data.open(
        ros::package::getPath("march_hardware")
            .append("/config/sw_files/" + urdf_joint->name + ".sw"));
    std::string setup = convertSWFileToString(imc_setup_data);
    return std::make_unique<march::IMotionCube>(
        march::Slave(slave_index, pdo_interface, sdo_interface),
        HardwareBuilder::createAbsoluteEncoder(
            absolute_encoder_config, urdf_joint),
        HardwareBuilder::createIncrementalEncoder(incremental_encoder_config),
        setup, mode);
}

std::unique_ptr<march::ODrive> HardwareBuilder::createODrive(const YAML::Node& odrive_config,
                                                             march::ActuationMode mode,
                                                             const urdf::JointConstSharedPtr& urdf_joint,
                                                             march::PdoInterfacePtr pdo_interface,
                                                             march::SdoInterfacePtr sdo_interface)
{
  if (!odrive_config || !urdf_joint)
  {
    return nullptr;
  }

  HardwareBuilder::validateRequiredKeysExist(odrive_config, HardwareBuilder::ODRIVE_REQUIRED_KEYS, "odrive");

  YAML::Node absolute_encoder_config = odrive_config["absoluteEncoder"];
  int slave_index = odrive_config["slaveIndex"].as<int>();
  march::ODriveAxis axis = march::ODriveAxis(odrive_config["axis"].as<int>());

  return std::make_unique<march::ODrive>(
      march::Slave(slave_index, pdo_interface, sdo_interface), axis,
      HardwareBuilder::createAbsoluteEncoder(absolute_encoder_config, urdf_joint), mode);
}

std::unique_ptr<march::AbsoluteEncoder> HardwareBuilder::createAbsoluteEncoder(
    const YAML::Node& absolute_encoder_config,
    const urdf::JointConstSharedPtr& urdf_joint)
{
    if (!absolute_encoder_config || !urdf_joint) {
        return nullptr;
    }

    HardwareBuilder::validateRequiredKeysExist(absolute_encoder_config,
        HardwareBuilder::ABSOLUTE_ENCODER_REQUIRED_KEYS, "absoluteEncoder");

    const auto resolution = absolute_encoder_config["resolution"].as<size_t>();
    const auto min_position
        = absolute_encoder_config["minPositionIU"].as<int32_t>();
    const auto max_position
        = absolute_encoder_config["maxPositionIU"].as<int32_t>();

    double soft_lower_limit;
    double soft_upper_limit;
    if (urdf_joint->safety) {
        soft_lower_limit = urdf_joint->safety->soft_lower_limit;
        soft_upper_limit = urdf_joint->safety->soft_upper_limit;
    } else {
        ROS_WARN("URDF joint %s has no defined soft limits, so using hard "
                 "limits as soft limits",
            urdf_joint->name.c_str());
        soft_lower_limit = urdf_joint->limits->lower;
        soft_upper_limit = urdf_joint->limits->upper;
    }

    return std::make_unique<march::AbsoluteEncoder>(resolution, min_position,
        max_position, urdf_joint->limits->lower, urdf_joint->limits->upper,
        soft_lower_limit, soft_upper_limit);
}

std::unique_ptr<march::IncrementalEncoder>
HardwareBuilder::createIncrementalEncoder(
    const YAML::Node& incremental_encoder_config)
{
    if (!incremental_encoder_config) {
        return nullptr;
    }

    HardwareBuilder::validateRequiredKeysExist(incremental_encoder_config,
        HardwareBuilder::INCREMENTAL_ENCODER_REQUIRED_KEYS,
        "incrementalEncoder");

    const auto resolution
        = incremental_encoder_config["resolution"].as<size_t>();
    const auto transmission
        = incremental_encoder_config["transmission"].as<double>();
    return std::make_unique<march::IncrementalEncoder>(
        resolution, transmission);
}

std::unique_ptr<march::TemperatureGES> HardwareBuilder::createTemperatureGES(
    const YAML::Node& temperature_ges_config,
    march::PdoInterfacePtr pdo_interface, march::SdoInterfacePtr sdo_interface)
{
    if (!temperature_ges_config) {
        return nullptr;
    }

    HardwareBuilder::validateRequiredKeysExist(temperature_ges_config,
        HardwareBuilder::TEMPERATUREGES_REQUIRED_KEYS, "temperatureges");

    const auto slave_index = temperature_ges_config["slaveIndex"].as<int>();
    const auto byte_offset = temperature_ges_config["byteOffset"].as<int>();
    return std::make_unique<march::TemperatureGES>(
        march::Slave(slave_index, pdo_interface, sdo_interface), byte_offset);
}

std::unique_ptr<march::PowerDistributionBoard>
HardwareBuilder::createPowerDistributionBoard(const YAML::Node& pdb,
    march::PdoInterfacePtr pdo_interface, march::SdoInterfacePtr sdo_interface)
{
    if (!pdb) {
        return nullptr;
    }

    HardwareBuilder::validateRequiredKeysExist(pdb,
        HardwareBuilder::POWER_DISTRIBUTION_BOARD_REQUIRED_KEYS,
        "powerdistributionboard");

    const auto slave_index = pdb["slaveIndex"].as<int>();
    YAML::Node net_monitor_byte_offsets = pdb["netMonitorByteOffsets"];
    YAML::Node net_driver_byte_offsets = pdb["netDriverByteOffsets"];
    YAML::Node boot_shutdown_byte_offsets = pdb["bootShutdownOffsets"];

    NetMonitorOffsets net_monitor_offsets = NetMonitorOffsets(
        net_monitor_byte_offsets["powerDistributionBoardCurrent"].as<int>(),
        net_monitor_byte_offsets["lowVoltageNet1Current"].as<int>(),
        net_monitor_byte_offsets["lowVoltageNet2Current"].as<int>(),
        net_monitor_byte_offsets["highVoltageNetCurrent"].as<int>(),
        net_monitor_byte_offsets["lowVoltageState"].as<int>(),
        net_monitor_byte_offsets["highVoltageOvercurrentTrigger"].as<int>(),
        net_monitor_byte_offsets["highVoltageEnabled"].as<int>(),
        net_monitor_byte_offsets["highVoltageState"].as<int>());

    NetDriverOffsets net_driver_offsets = NetDriverOffsets(
        net_driver_byte_offsets["lowVoltageNetOnOff"].as<int>(),
        net_driver_byte_offsets["highVoltageNetOnOff"].as<int>(),
        net_driver_byte_offsets["allHighVoltageOnOff"].as<int>());

    BootShutdownOffsets boot_shutdown_offsets
        = BootShutdownOffsets(boot_shutdown_byte_offsets["masterOk"].as<int>(),
            boot_shutdown_byte_offsets["shutdown"].as<int>(),
            boot_shutdown_byte_offsets["shutdownAllowed"].as<int>());

    return std::make_unique<march::PowerDistributionBoard>(
        march::Slave(slave_index, pdo_interface, sdo_interface),
        net_monitor_offsets, net_driver_offsets, boot_shutdown_offsets);
}

void HardwareBuilder::validateRequiredKeysExist(const YAML::Node& config,
    const std::vector<std::string>& key_list, const std::string& object_name)
{
    for (const std::string& key : key_list) {
        if (!config[key]) {
            throw MissingKeyException(key, object_name);
        }
    }
}

void HardwareBuilder::initUrdf()
{
    if (this->init_urdf_) {
        if (!this->urdf_.initParam("/robot_description")) {
            throw march::error::HardwareException(
                march::error::ErrorType::INIT_URDF_FAILED);
        }
        this->init_urdf_ = false;
    }
}

std::vector<march::Joint> HardwareBuilder::createJoints(
    const YAML::Node& joints_config, march::PdoInterfacePtr pdo_interface,
    march::SdoInterfacePtr sdo_interface) const
{
    std::vector<march::Joint> joints;
    for (const YAML::Node& joint_config : joints_config) {
        const auto joint_name = joint_config.begin()->first.as<std::string>();
        const auto urdf_joint = this->urdf_.getJoint(joint_name);
        if (urdf_joint->type == urdf::Joint::FIXED) {
            ROS_WARN(
                "Joint %s is fixed in the URDF, but defined in the robot yaml",
                joint_name.c_str());
        }
        joints.push_back(HardwareBuilder::createJoint(joint_config[joint_name],
            joint_name, urdf_joint, pdo_interface, sdo_interface));
    }

    for (const auto& urdf_joint : this->urdf_.joints_) {
        if (urdf_joint.second->type != urdf::Joint::FIXED) {
            auto equals_joint_name = [&](const auto& joint) {
                return joint.getName() == urdf_joint.first;
            };
            auto result
                = std::find_if(joints.begin(), joints.end(), equals_joint_name);
            if (result == joints.end()) {
                ROS_WARN("Joint %s in URDF is not defined in robot yaml",
                    urdf_joint.first.c_str());
            }
        }
    }

    joints.shrink_to_fit();
    return joints;
}

std::vector<march::PressureSole> HardwareBuilder::createPressureSoles(
    const YAML::Node& pressure_soles_config,
    march::PdoInterfacePtr pdo_interface, march::SdoInterfacePtr sdo_interface)
{
    std::vector<march::PressureSole> pressure_soles;
    if (!pressure_soles_config) {
        return pressure_soles;
    }
    for (const YAML::Node& pressure_sole_config : pressure_soles_config) {
        pressure_soles.push_back(HardwareBuilder::createPressureSole(
            pressure_sole_config[pressure_sole_config.begin()
                                     ->first.as<std::string>()],
            pdo_interface, sdo_interface));
    }
    return pressure_soles;
}

march::PressureSole HardwareBuilder::createPressureSole(
    const YAML::Node& pressure_sole_config,
    march::PdoInterfacePtr pdo_interface, march::SdoInterfacePtr sdo_interface)
{
    HardwareBuilder::validateRequiredKeysExist(pressure_sole_config,
        HardwareBuilder::PRESSURE_SOLE_REQUIRED_KEYS, "pressure_sole");

    const auto slave_index = pressure_sole_config["slaveIndex"].as<int>();
    const auto byte_offset = pressure_sole_config["byteOffset"].as<int>();
    const auto side = pressure_sole_config["side"].as<std::string>();
    return march::PressureSole(
        march::Slave(slave_index, pdo_interface, sdo_interface), byte_offset,
        side);
}

std::string convertSWFileToString(std::ifstream& sw_file)
{
    return std::string(std::istreambuf_iterator<char>(sw_file),
        std::istreambuf_iterator<char>());
}<|MERGE_RESOLUTION|>--- conflicted
+++ resolved
@@ -3,22 +3,21 @@
 #include "march_hardware_builder/hardware_config_exceptions.h"
 
 #include <algorithm>
-#include <fstream>
 #include <memory>
 #include <string>
 #include <utility>
 #include <vector>
+#include <fstream>
 
 #include <ros/ros.h>
 
 #include <march_hardware/error/error_type.h>
-#include <march_hardware/error/hardware_exception.h>
 #include <march_hardware/ethercat/pdo_interface.h>
 #include <march_hardware/ethercat/sdo_interface.h>
+#include <march_hardware/error/hardware_exception.h>
 #include <march_hardware/pressure_sole/pressure_sole.h>
 #include <march_hardware/motor_controller/odrive/odrive_state.h>
 
-// clang-format off
 const std::vector<std::string> HardwareBuilder::ABSOLUTE_ENCODER_REQUIRED_KEYS =
     {
         "resolution", "minPositionIU", "maxPositionIU"
@@ -40,29 +39,22 @@
 const std::vector<std::string> HardwareBuilder::JOINT_REQUIRED_KEYS = { "allowActuation", "motor_controller" };
 const std::vector<std::string> HardwareBuilder::MOTOR_CONTROLLER_REQUIRED_KEYS = { "slaveIndex", "type" };
 const std::vector<std::string> HardwareBuilder::PRESSURE_SOLE_REQUIRED_KEYS = { "slaveIndex", "byteOffset", "side" };
-// clang-format on
-
-HardwareBuilder::HardwareBuilder(AllowedRobot robot)
-    : HardwareBuilder(robot.getFilePath())
+
+HardwareBuilder::HardwareBuilder(AllowedRobot robot) : HardwareBuilder(robot.getFilePath())
 {
 }
 
 HardwareBuilder::HardwareBuilder(AllowedRobot robot, urdf::Model urdf)
-    : robot_config_(YAML::LoadFile(robot.getFilePath()))
-    , urdf_(std::move(urdf))
-    , init_urdf_(false)
-{
-}
-
-HardwareBuilder::HardwareBuilder(const std::string& yaml_path)
-    : robot_config_(YAML::LoadFile(yaml_path))
+    : robot_config_(YAML::LoadFile(robot.getFilePath())), urdf_(std::move(urdf)), init_urdf_(false)
+{
+}
+
+HardwareBuilder::HardwareBuilder(const std::string& yaml_path) : robot_config_(YAML::LoadFile(yaml_path))
 {
 }
 
 HardwareBuilder::HardwareBuilder(const std::string& yaml_path, urdf::Model urdf)
-    : robot_config_(YAML::LoadFile(yaml_path))
-    , urdf_(std::move(urdf))
-    , init_urdf_(false)
+    : robot_config_(YAML::LoadFile(yaml_path)), urdf_(std::move(urdf)), init_urdf_(false)
 {
 }
 
@@ -72,8 +64,7 @@
     auto pdo_interface = march::PdoInterfaceImpl::create();
     auto sdo_interface = march::SdoInterfaceImpl::create();
 
-    const auto robot_name
-        = this->robot_config_.begin()->first.as<std::string>();
+    const auto robot_name = this->robot_config_.begin()->first.as<std::string>();
     ROS_DEBUG_STREAM("Starting creation of robot " << robot_name);
 
     // Remove top level robot name key
@@ -82,57 +73,52 @@
     const auto cycle_time = config["ecatCycleTime"].as<int>();
     const auto slave_timeout = config["ecatSlaveTimeout"].as<int>();
 
-    std::vector<march::Joint> joints
-        = this->createJoints(config["joints"], pdo_interface, sdo_interface);
+    std::vector<march::Joint> joints = this->createJoints(config["joints"], pdo_interface, sdo_interface);
 
     ROS_INFO_STREAM("Robot config:\n" << config);
     YAML::Node pdb_config = config["powerDistributionBoard"];
-    auto pdb = HardwareBuilder::createPowerDistributionBoard(
-        pdb_config, pdo_interface, sdo_interface);
-    auto pressure_soles = createPressureSoles(
-        config["pressure_soles"], pdo_interface, sdo_interface);
-    return std::make_unique<march::MarchRobot>(std::move(joints), this->urdf_,
-        std::move(pdb), std::move(pressure_soles), if_name, cycle_time,
-        slave_timeout);
-}
-
-march::Joint HardwareBuilder::createJoint(const YAML::Node& joint_config,
-    const std::string& joint_name, const urdf::JointConstSharedPtr& urdf_joint,
-    march::PdoInterfacePtr pdo_interface, march::SdoInterfacePtr sdo_interface)
-{
-<<<<<<< HEAD
-  ROS_DEBUG("Starting creation of joint %s", joint_name.c_str());
-  if (!urdf_joint)
-  {
-    throw march::error::HardwareException(march::error::ErrorType::MISSING_URDF_JOINT,
-                                          "No URDF joint given for joint " + joint_name);
-  }
-  HardwareBuilder::validateRequiredKeysExist(joint_config, HardwareBuilder::JOINT_REQUIRED_KEYS, "joint");
-
-  auto net_number = -1;
-  if (joint_config["netNumber"])
-  {
-    net_number = joint_config["netNumber"].as<int>();
-  }
-  else
-  {
-    ROS_WARN("Joint %s does not have a netNumber", joint_name.c_str());
-  }
-
-  const auto allow_actuation = joint_config["allowActuation"].as<bool>();
-
-  auto motor_controller = HardwareBuilder::createMotorController(joint_config["motor_controller"], urdf_joint, pdo_interface, sdo_interface);
-
-  if (joint_config["temperatureges"])
-  {
-    auto ges = HardwareBuilder::createTemperatureGES(joint_config["temperatureges"], pdo_interface, sdo_interface);
-    return { joint_name, net_number, allow_actuation, std::move(motor_controller), std::move(ges) };
-  }
-  else
-  {
-    ROS_WARN("Joint %s does not have a configuration for a TemperatureGes", joint_name.c_str());
-    return { joint_name, net_number, allow_actuation, std::move(motor_controller) };
-  }
+    auto pdb = HardwareBuilder::createPowerDistributionBoard(pdb_config, pdo_interface, sdo_interface);
+    auto pressure_soles = createPressureSoles(config["pressure_soles"], pdo_interface, sdo_interface);
+    return std::make_unique<march::MarchRobot>(std::move(joints), this->urdf_, std::move(pdb), std::move(pressure_soles),
+                                               if_name, cycle_time, slave_timeout);
+}
+
+march::Joint HardwareBuilder::createJoint(const YAML::Node& joint_config, const std::string& joint_name,
+                                          const urdf::JointConstSharedPtr& urdf_joint,
+                                          march::PdoInterfacePtr pdo_interface, march::SdoInterfacePtr sdo_interface)
+{
+    ROS_DEBUG("Starting creation of joint %s", joint_name.c_str());
+    if (!urdf_joint)
+    {
+        throw march::error::HardwareException(march::error::ErrorType::MISSING_URDF_JOINT,
+                                              "No URDF joint given for joint " + joint_name);
+    }
+    HardwareBuilder::validateRequiredKeysExist(joint_config, HardwareBuilder::JOINT_REQUIRED_KEYS, "joint");
+
+    auto net_number = -1;
+    if (joint_config["netNumber"])
+    {
+        net_number = joint_config["netNumber"].as<int>();
+    }
+    else
+    {
+        ROS_WARN("Joint %s does not have a netNumber", joint_name.c_str());
+    }
+
+    const auto allow_actuation = joint_config["allowActuation"].as<bool>();
+
+    auto motor_controller = HardwareBuilder::createMotorController(joint_config["motor_controller"], urdf_joint, pdo_interface, sdo_interface);
+
+    if (joint_config["temperatureges"])
+    {
+        auto ges = HardwareBuilder::createTemperatureGES(joint_config["temperatureges"], pdo_interface, sdo_interface);
+        return { joint_name, net_number, allow_actuation, std::move(motor_controller), std::move(ges) };
+    }
+    else
+    {
+        ROS_WARN("Joint %s does not have a configuration for a TemperatureGes", joint_name.c_str());
+        return { joint_name, net_number, allow_actuation, std::move(motor_controller) };
+    }
 }
 
 std::unique_ptr<march::MotorController> HardwareBuilder::createMotorController(const YAML::Node& config,
@@ -140,99 +126,55 @@
                                                                                march::PdoInterfacePtr pdo_interface,
                                                                                march::SdoInterfacePtr sdo_interface)
 {
-  HardwareBuilder::validateRequiredKeysExist(config, HardwareBuilder::MOTOR_CONTROLLER_REQUIRED_KEYS, "motor_controller");
-
-  march::ActuationMode mode;
-  if (config["actuationMode"])
-  {
-    mode = march::ActuationMode(config["actuationMode"].as<std::string>());
-  }
-
-  std::unique_ptr<march::MotorController> motor_controller;
-  std::string type = config["type"].as<std::string>();
-  if (type == "imotioncube")
-  {
-    motor_controller = createIMotionCube(config, mode, urdf_joint, pdo_interface, sdo_interface);
-  }
-  else if (type == "odrive")
-  {
-    motor_controller = createODrive(config, mode, urdf_joint, pdo_interface, sdo_interface);
-  }
-  else
-  {
-    throw march::error::HardwareException(march::error::ErrorType::INVALID_MOTOR_CONTROLLER, "Motorcontroller %s not valid", type);
-  }
-  return motor_controller;
-=======
-    ROS_DEBUG("Starting creation of joint %s", joint_name.c_str());
-    if (!urdf_joint) {
-        throw march::error::HardwareException(
-            march::error::ErrorType::MISSING_URDF_JOINT,
-            "No URDF joint given for joint " + joint_name);
-    }
-    HardwareBuilder::validateRequiredKeysExist(
-        joint_config, HardwareBuilder::JOINT_REQUIRED_KEYS, "joint");
-
-    auto net_number = -1;
-    if (joint_config["netNumber"]) {
-        net_number = joint_config["netNumber"].as<int>();
-    } else {
-        ROS_WARN("Joint %s does not have a netNumber", joint_name.c_str());
-    }
-
-    const auto allow_actuation = joint_config["allowActuation"].as<bool>();
+    HardwareBuilder::validateRequiredKeysExist(config, HardwareBuilder::MOTOR_CONTROLLER_REQUIRED_KEYS, "motor_controller");
 
     march::ActuationMode mode;
-    if (joint_config["actuationMode"]) {
-        mode = march::ActuationMode(
-            joint_config["actuationMode"].as<std::string>());
-    }
-
-    auto imc = HardwareBuilder::createIMotionCube(joint_config["imotioncube"],
-        mode, urdf_joint, pdo_interface, sdo_interface);
-    if (!imc) {
-        ROS_WARN("Joint %s does not have a configuration for an IMotionCube",
-            joint_name.c_str());
-    }
-
-    auto ges = HardwareBuilder::createTemperatureGES(
-        joint_config["temperatureges"], pdo_interface, sdo_interface);
-    if (!ges) {
-        ROS_WARN("Joint %s does not have a configuration for a TemperatureGes",
-            joint_name.c_str());
-    }
-    return { joint_name, net_number, allow_actuation, std::move(imc),
-        std::move(ges) };
->>>>>>> 0f8fe76f
-}
-
-std::unique_ptr<march::IMotionCube> HardwareBuilder::createIMotionCube(
-    const YAML::Node& imc_config, march::ActuationMode mode,
-    const urdf::JointConstSharedPtr& urdf_joint,
-    march::PdoInterfacePtr pdo_interface, march::SdoInterfacePtr sdo_interface)
-{
-    if (!imc_config || !urdf_joint) {
-        return nullptr;
-    }
-
-    HardwareBuilder::validateRequiredKeysExist(
-        imc_config, HardwareBuilder::IMOTIONCUBE_REQUIRED_KEYS, "imotioncube");
+    if (config["actuationMode"])
+    {
+        mode = march::ActuationMode(config["actuationMode"].as<std::string>());
+    }
+
+    std::unique_ptr<march::MotorController> motor_controller;
+    std::string type = config["type"].as<std::string>();
+    if (type == "imotioncube")
+    {
+        motor_controller = createIMotionCube(config, mode, urdf_joint, pdo_interface, sdo_interface);
+    }
+    else if (type == "odrive")
+    {
+        motor_controller = createODrive(config, mode, urdf_joint, pdo_interface, sdo_interface);
+    }
+    else
+    {
+        throw march::error::HardwareException(march::error::ErrorType::INVALID_MOTOR_CONTROLLER, "Motorcontroller %s not valid", type);
+    }
+    return motor_controller;
+}
+
+std::unique_ptr<march::IMotionCube> HardwareBuilder::createIMotionCube(const YAML::Node& imc_config,
+                                                                       march::ActuationMode mode,
+                                                                       const urdf::JointConstSharedPtr& urdf_joint,
+                                                                       march::PdoInterfacePtr pdo_interface,
+                                                                       march::SdoInterfacePtr sdo_interface)
+{
+    if (!imc_config || !urdf_joint)
+    {
+        return nullptr;
+    }
+
+    HardwareBuilder::validateRequiredKeysExist(imc_config, HardwareBuilder::IMOTIONCUBE_REQUIRED_KEYS, "imotioncube");
 
     YAML::Node incremental_encoder_config = imc_config["incrementalEncoder"];
     YAML::Node absolute_encoder_config = imc_config["absoluteEncoder"];
     int slave_index = imc_config["slaveIndex"].as<int>();
 
     std::ifstream imc_setup_data;
-    imc_setup_data.open(
-        ros::package::getPath("march_hardware")
-            .append("/config/sw_files/" + urdf_joint->name + ".sw"));
+    imc_setup_data.open(ros::package::getPath("march_hardware").append("/config/sw_files/" + urdf_joint->name + ".sw"));
     std::string setup = convertSWFileToString(imc_setup_data);
     return std::make_unique<march::IMotionCube>(
         march::Slave(slave_index, pdo_interface, sdo_interface),
-        HardwareBuilder::createAbsoluteEncoder(
-            absolute_encoder_config, urdf_joint),
-        HardwareBuilder::createIncrementalEncoder(incremental_encoder_config),
-        setup, mode);
+        HardwareBuilder::createAbsoluteEncoder(absolute_encoder_config, urdf_joint),
+        HardwareBuilder::createIncrementalEncoder(incremental_encoder_config), setup, mode);
 }
 
 std::unique_ptr<march::ODrive> HardwareBuilder::createODrive(const YAML::Node& odrive_config,
@@ -241,105 +183,98 @@
                                                              march::PdoInterfacePtr pdo_interface,
                                                              march::SdoInterfacePtr sdo_interface)
 {
-  if (!odrive_config || !urdf_joint)
-  {
-    return nullptr;
-  }
-
-  HardwareBuilder::validateRequiredKeysExist(odrive_config, HardwareBuilder::ODRIVE_REQUIRED_KEYS, "odrive");
-
-  YAML::Node absolute_encoder_config = odrive_config["absoluteEncoder"];
-  int slave_index = odrive_config["slaveIndex"].as<int>();
-  march::ODriveAxis axis = march::ODriveAxis(odrive_config["axis"].as<int>());
-
-  return std::make_unique<march::ODrive>(
-      march::Slave(slave_index, pdo_interface, sdo_interface), axis,
-      HardwareBuilder::createAbsoluteEncoder(absolute_encoder_config, urdf_joint), mode);
+    if (!odrive_config || !urdf_joint)
+    {
+        return nullptr;
+    }
+
+    HardwareBuilder::validateRequiredKeysExist(odrive_config, HardwareBuilder::ODRIVE_REQUIRED_KEYS, "odrive");
+
+    YAML::Node absolute_encoder_config = odrive_config["absoluteEncoder"];
+    int slave_index = odrive_config["slaveIndex"].as<int>();
+    march::ODriveAxis axis = march::ODriveAxis(odrive_config["axis"].as<int>());
+
+    return std::make_unique<march::ODrive>(
+        march::Slave(slave_index, pdo_interface, sdo_interface), axis,
+        HardwareBuilder::createAbsoluteEncoder(absolute_encoder_config, urdf_joint), mode);
 }
 
 std::unique_ptr<march::AbsoluteEncoder> HardwareBuilder::createAbsoluteEncoder(
-    const YAML::Node& absolute_encoder_config,
-    const urdf::JointConstSharedPtr& urdf_joint)
-{
-    if (!absolute_encoder_config || !urdf_joint) {
-        return nullptr;
-    }
-
-    HardwareBuilder::validateRequiredKeysExist(absolute_encoder_config,
-        HardwareBuilder::ABSOLUTE_ENCODER_REQUIRED_KEYS, "absoluteEncoder");
+    const YAML::Node& absolute_encoder_config, const urdf::JointConstSharedPtr& urdf_joint)
+{
+    if (!absolute_encoder_config || !urdf_joint)
+    {
+        return nullptr;
+    }
+
+    HardwareBuilder::validateRequiredKeysExist(absolute_encoder_config, HardwareBuilder::ABSOLUTE_ENCODER_REQUIRED_KEYS,
+                                               "absoluteEncoder");
 
     const auto resolution = absolute_encoder_config["resolution"].as<size_t>();
-    const auto min_position
-        = absolute_encoder_config["minPositionIU"].as<int32_t>();
-    const auto max_position
-        = absolute_encoder_config["maxPositionIU"].as<int32_t>();
+    const auto min_position = absolute_encoder_config["minPositionIU"].as<int32_t>();
+    const auto max_position = absolute_encoder_config["maxPositionIU"].as<int32_t>();
 
     double soft_lower_limit;
     double soft_upper_limit;
-    if (urdf_joint->safety) {
+    if (urdf_joint->safety)
+    {
         soft_lower_limit = urdf_joint->safety->soft_lower_limit;
         soft_upper_limit = urdf_joint->safety->soft_upper_limit;
-    } else {
-        ROS_WARN("URDF joint %s has no defined soft limits, so using hard "
-                 "limits as soft limits",
-            urdf_joint->name.c_str());
+    }
+    else
+    {
+        ROS_WARN("URDF joint %s has no defined soft limits, so using hard limits as soft limits", urdf_joint->name.c_str());
         soft_lower_limit = urdf_joint->limits->lower;
         soft_upper_limit = urdf_joint->limits->upper;
     }
 
-    return std::make_unique<march::AbsoluteEncoder>(resolution, min_position,
-        max_position, urdf_joint->limits->lower, urdf_joint->limits->upper,
-        soft_lower_limit, soft_upper_limit);
+    return std::make_unique<march::AbsoluteEncoder>(resolution, min_position, max_position, urdf_joint->limits->lower,
+                                                    urdf_joint->limits->upper, soft_lower_limit, soft_upper_limit);
 }
 
 std::unique_ptr<march::IncrementalEncoder>
-HardwareBuilder::createIncrementalEncoder(
-    const YAML::Node& incremental_encoder_config)
-{
-    if (!incremental_encoder_config) {
+HardwareBuilder::createIncrementalEncoder(const YAML::Node& incremental_encoder_config)
+{
+    if (!incremental_encoder_config)
+    {
         return nullptr;
     }
 
     HardwareBuilder::validateRequiredKeysExist(incremental_encoder_config,
-        HardwareBuilder::INCREMENTAL_ENCODER_REQUIRED_KEYS,
-        "incrementalEncoder");
-
-    const auto resolution
-        = incremental_encoder_config["resolution"].as<size_t>();
-    const auto transmission
-        = incremental_encoder_config["transmission"].as<double>();
-    return std::make_unique<march::IncrementalEncoder>(
-        resolution, transmission);
-}
-
-std::unique_ptr<march::TemperatureGES> HardwareBuilder::createTemperatureGES(
-    const YAML::Node& temperature_ges_config,
-    march::PdoInterfacePtr pdo_interface, march::SdoInterfacePtr sdo_interface)
-{
-    if (!temperature_ges_config) {
-        return nullptr;
-    }
-
-    HardwareBuilder::validateRequiredKeysExist(temperature_ges_config,
-        HardwareBuilder::TEMPERATUREGES_REQUIRED_KEYS, "temperatureges");
+                                               HardwareBuilder::INCREMENTAL_ENCODER_REQUIRED_KEYS, "incrementalEncoder");
+
+    const auto resolution = incremental_encoder_config["resolution"].as<size_t>();
+    const auto transmission = incremental_encoder_config["transmission"].as<double>();
+    return std::make_unique<march::IncrementalEncoder>(resolution, transmission);
+}
+
+std::unique_ptr<march::TemperatureGES> HardwareBuilder::createTemperatureGES(const YAML::Node& temperature_ges_config,
+                                                                             march::PdoInterfacePtr pdo_interface,
+                                                                             march::SdoInterfacePtr sdo_interface)
+{
+    if (!temperature_ges_config)
+    {
+        return nullptr;
+    }
+
+    HardwareBuilder::validateRequiredKeysExist(temperature_ges_config, HardwareBuilder::TEMPERATUREGES_REQUIRED_KEYS,
+                                               "temperatureges");
 
     const auto slave_index = temperature_ges_config["slaveIndex"].as<int>();
     const auto byte_offset = temperature_ges_config["byteOffset"].as<int>();
-    return std::make_unique<march::TemperatureGES>(
-        march::Slave(slave_index, pdo_interface, sdo_interface), byte_offset);
-}
-
-std::unique_ptr<march::PowerDistributionBoard>
-HardwareBuilder::createPowerDistributionBoard(const YAML::Node& pdb,
-    march::PdoInterfacePtr pdo_interface, march::SdoInterfacePtr sdo_interface)
-{
-    if (!pdb) {
-        return nullptr;
-    }
-
-    HardwareBuilder::validateRequiredKeysExist(pdb,
-        HardwareBuilder::POWER_DISTRIBUTION_BOARD_REQUIRED_KEYS,
-        "powerdistributionboard");
+    return std::make_unique<march::TemperatureGES>(march::Slave(slave_index, pdo_interface, sdo_interface), byte_offset);
+}
+
+std::unique_ptr<march::PowerDistributionBoard> HardwareBuilder::createPowerDistributionBoard(
+    const YAML::Node& pdb, march::PdoInterfacePtr pdo_interface, march::SdoInterfacePtr sdo_interface)
+{
+    if (!pdb)
+    {
+        return nullptr;
+    }
+
+    HardwareBuilder::validateRequiredKeysExist(pdb, HardwareBuilder::POWER_DISTRIBUTION_BOARD_REQUIRED_KEYS,
+                                               "powerdistributionboard");
 
     const auto slave_index = pdb["slaveIndex"].as<int>();
     YAML::Node net_monitor_byte_offsets = pdb["netMonitorByteOffsets"];
@@ -353,29 +288,28 @@
         net_monitor_byte_offsets["highVoltageNetCurrent"].as<int>(),
         net_monitor_byte_offsets["lowVoltageState"].as<int>(),
         net_monitor_byte_offsets["highVoltageOvercurrentTrigger"].as<int>(),
-        net_monitor_byte_offsets["highVoltageEnabled"].as<int>(),
-        net_monitor_byte_offsets["highVoltageState"].as<int>());
-
-    NetDriverOffsets net_driver_offsets = NetDriverOffsets(
-        net_driver_byte_offsets["lowVoltageNetOnOff"].as<int>(),
-        net_driver_byte_offsets["highVoltageNetOnOff"].as<int>(),
-        net_driver_byte_offsets["allHighVoltageOnOff"].as<int>());
-
-    BootShutdownOffsets boot_shutdown_offsets
-        = BootShutdownOffsets(boot_shutdown_byte_offsets["masterOk"].as<int>(),
-            boot_shutdown_byte_offsets["shutdown"].as<int>(),
-            boot_shutdown_byte_offsets["shutdownAllowed"].as<int>());
-
-    return std::make_unique<march::PowerDistributionBoard>(
-        march::Slave(slave_index, pdo_interface, sdo_interface),
-        net_monitor_offsets, net_driver_offsets, boot_shutdown_offsets);
-}
-
-void HardwareBuilder::validateRequiredKeysExist(const YAML::Node& config,
-    const std::vector<std::string>& key_list, const std::string& object_name)
-{
-    for (const std::string& key : key_list) {
-        if (!config[key]) {
+        net_monitor_byte_offsets["highVoltageEnabled"].as<int>(), net_monitor_byte_offsets["highVoltageState"].as<int>());
+
+    NetDriverOffsets net_driver_offsets = NetDriverOffsets(net_driver_byte_offsets["lowVoltageNetOnOff"].as<int>(),
+                                                           net_driver_byte_offsets["highVoltageNetOnOff"].as<int>(),
+                                                           net_driver_byte_offsets["allHighVoltageOnOff"].as<int>());
+
+    BootShutdownOffsets boot_shutdown_offsets = BootShutdownOffsets(
+        boot_shutdown_byte_offsets["masterOk"].as<int>(), boot_shutdown_byte_offsets["shutdown"].as<int>(),
+        boot_shutdown_byte_offsets["shutdownAllowed"].as<int>());
+
+    return std::make_unique<march::PowerDistributionBoard>(march::Slave(slave_index, pdo_interface, sdo_interface),
+                                                           net_monitor_offsets, net_driver_offsets,
+                                                           boot_shutdown_offsets);
+}
+
+void HardwareBuilder::validateRequiredKeysExist(const YAML::Node& config, const std::vector<std::string>& key_list,
+                                                const std::string& object_name)
+{
+    for (const std::string& key : key_list)
+    {
+        if (!config[key])
+        {
             throw MissingKeyException(key, object_name);
         }
     }
@@ -383,42 +317,42 @@
 
 void HardwareBuilder::initUrdf()
 {
-    if (this->init_urdf_) {
-        if (!this->urdf_.initParam("/robot_description")) {
-            throw march::error::HardwareException(
-                march::error::ErrorType::INIT_URDF_FAILED);
+    if (this->init_urdf_)
+    {
+        if (!this->urdf_.initParam("/robot_description"))
+        {
+            throw march::error::HardwareException(march::error::ErrorType::INIT_URDF_FAILED);
         }
         this->init_urdf_ = false;
     }
 }
 
-std::vector<march::Joint> HardwareBuilder::createJoints(
-    const YAML::Node& joints_config, march::PdoInterfacePtr pdo_interface,
-    march::SdoInterfacePtr sdo_interface) const
+std::vector<march::Joint> HardwareBuilder::createJoints(const YAML::Node& joints_config,
+                                                        march::PdoInterfacePtr pdo_interface,
+                                                        march::SdoInterfacePtr sdo_interface) const
 {
     std::vector<march::Joint> joints;
-    for (const YAML::Node& joint_config : joints_config) {
+    for (const YAML::Node& joint_config : joints_config)
+    {
         const auto joint_name = joint_config.begin()->first.as<std::string>();
         const auto urdf_joint = this->urdf_.getJoint(joint_name);
-        if (urdf_joint->type == urdf::Joint::FIXED) {
-            ROS_WARN(
-                "Joint %s is fixed in the URDF, but defined in the robot yaml",
-                joint_name.c_str());
+        if (urdf_joint->type == urdf::Joint::FIXED)
+        {
+            ROS_WARN("Joint %s is fixed in the URDF, but defined in the robot yaml", joint_name.c_str());
         }
-        joints.push_back(HardwareBuilder::createJoint(joint_config[joint_name],
-            joint_name, urdf_joint, pdo_interface, sdo_interface));
-    }
-
-    for (const auto& urdf_joint : this->urdf_.joints_) {
-        if (urdf_joint.second->type != urdf::Joint::FIXED) {
-            auto equals_joint_name = [&](const auto& joint) {
-                return joint.getName() == urdf_joint.first;
-            };
-            auto result
-                = std::find_if(joints.begin(), joints.end(), equals_joint_name);
-            if (result == joints.end()) {
-                ROS_WARN("Joint %s in URDF is not defined in robot yaml",
-                    urdf_joint.first.c_str());
+        joints.push_back(
+            HardwareBuilder::createJoint(joint_config[joint_name], joint_name, urdf_joint, pdo_interface, sdo_interface));
+    }
+
+    for (const auto& urdf_joint : this->urdf_.joints_)
+    {
+        if (urdf_joint.second->type != urdf::Joint::FIXED)
+        {
+            auto equals_joint_name = [&](const auto& joint) { return joint.getName() == urdf_joint.first; };
+            auto result = std::find_if(joints.begin(), joints.end(), equals_joint_name);
+            if (result == joints.end())
+            {
+                ROS_WARN("Joint %s in URDF is not defined in robot yaml", urdf_joint.first.c_str());
             }
         }
     }
@@ -427,40 +361,39 @@
     return joints;
 }
 
-std::vector<march::PressureSole> HardwareBuilder::createPressureSoles(
-    const YAML::Node& pressure_soles_config,
-    march::PdoInterfacePtr pdo_interface, march::SdoInterfacePtr sdo_interface)
+std::vector<march::PressureSole> HardwareBuilder::createPressureSoles(const YAML::Node& pressure_soles_config,
+                                                                      march::PdoInterfacePtr pdo_interface,
+                                                                      march::SdoInterfacePtr sdo_interface)
 {
     std::vector<march::PressureSole> pressure_soles;
-    if (!pressure_soles_config) {
+    if (!pressure_soles_config)
+    {
         return pressure_soles;
     }
-    for (const YAML::Node& pressure_sole_config : pressure_soles_config) {
-        pressure_soles.push_back(HardwareBuilder::createPressureSole(
-            pressure_sole_config[pressure_sole_config.begin()
-                                     ->first.as<std::string>()],
-            pdo_interface, sdo_interface));
+    for (const YAML::Node& pressure_sole_config : pressure_soles_config)
+    {
+        pressure_soles.push_back(
+            HardwareBuilder::createPressureSole(pressure_sole_config[pressure_sole_config.begin()->first.as<std::string>()],
+                                                pdo_interface, sdo_interface));
     }
     return pressure_soles;
 }
 
-march::PressureSole HardwareBuilder::createPressureSole(
-    const YAML::Node& pressure_sole_config,
-    march::PdoInterfacePtr pdo_interface, march::SdoInterfacePtr sdo_interface)
-{
-    HardwareBuilder::validateRequiredKeysExist(pressure_sole_config,
-        HardwareBuilder::PRESSURE_SOLE_REQUIRED_KEYS, "pressure_sole");
+march::PressureSole HardwareBuilder::createPressureSole(const YAML::Node& pressure_sole_config,
+                                                        march::PdoInterfacePtr pdo_interface,
+                                                        march::SdoInterfacePtr sdo_interface)
+{
+    HardwareBuilder::validateRequiredKeysExist(pressure_sole_config, HardwareBuilder::PRESSURE_SOLE_REQUIRED_KEYS,
+                                               "pressure_sole");
 
     const auto slave_index = pressure_sole_config["slaveIndex"].as<int>();
     const auto byte_offset = pressure_sole_config["byteOffset"].as<int>();
     const auto side = pressure_sole_config["side"].as<std::string>();
-    return march::PressureSole(
-        march::Slave(slave_index, pdo_interface, sdo_interface), byte_offset,
-        side);
-}
+    return march::PressureSole(march::Slave(slave_index, pdo_interface, sdo_interface), byte_offset, side);
+}
+
 
 std::string convertSWFileToString(std::ifstream& sw_file)
 {
-    return std::string(std::istreambuf_iterator<char>(sw_file),
-        std::istreambuf_iterator<char>());
+    return std::string(std::istreambuf_iterator<char>(sw_file), std::istreambuf_iterator<char>());
 }