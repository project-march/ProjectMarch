--- conflicted
+++ resolved
@@ -121,13 +121,6 @@
     fake_sensor_data = LaunchConfiguration("fake_sensor_data")
     minimum_fake_temperature = LaunchConfiguration("minimum_fake_temperature")
     maximum_fake_temperature = LaunchConfiguration("maximum_fake_temperature")
-
-<<<<<<< HEAD
-    # Gait Preprocessor
-    location_x = LaunchConfiguration("location_x")
-    location_y = LaunchConfiguration("location_y")
-    duration = LaunchConfiguration("duration")
-    location_z = LaunchConfiguration("location_z")
     # endregion
 
     declared_arguments = simulation_arguments + [
@@ -250,7 +243,7 @@
         ),
         DeclareLaunchArgument(
             name="middle_point_fraction",
-            default_value="0.45",
+            default_value="0.5",
             description="Fraction of the step at which the middle point of the dynamic gait will take place.",
         ),
         DeclareLaunchArgument(
@@ -325,27 +318,6 @@
             "maximum_fake_temperature",
             default_value="30",
             description="Upper bound to generate fake temperatures from",
-        ),
-        # GAIT PREPROCESSOR ARGUMENTS
-        DeclareLaunchArgument(
-            name="location_x",
-            default_value="0.5",
-            description="x-location for fake covid topic, takes double or 'random'",
-        ),
-        DeclareLaunchArgument(
-            name="location_y",
-            default_value="0.03",
-            description="y-location for fake covid topic, takes double or 'random'",
-        ),
-        DeclareLaunchArgument(
-            name="location_z",
-            default_value=str(DEFAULT_FEET_DISTANCE),
-            description="z-location for fake covid topic, takes double or 'random'",
-        ),
-        DeclareLaunchArgument(
-            name="duration",
-            default_value="1.5",
-            description="Base duration of dynamic gait, may be scaled depending on step height",
         ),
     ]
 
@@ -476,13 +448,6 @@
                 "march_gait_preprocessor.launch.py",
             )
         ),
-        launch_arguments=[
-            ("use_sim_time", use_sim_time),
-            ("location_x", location_x),
-            ("location_y", location_y),
-            ("location_z", location_z),
-            ("duration", duration),
-        ],
     )
     # endregion
 
@@ -579,375 +544,4 @@
         camera_aligned_frame_pub_node
     ]
 
-    return LaunchDescription(declared_arguments + nodes)
-=======
-    return LaunchDescription(
-        [
-            # GENERAL ARGUMENTS
-            DeclareLaunchArgument(
-                name="use_sim_time",
-                default_value="False",
-                description="Whether to use simulation time as published on the "
-                "/clock topic by gazebo instead of system time.",
-            ),
-            DeclareLaunchArgument(name="robot", default_value="march7", description="Robot to use."),
-            # RQT INPUT DEVICE ARGUMENTS
-            DeclareLaunchArgument(
-                name="rqt_input",
-                default_value="True",
-                description="If this argument is false, the rqt input device will not be launched.",
-            ),
-            DeclareLaunchArgument(
-                name="wireless_ipd",
-                default_value="false",
-                description="If this argument is false, the wireless input device will not be launched.",
-            ),
-            DeclareLaunchArgument(
-                name="layout",
-                default_value="training",
-                description="Input device layout .json file to use.",
-            ),
-            DeclareLaunchArgument(
-                name="ping_safety_node",
-                default_value="True",
-                description="Whether the input device should ping the safety node"
-                "with an alive message every 0.2 seconds",
-            ),
-            # COMPUTER VISION ARGUMENTS
-            DeclareLaunchArgument(
-                name="realsense_simulation",
-                default_value="false",
-                description="Whether the simulation camera or the physical camera should be used",
-            ),
-            DeclareLaunchArgument(
-                name="point_finder",
-                default_value="false",
-                description="Whether to run the point finding algorithm",
-            ),
-            DeclareLaunchArgument(
-                name="use_imu_data",
-                default_value="false",
-                description="Whether to use the camera imu to know the real orientation of the exoskeleton",
-            ),
-            DeclareLaunchArgument(
-                name="imu_to_use",
-                default_value="back",
-                description="Which imu to use for knowing the exoskeleton orientation",
-            ),
-            DeclareLaunchArgument(
-                name="ground_gait",
-                default_value=use_imu_data,
-                description="Whether the simulation should be simulating ground_gaiting instead of airgaiting.",
-            ),
-            DeclareLaunchArgument(
-                name="to_world_transform",
-                default_value=ground_gait,
-                description="Whether a transform from the world to base_link is "
-                "necessary, this is the case when you are "
-                "groundgaiting.",
-            ),
-            # ROBOT STATE PUBLISHER ARGUMENTS
-            DeclareLaunchArgument(
-                name="robot_state_publisher",
-                default_value="True",
-                description="Whether or not to launch the robot state publisher,"
-                "this allows nodes to get the urdf and to subscribe to"
-                "potential urdf updates. This is necesary for gait selection"
-                "to be able to launch",
-            ),
-            DeclareLaunchArgument(
-                name="robot_description",
-                default_value=robot,
-                description="Which <robot_description>.xacro file to use. "
-                "This file must be available in the march_desrciption/urdf/ folder",
-            ),
-            DeclareLaunchArgument(
-                name="use_hud",
-                default_value="False",
-                description="Whether to enable the head-up display for the pilot, such as an AR headset or smartglasses",
-            ),
-            DeclareLaunchArgument(
-                "jointless",
-                default_value="False",
-                description="If true, no joints will be actuated",
-            ),
-            DeclareLaunchArgument(
-                name="imu_topic",
-                default_value="/camera_back/imu/data",
-                description="The topic that should be used to determine the orientation",
-            ),
-            DeclareLaunchArgument(
-                name="simulation",
-                default_value="False",
-                description="Whether the exoskeleton is ran physically or in simulation.",
-            ),
-            # GAIT SELECTION ARGUMENTS
-            DeclareLaunchArgument(
-                name="gait_package",
-                default_value="march_gait_files",
-                description="The package where the gait files are located.",
-            ),
-            DeclareLaunchArgument(
-                name="gait_directory",
-                default_value="airgait_vi",
-                description="The directory in which the gait files to use are located, "
-                "relative to the gait_package.",
-            ),
-            DeclareLaunchArgument(
-                name="balance",
-                default_value="False",
-                description="Whether balance is being used.",
-            ),
-            DeclareLaunchArgument(
-                name="dynamic_gait",
-                default_value="True",
-                description="Whether dynamic_setpoint_gait is enabled",
-            ),
-            DeclareLaunchArgument(
-                name="middle_point_fraction",
-                default_value="0.5",
-                description="Fraction of the step at which the middle point of the dynamic gait will take place.",
-            ),
-            DeclareLaunchArgument(
-                name="middle_point_height",
-                default_value="0.15",
-                description="Height of the middle setpoint of dynamic gait "
-                "relative to the desired position, given in meters.",
-            ),
-            DeclareLaunchArgument(
-                name="minimum_stair_height",
-                default_value="0.15",
-                description="A step lower or higher than the minimum_stair_height"
-                "will change the gait type to stairs_like instead of walk_like.",
-            ),
-            DeclareLaunchArgument(
-                name="push_off_fraction",
-                default_value="0.15",
-                description="Fraction of the step at which the push off will take place.",
-            ),
-            DeclareLaunchArgument(
-                name="push_off_position",
-                default_value="-0.15",
-                description="Maximum joint position of the ankle during push off.",
-            ),
-            DeclareLaunchArgument(
-                name="add_push_off",
-                default_value="false",
-                description="Whether to add a push off setpoint for the ankle.",
-            ),
-            DeclareLaunchArgument(
-                name="amount_of_steps",
-                default_value="0",
-                description="Amount of steps the dynamic gait should make before stopping. 0 or -1 is infinite.",
-            ),
-            DeclareLaunchArgument(
-                name="use_position_queue",
-                default_value="False",
-                description="Uses the values in position_queue.yaml for the half step if True, otherwise uses "
-                "points given by (simulated) covid.",
-            ),
-            DeclareLaunchArgument(
-                name="add_cybathlon_gaits",
-                default_value="False",
-                description="Will add gaits created specifically for cybathlon obstacles to gait selection.",
-            ),
-            DeclareLaunchArgument(
-                name="first_subgait_delay",
-                default_value="0.2",
-                description="Duration to wait before starting first subgait."
-                "If 0 then the first subgait is started immediately,"
-                "dropping the first setpoint in the process.",
-            ),
-            DeclareLaunchArgument(
-                name="early_schedule_duration",
-                default_value="0.3",
-                description="Duration to schedule next subgait early. If 0 then the"
-                "next subgait is never scheduled early.",
-            ),
-            DeclareLaunchArgument(name="timer_period", default_value="0.004", description=""),
-            # FAKE SENSOR DATA ARGUMENTS
-            DeclareLaunchArgument(
-                name="fake_sensor_data",
-                default_value="False",
-                description="Whether to launch the fake sensor data node.",
-            ),
-            DeclareLaunchArgument(
-                "minimum_fake_temperature",
-                default_value="10",
-                description="Lower bound to generate fake temperatures from",
-            ),
-            DeclareLaunchArgument(
-                "maximum_fake_temperature",
-                default_value="30",
-                description="Upper bound to generate fake temperatures from",
-            ),
-            # Launch rqt input device if not rqt_input:=false
-            IncludeLaunchDescription(
-                PythonLaunchDescriptionSource(
-                    os.path.join(
-                        get_package_share_directory("march_rqt_input_device"),
-                        "launch",
-                        "input_device.launch.py",
-                    )
-                ),
-                launch_arguments=[
-                    ("ping_safety_node", ping_safety_node),
-                    ("use_sim_time", use_sim_time),
-                    ("layout", layout),
-                ],
-                condition=IfCondition(rqt_input),
-            ),
-            # Launch computer vision algorithms
-            IncludeLaunchDescription(
-                PythonLaunchDescriptionSource(
-                    os.path.join(
-                        get_package_share_directory("march_foot_position_finder"),
-                        "launch",
-                        "march_foot_position_finder.launch.py",
-                    )
-                ),
-                launch_arguments=[
-                    ("realsense_simulation", realsense_simulation),
-                ],
-                condition=IfCondition(point_finder),
-            ),
-            IncludeLaunchDescription(
-                PythonLaunchDescriptionSource(
-                    os.path.join(
-                        get_package_share_directory("march_launch"),
-                        "launch",
-                        "back_realsense.launch.py",
-                    )
-                ),
-                condition=IfCondition(use_imu_data),
-            ),
-            # Launch wireless input device if not wireless_ipd:=false
-            IncludeLaunchDescription(
-                PythonLaunchDescriptionSource(
-                    os.path.join(
-                        get_package_share_directory("march_wireless_ipd"),
-                        "launch",
-                        "wireless_ipd.launch.py",
-                    )
-                ),
-                condition=IfCondition(wireless_ipd),
-            ),
-            # Launch robot state publisher (from march_description) if not robot_state_publisher:=false
-            IncludeLaunchDescription(
-                PythonLaunchDescriptionSource(
-                    os.path.join(
-                        get_package_share_directory("march_description"),
-                        "launch",
-                        "march_description.launch.py",
-                    )
-                ),
-                launch_arguments=[
-                    ("robot_description", robot_description),
-                    ("use_sim_time", use_sim_time),
-                    ("realsense_simulation", realsense_simulation),
-                    ("ground_gait", ground_gait),
-                    ("to_world_transform", to_world_transform),
-                    ("balance", balance),
-                    ("use_imu_data", use_imu_data),
-                    ("imu_topic", imu_topic),
-                    ("simulation", simulation),
-                    ("jointless", jointless),
-                ],
-                condition=IfCondition(robot_state_publisher),
-            ),
-            # March gait selection
-            IncludeLaunchDescription(
-                PythonLaunchDescriptionSource(
-                    os.path.join(
-                        get_package_share_directory("march_gait_selection"),
-                        "launch",
-                        "gait_selection.launch.py",
-                    )
-                ),
-                launch_arguments=[
-                    ("gait_directory", gait_directory),
-                    ("use_sim_time", use_sim_time),
-                    ("gait_package", gait_package),
-                    ("balance", balance),
-                    ("dynamic_gait", dynamic_gait),
-                    ("middle_point_fraction", middle_point_fraction),
-                    ("middle_point_height", middle_point_height),
-                    ("minimum_stair_height", minimum_stair_height),
-                    ("push_off_fraction", push_off_fraction),
-                    ("push_off_position", push_off_position),
-                    ("add_push_off", add_push_off),
-                    ("amount_of_steps", amount_of_steps),
-                    ("use_position_queue", use_position_queue),
-                    ("add_cybathlon_gaits", add_cybathlon_gaits),
-                    ("early_schedule_duration", early_schedule_duration),
-                    ("first_subgait_delay", first_subgait_delay),
-                    ("timer_period", timer_period),
-                ],
-            ),
-            # Gait preprocessor
-            IncludeLaunchDescription(
-                PythonLaunchDescriptionSource(
-                    os.path.join(
-                        get_package_share_directory("march_gait_preprocessor"),
-                        "launch",
-                        "march_gait_preprocessor.launch.py",
-                    )
-                )
-            ),
-            # Safety
-            IncludeLaunchDescription(
-                PythonLaunchDescriptionSource(
-                    os.path.join(
-                        get_package_share_directory("march_safety"),
-                        "launch",
-                        "march_safety.launch.py",
-                    )
-                ),
-                launch_arguments=[("use_sim_time", use_sim_time), ("simulation", simulation)],
-            ),
-            # March robot information
-            IncludeLaunchDescription(
-                PythonLaunchDescriptionSource(
-                    os.path.join(
-                        get_package_share_directory("march_frame_publisher"),
-                        "launch",
-                        "march_frame_publisher.launch.py",
-                    )
-                ),
-            ),
-            IncludeLaunchDescription(
-                PythonLaunchDescriptionSource(
-                    os.path.join(
-                        get_package_share_directory("march_robot_information"),
-                        "launch",
-                        "robot_information.launch.py",
-                    )
-                )
-            ),
-            IncludeLaunchDescription(
-                PythonLaunchDescriptionSource(
-                    os.path.join(
-                        get_package_share_directory("march_fake_sensor_data"),
-                        "launch",
-                        "march_fake_sensor_data.launch.py",
-                    )
-                ),
-                launch_arguments=[
-                    ("minimum_fake_temperature", minimum_fake_temperature),
-                    ("maximum_fake_temperature", maximum_fake_temperature),
-                ],
-                condition=IfCondition(fake_sensor_data),
-            ),
-            IncludeLaunchDescription(
-                PythonLaunchDescriptionSource(
-                    os.path.join(
-                        get_package_share_directory("march_smartglasses_bridge"),
-                        "launch",
-                        "smartglasses_bridge.launch.py",
-                    )
-                ),
-                condition=IfCondition(use_hud),
-            ),
-        ]
-    )
->>>>>>> b10d1efb
+    return LaunchDescription(declared_arguments + nodes)