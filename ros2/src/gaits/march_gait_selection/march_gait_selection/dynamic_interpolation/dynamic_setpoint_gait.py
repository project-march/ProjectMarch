"""Author: Marten Haitjema, MVII"""

from rclpy.time import Time
from rclpy.node import Node

from march_utility.gait.edge_position import EdgePosition, StaticEdgePosition
from march_utility.utilities.duration import Duration
from march_utility.utilities.utility_functions import (
    get_joint_names_from_urdf,
    get_limits_robot_from_urdf_for_inverse_kinematics,
)
from march_utility.gait.setpoint import Setpoint
from march_utility.utilities.utility_functions import get_position_from_yaml
from march_utility.utilities.node_utils import DEFAULT_HISTORY_DEPTH
from march_utility.utilities.logger import Logger

from march_gait_selection.state_machine.gait_update import GaitUpdate
from march_gait_selection.state_machine.gait_interface import GaitInterface
from march_gait_selection.state_machine.trajectory_scheduler import TrajectoryCommand
from march_gait_selection.dynamic_interpolation.dynamic_subgait import DynamicSubgait

from geometry_msgs.msg import PointStamped

FOOT_LOCATION_TIME_OUT = Duration(0.5)


class DynamicSetpointGait(GaitInterface):
    """Gait built up from dynamic setpoints

    :param gait_selection_node: the gait selection node
    :type gait_selection_node: Node
    """

    def __init__(self, gait_selection_node: Node):
        super(DynamicSetpointGait, self).__init__()
        self.gait_selection = gait_selection_node
        self._reset()
        self.joint_names = get_joint_names_from_urdf()
        self._get_soft_limits()

        self.start_position = self._joint_dict_to_setpoint_dict(
            get_position_from_yaml("stand")
        )
        self.end_position = self.start_position

        self.gait_name = "dynamic_walk"

<<<<<<< HEAD
        # Create subscribers for CoViD topic
=======
        # Create subscribers and publishers for CoViD
        self.gait_selection = gait_selection_node
>>>>>>> 330880a2
        self.gait_selection.create_subscription(
            PointStamped,
            "/foot_position/right",
            self._callback_right,
            DEFAULT_HISTORY_DEPTH,
        )
        self.gait_selection.create_subscription(
            PointStamped,
            "/foot_position/left",
            self._callback_left,
            DEFAULT_HISTORY_DEPTH,
        )
        self.publisher_position_right = self.gait_selection.create_publisher(
            PointStamped,
            "/chosen_foot_position/right",
            DEFAULT_HISTORY_DEPTH,
        )
        self.publisher_position_left = self.gait_selection.create_publisher(
            PointStamped,
            "/chosen_foot_position/left",
            DEFAULT_HISTORY_DEPTH,
        )

        # Assign reconfigurable parameters
        self.update_parameters()

        self.logger = Logger(self.gait_selection, "DYNAMIC_SETPOINT_GAIT")

    @property
    def name(self) -> str:
        return self.gait_name

    @property
    def subgait_name(self) -> str:
        # Should return left_swing/right_swing for simulation to work
        return self.subgait_id

    @property
    def version(self) -> str:
        return "v0"

    @property
    def duration(self) -> Duration:
        if self._next_command is not None:
            return self._next_command.duration
        else:
            return None

    @property
    def gait_type(self) -> str:
        # Return gait type based on height of desired foot location
        if self._next_command is not None:
            if (
                self.foot_location.point.y > self.minimum_stair_height
                or self.foot_location.point.y < self.minimum_stair_height
            ):
                return "stairs_like"
            else:
                return "walk_like"
        else:
            return None

    @property
    def starting_position(self) -> EdgePosition:
        return StaticEdgePosition(
            self._setpoint_dict_to_joint_dict(self.start_position)
        )

    @property
    def final_position(self) -> EdgePosition:
        # Beunmethod to fix transitions, should be fixed
        if self._next_command is not None:
            return StaticEdgePosition(
                self._setpoint_dict_to_joint_dict(
                    self.dynamic_subgait.get_final_position()
                )
            )
        else:
            return StaticEdgePosition(
                self._setpoint_dict_to_joint_dict(self.end_position)
            )

    @property
    def subsequent_subgaits_can_be_scheduled_early(self) -> bool:
        return True

    @property
    def first_subgait_can_be_scheduled_early(self) -> bool:
        return True

    def _reset(self) -> None:
        """Reset all attributes of the gait"""
        self._should_stop = False
        self._end = False

        self._start_time = None
        self._end_time = None
        self._current_time = None

        self.subgait_id = "right_swing"
        self._next_command = None

        self._start_is_delayed = True
        self._scheduled_early = False

    DEFAULT_FIRST_SUBGAIT_START_DELAY = Duration(0)

    def start(
        self,
        current_time: Time,
        first_subgait_delay: Duration = DEFAULT_FIRST_SUBGAIT_START_DELAY,
    ) -> GaitUpdate:
        """Starts the gait. The subgait will be scheduled with the delay given
        by first_subgait_delay.

        :param current_time: Time at which the subgait will start
        :type current_time: Time
        :param first_subgait_delay: Delay of first subgait schedule
        :type first_subgait_delay: Duration

        :return: A GaitUpdate containing a TrajectoryCommand
        :rtype: GaitUpdate
        """
        self._reset()
        self.update_parameters()
        self._current_time = current_time
        self._start_time = self._current_time + first_subgait_delay
        self._next_command = self._get_trajectory_command()
        return GaitUpdate.should_schedule_early(self._next_command)

    DEFAULT_EARLY_SCHEDULE_UPDATE_DURATION = Duration(0)

    def update(
        self,
        current_time: Time,
        early_schedule_duration: Duration = DEFAULT_EARLY_SCHEDULE_UPDATE_DURATION,
    ) -> GaitUpdate:
        """Give an update on the progress of the gait. This function is called
        every cycle of the gait_state_machine.

        Schedules the first subgait when the delay has passed. Starts scheduling
        subsequent subgaits when the previous subgait is within early scheduling
        duration and updates the state machine when the next subgait is started.

        :param current_time: Current time.
        :type current_time: Time
        :param early_schedule_duration: Duration that determines how long ahead the next subgait is planned
        :type early_schedule_duration: Duration

        :return: GaitUpdate containing TrajectoryCommand when finished, else empty GaitUpdate
        :rtype: GaitUpdate
        """
        self._current_time = current_time

        if self._start_is_delayed:
            if self._current_time >= self._start_time:
                return self._update_start_subgait()
            else:
                return GaitUpdate.empty()

        if (
            self._current_time >= self._end_time - early_schedule_duration
            and not self._scheduled_early
        ):
            return self._update_next_subgait_early()

        if self._current_time >= self._end_time:
            return self._update_state_machine()

        return GaitUpdate.empty()

    def stop(self) -> bool:
        """Called when the current gait should be stopped"""
        self._should_stop = True
        return True

    def end(self) -> None:
        """Called when the gait is finished"""
        self._next_command = None

    def _update_start_subgait(self) -> GaitUpdate:
        """Update the state machine that the start gait has
        begun. Also updates the start position and the time
        stamps for the next subgait.

        :returns: a GaitUpdate for the state machine
        :rtype: GaitUpdate"""
        self._start_is_delayed = False
        self._update_start_pos()
        self._update_time_stamps(self._next_command.duration)

        return GaitUpdate.subgait_updated()

    def _update_next_subgait_early(self) -> GaitUpdate:
        """Already schedule the next subgait with the end time
        of the current subgait as the start time.

        :returns: a GaitUpdate that is empty or contains a trajectory command
        :rtype: GaitUpdate
        """
        self._scheduled_early = True
        self._next_command = self._get_next_command()

        if self._next_command is None:
            return GaitUpdate.empty()

        return GaitUpdate.should_schedule_early(self._next_command)

    def _update_state_machine(self) -> GaitUpdate:
        """Update the state machine that the new subgait has begun.
        Also updates the starting position and time stamps for the
        next subgait.

        :returns: a GaitUpdate for the state machine
        :rtype: GaitUpdate
        """
        if self._next_command is None:
            return GaitUpdate.finished()

        self._update_start_pos()
        self._update_time_stamps(self._next_command.duration)
        self._scheduled_early = False

        return GaitUpdate.subgait_updated()

    def _get_next_command(self) -> TrajectoryCommand:
        """Create the next command, based on what the current subgait is.
        Also checks if the gait has to be stopped. If true, it returns
        a close gait.

        :returns: A TrajectoryCommand for the next subgait
        :rtype: TrajectoryCommand
        """

        if self.subgait_id == "right_swing":
            self.subgait_id = "left_swing"
        elif self.subgait_id == "left_swing":
            self.subgait_id = "right_swing"

        if self._end:
            # If the gait has ended, the next command should be None
            return None
        elif self._should_stop:
            return self._get_trajectory_command(stop=True)
        else:
            return self._get_trajectory_command()

    def _update_start_pos(self) -> None:
        """Update the start position of the next subgait to be
        the last position of the previous subgait."""
        self.start_position = self.dynamic_subgait.get_final_position()

    def _callback_right(self, foot_location: PointStamped) -> None:
        """Update the right foot position with the latest point published
        on the CoViD-topic.

        :param foot_location: a Point containing the x, y and z location
        :type foot_location: PointStamped
        """
        self.foot_location_right = foot_location

    def _callback_left(self, foot_location: PointStamped) -> None:
        """Update the left foot position with the latest point published
        on the CoViD-topic.

        :param foot_location: a Point containing the x, y and z location
        :type foot_location: PointStamped
        """
        self.foot_location_left = foot_location

    def _get_foot_location(self, subgait_id: str) -> PointStamped:
        """Returns the right or left foot position based upon the subgait_id

        :param subgait_id: either right_swing or left_swing
        :type subgait_id: str
        :return: either the left or right foot position or none
        :rtype: PointStamped
        """
        if subgait_id == "left_swing":
            return self.foot_location_left
        elif subgait_id == "right_swing":
            return self.foot_location_right
        else:
            return None

    def _get_trajectory_command(self, stop=False) -> TrajectoryCommand:
        """Return a TrajectoryCommand based on current subgait_id

        :return: TrajectoryCommand with the current subgait and start time.
        :rtype: TrajectoryCommand
        """
        if self._start_is_delayed:
            self._end_time = self._start_time

        if stop:
            self._end = True
            self.logger.info("Stopping dynamic gait.")
        else:
            self.foot_location = self._get_foot_location(self.subgait_id)
            stop = self._check_msg_time(self.foot_location)
            self._publish_foot_location(self.subgait_id, self.foot_location)
            self.logger.info(
                f"Stepping to location ({self.foot_location.point.x}, {self.foot_location.point.y})"
            )

        self.dynamic_subgait = DynamicSubgait(
            self.gait_selection,
            self.start_position,
            self.subgait_id,
            self.joint_names,
<<<<<<< HEAD
            self.foot_location,
            self.joint_soft_limits,
=======
            self.foot_location.point,
>>>>>>> 330880a2
            stop,
        )

        trajectory = self.dynamic_subgait.get_joint_trajectory_msg()

        return TrajectoryCommand(
            trajectory,
            Duration(self.dynamic_subgait_duration),
            self.subgait_id,
            self._end_time,
        )

    def _update_time_stamps(self, next_command_duration: Duration) -> None:
        """Update the starting and end time

        :param next_command_duration: Duration of the next command to be scheduled.
        :type next_command_duration: Duration
        """
        self._start_time = self._end_time
        self._end_time = self._start_time + next_command_duration

    def update_parameters(self) -> None:
        """Callback for gait_selection_node when the parameters have been updated."""
        self.dynamic_subgait_duration = self.gait_selection.dynamic_subgait_duration
        self.minimum_stair_height = self.gait_selection.minimum_stair_height

    def _publish_foot_location(
        self, subgait_id: str, foot_location: PointStamped
    ) -> None:
        """Publish the foot location to which we are stepping for confirmation towards CoViD"""
        if subgait_id == "left_swing":
            self.publisher_position_left.publish(foot_location)
        elif subgait_id == "right_swing":
            self.publisher_position_right.publish(foot_location)

    # UTILITY FUNCTIONS
    @staticmethod
    def _setpoint_dict_to_joint_dict(setpoint_dict: dict) -> dict:
        """Creates a joint_dict from a setpoint_dict.

        :param setpoint_dict: A dictionary containing joint names and setpoints.
        :type: dict

        :returns: A dictionary containing joint names and positions.
        :rtype: dict
        """
        joint_dict = {}
        for name, setpoint in setpoint_dict.items():
            joint_dict[name] = setpoint.position

        return joint_dict

    @staticmethod
    def _joint_dict_to_setpoint_dict(joint_dict: dict) -> dict:
        """Creates a setpoint_dict from a joint_dict.

        :param joint_dict: A dictionary containing joint names and positions.
        :type: dict

        :returns: A dictionary containing joint names and setpoints.
        :rtype: dict
        """
        setpoint_dict = {}
        for name, position in joint_dict.items():
            setpoint_dict[name] = Setpoint(Duration(0), position, 0)
        return setpoint_dict

<<<<<<< HEAD
    def _logger(self, message: str) -> None:
        """Publish a message on the gait_selection_node logger
        with DYNAMIC_SETPOINT_GAIT as a prefix"""
        self.gait_selection.get_logger().info("DYNAMIC_SETPOINT_GAIT: " f"{message}")

    def _get_soft_limits(self):
        """Get the limits of all joints in the urdf"""
        self.joint_soft_limits = []
        for joint_name in self.joint_names:
            self.joint_soft_limits.append(
                get_limits_robot_from_urdf_for_inverse_kinematics(joint_name)
            )
=======
    # SAFETY
    def _check_msg_time(self, foot_location: PointStamped) -> bool:
        """Checks if the foot_location given by CoViD is not older than
        FOOT_LOCATION_TIME_OUT."""
        msg_time = Time(
            seconds=foot_location.header.stamp.sec,
            nanoseconds=foot_location.header.stamp.nanosec,
        )
        current_time = Time(
            seconds=self.gait_selection.get_clock().now().seconds_nanoseconds()[0],
            nanoseconds=self.gait_selection.get_clock().now().seconds_nanoseconds()[1],
        )
        time_difference = current_time - msg_time
        self.logger.debug(
            "Time difference between CoViD foot location and current time: "
            f"{time_difference}.",
        )

        if time_difference > FOOT_LOCATION_TIME_OUT:
            self.logger.info(
                "Foot location is more than 0.5 seconds old, time difference is "
                f"{time_difference}. Stopping gait.",
            )
            self._end = True
            return True

        return False
>>>>>>> 330880a2
<|MERGE_RESOLUTION|>--- conflicted
+++ resolved
@@ -45,12 +45,8 @@
 
         self.gait_name = "dynamic_walk"
 
-<<<<<<< HEAD
-        # Create subscribers for CoViD topic
-=======
         # Create subscribers and publishers for CoViD
         self.gait_selection = gait_selection_node
->>>>>>> 330880a2
         self.gait_selection.create_subscription(
             PointStamped,
             "/foot_position/right",
@@ -361,12 +357,8 @@
             self.start_position,
             self.subgait_id,
             self.joint_names,
-<<<<<<< HEAD
-            self.foot_location,
+            self.foot_location.point,
             self.joint_soft_limits,
-=======
-            self.foot_location.point,
->>>>>>> 330880a2
             stop,
         )
 
@@ -434,12 +426,6 @@
             setpoint_dict[name] = Setpoint(Duration(0), position, 0)
         return setpoint_dict
 
-<<<<<<< HEAD
-    def _logger(self, message: str) -> None:
-        """Publish a message on the gait_selection_node logger
-        with DYNAMIC_SETPOINT_GAIT as a prefix"""
-        self.gait_selection.get_logger().info("DYNAMIC_SETPOINT_GAIT: " f"{message}")
-
     def _get_soft_limits(self):
         """Get the limits of all joints in the urdf"""
         self.joint_soft_limits = []
@@ -447,7 +433,7 @@
             self.joint_soft_limits.append(
                 get_limits_robot_from_urdf_for_inverse_kinematics(joint_name)
             )
-=======
+
     # SAFETY
     def _check_msg_time(self, foot_location: PointStamped) -> bool:
         """Checks if the foot_location given by CoViD is not older than
@@ -474,5 +460,4 @@
             self._end = True
             return True
 
-        return False
->>>>>>> 330880a2
+        return False