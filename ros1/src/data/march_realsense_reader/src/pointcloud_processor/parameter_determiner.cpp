--- conflicted
+++ resolved
@@ -55,24 +55,23 @@
               .value();
     general_most_desirable_location_is_small
         = yaml_utilities::grabParameter<bool>(
-<<<<<<< HEAD
-            config_tree_, "general_most_desirable_location_is_small");
-    foot_length_back = yaml_utilities::grabParameter<double>(
-        config_tree_, "foot_length_back");
-    foot_length_front = yaml_utilities::grabParameter<double>(
-        config_tree_, "foot_length_front");
-    foot_width
-        = yaml_utilities::grabParameter<double>(config_tree_, "foot_width");
-    hull_dimension
-        = yaml_utilities::grabParameter<int>(config_tree_, "hull_dimension");
-
-=======
             config_tree_, "general_most_desirable_location_is_small")
               .value();
-    hull_dimension
+
+    foot_length_back = yaml_utilities::grabParameter<double>(
+        config_tree_, "foot_length_back")
+                           .value() foot_length_front
+        = yaml_utilities::grabParameter<double>(
+            config_tree_, "foot_length_front")
+              .value() foot_width
+        = yaml_utilities::grabParameter<double>(config_tree_, "foot_width")
+              .value() hull_dimension
+        = yaml_utilities::grabParameter<int>(config_tree_, "hull_dimension")
+              .value()
+
+                  hull_dimension
         = yaml_utilities::grabParameter<int>(config_tree_, "hull_dimension")
               .value();
->>>>>>> c1dae5cc
     if (YAML::Node stairs_parameters = config_tree_["stairs_parameters"]) {
         min_x_stairs = yaml_utilities::grabParameter<double>(
             stairs_parameters, "min_x_stairs")
@@ -108,17 +107,14 @@
             = yaml_utilities::grabParameter<double>(ramp_parameters, "z_steep")
                   .value();
         y_location = yaml_utilities::grabParameter<double>(
-<<<<<<< HEAD
-            ramp_parameters, "y_location");
-        max_allowed_z_deviation_foot = yaml_utilities::grabParameter<double>(
-            ramp_parameters, "max_allowed_z_deviation_foot");
-=======
             ramp_parameters, "y_location")
                          .value();
->>>>>>> c1dae5cc
-        min_search_area = yaml_utilities::grabParameter<double>(
-            ramp_parameters, "min_search_area")
-                              .value();
+        max_allowed_z_deviation_foot = yaml_utilities::grabParameter<double>(
+            ramp_parameters, "max_allowed_z_deviation_foot")
+                                           .value() min_search_area
+            = yaml_utilities::grabParameter<double>(
+                ramp_parameters, "min_search_area")
+                  .value();
         max_search_area = yaml_utilities::grabParameter<double>(
             ramp_parameters, "max_search_area")
                               .value();
