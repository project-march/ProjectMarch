<launch>
    <arg name="use_sim_time" default="true" doc="Uses simulated time and publishes on /clock."/>
    <arg name="gazebo_ui" default="true" doc="Launches the Gazebo UI."/>
    <arg name="debug" default="false" doc="Starts gazebo debugging with gdb."/>
    <arg name="fixed" default="true" doc="Fixes the exoskeleton in the world"/>
    <arg name="ground_gait" default="false" doc="Exoskeleton will ground gait if true."/>
    <arg name="obstacle" default="none" doc="Obstacle to load in the simulation."/>

    <arg name="robot" default="march4" doc="Robot to use."/>
    <arg name="robot_description" default="$(arg robot)" doc="URDF file to use"/>
    <arg name="controller_type" default="effort_control" doc="Changes the controller used by simulation."/>
    <arg name="controller_name" default="$(arg robot)" doc="Name of the controller"/>
    <arg name="realsense_simulation" default="true"
         doc="Whether the simulation camera or the physical camera should be used"/>
    <arg name="jointless" default="false"
         doc="Whether to start up the exoskeleton without joints (only pdb and camera's)"/>

    <!-- Upload the controller configuration -->
    <rosparam file="$(find march_simulation)/config/airgait/$(arg controller_type)/$(arg controller_name).yaml"
              command="load" unless="$(eval ground_gait)"/>
    <rosparam file="$(find march_simulation)/config/groundgait/$(arg controller_type)/$(arg controller_name).yaml"
              command="load" if="$(eval ground_gait)"/>
    <node name="upload_controller_values" pkg="march_launch"
          type="upload_controller_values.py" if="$(eval not jointless)"/>

    <group ns="march">
        <node name="controller_spawner" pkg="controller_manager" type="controller_manager"
              respawn="false" output="screen"
<<<<<<< HEAD
              args="spawn controller/trajectory controller/joint_state"/>
=======
              args="spawn controller/trajectory joint_state_controller"
              if="$(eval not jointless)"/>
>>>>>>> 697535a3
        <node name="set_obstacle_node" pkg="march_simulation" type="set_obstacle_dimensions"/>
    </group>

    <group>
        <!-- We resume the logic in empty_world.launch_sm, changing only the name of the world to be launched -->
        <include file="$(find gazebo_ros)/launch/empty_world.launch">
            <arg name="world_name" value="$(find march_simulation)/worlds/march.world"/>
            <arg name="debug" value="$(arg debug)" />
            <arg name="gui" value="$(arg gazebo_ui)" />
            <arg name="paused" value="false"/>
            <arg name="use_sim_time" value="$(arg use_sim_time)"/>
            <arg name="verbose" value="true" />
        </include>

        <!-- Run a python script to the send a service call to gazebo_ros to spawn a URDF robot -->
        <node name="urdf_spawner" pkg="gazebo_ros" type="spawn_model" respawn="false"
          args="-urdf -model march -param robot_description"/>
    </group>



    <group if="$(eval obstacle != 'none')">
        <param name="model_description"
           command="$(find xacro)/xacro '$(find march_simulation)/obstacles/$(arg obstacle).xacro'" />

        <!-- Run a python script to the send a service call to gazebo_ros to spawn a URDF robot -->
        <node name="model_spawner" pkg="gazebo_ros" type="spawn_model" respawn="false"
          args="-urdf -model $(arg obstacle) -param model_description"/>
    </group>
</launch><|MERGE_RESOLUTION|>--- conflicted
+++ resolved
@@ -26,12 +26,8 @@
     <group ns="march">
         <node name="controller_spawner" pkg="controller_manager" type="controller_manager"
               respawn="false" output="screen"
-<<<<<<< HEAD
-              args="spawn controller/trajectory controller/joint_state"/>
-=======
-              args="spawn controller/trajectory joint_state_controller"
+              args="spawn controller/trajectory controller/joint_state"
               if="$(eval not jointless)"/>
->>>>>>> 697535a3
         <node name="set_obstacle_node" pkg="march_simulation" type="set_obstacle_dimensions"/>
     </group>
 
