--- conflicted
+++ resolved
@@ -499,31 +499,22 @@
 // Find the sit parameter from the sit height
 bool HullParameterDeterminer::getGaitParametersFromSitHeight()
 {
-<<<<<<< HEAD
-    if (sit_height > max_sit_height + allowed_deviation_from_reachable_bench
+    if (sit_height > max_sit_height_world +
+            allowed_deviation_from_reachable_bench
         || sit_height
-            < min_sit_height - allowed_deviation_from_reachable_bench) {
+            < min_sit_height_world - allowed_deviation_from_reachable_bench) {
+        gait_parameters_->first_parameter = -1;
         ROS_ERROR_STREAM("The found sit height should be between "
-            << min_sit_height << "( -" << allowed_deviation_from_reachable_bench
-            << " ) and " << max_sit_height << "( +"
+            << min_sit_height_world << "( -"
+            << allowed_deviation_from_reachable_bench << " ) and "
+            << max_sit_height_world << "( +"
             << allowed_deviation_from_reachable_bench << " ) but was "
             << ramp_slope);
-=======
-    if (sit_height > min_sit_height_world
-        && sit_height < max_sit_height_world) {
-        gait_parameters_->first_parameter = (sit_height - min_sit_height_world)
-            / (max_sit_height_world - min_sit_height_world);
-    } else {
-        gait_parameters_->first_parameter = -1;
-        ROS_ERROR_STREAM("The sit height should be between "
-            << min_sit_height_world << " and " << max_sit_height_world
-            << " but was " << sit_height);
->>>>>>> 0f7e3e75
-        return false;
     }
 
     gait_parameters_->first_parameter
-        = calculateParameter(sit_height, min_sit_height, max_sit_height);
+        = calculateParameter(sit_height, min_sit_height_world,
+            max_sit_height_world);
 
     // The step height and side step parameter are unused for the sit
     // gait, so they are set to -1
