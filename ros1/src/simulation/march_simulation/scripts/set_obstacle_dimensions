#! /usr/bin/env python
import rospy
<<<<<<< HEAD
<<<<<<< HEAD
from march_shared_msgs.srv import SetObstacleSizeResponse, SetObstacleSize
=======
from march_shared_resources.srv import SetObstacleSizeRampLikeResponse, SetObstacleSizeRampLike, \
    SetObstacleSizeStairsLikeResponse, SetObstacleSizeStairsLike
>>>>>>> Add _macro.xacro file and introduce new service
=======
from march_shared_msgs.srv import SetObstacleSizeRampLikeResponse, SetObstacleSizeRampLike, \
    SetObstacleSizeStairsLikeResponse, SetObstacleSizeStairsLike
>>>>>>> ea540d6a
from gazebo_msgs.srv import SpawnModelRequest, SpawnModel, DeleteModel, \
    DeleteModelRequest, GetWorldProperties, GetWorldPropertiesRequest
import xacro

# All obstacles that have a macro file which allows for changing the dimension
# this means there must be an <name>_macro.xacro in the obstacles directory
# which accepts the parameters length, width and height with default values
RESIZABLE_OBSTACLES_RAMP_LIKE = ['ramp_and_door']
RESIZABLE_OBSTACLES_STAIRS_LIKE = ['bench', 'stairs']

rospy.init_node('set_obstacle_dimensions', anonymous=True)

spawn_publisher = rospy.ServiceProxy('/gazebo/spawn_urdf_model', SpawnModel)
delete_publisher = rospy.ServiceProxy('/gazebo/delete_model', DeleteModel)
get_world_properties = rospy.ServiceProxy('/gazebo/get_world_properties', GetWorldProperties)

def set_new_stairs_like_obstacle(name, length=0, width=0, height=0):
<<<<<<< HEAD
    length = make_set_size_string('length', length)
    width = make_set_size_string('width', width)
    height = make_set_size_string('height', height)

    doc = make_xacro_file(name, length, width, height)
    set_size(name, doc)
=======
    length = 'length="{length}"'.format(length=length) if length != 0 else ''
    width = 'width="{width}"'.format(width=width) if width != 0 else ''
    height = 'height="{height}"'.format(height=height) if height != 0 else ''
>>>>>>> ea540d6a

def set_new_ramp_like_obstacle(name, slope_up=0, slope_down=0, ramp_up_length=0):
    slope_up = make_set_size_string('slope_up', slope_up)
    slope_down = make_set_size_string('slope_down', slope_down)
    ramp_up_length = make_set_size_string('ramp_up_length', ramp_up_length)

    doc = make_xacro_file(name, slope_up, slope_down, ramp_up_length)
    set_size(name, doc)

def make_set_size_string(dimension, size):
    if size == 0:
        return ''
    return f'{dimension}="{size}"'

def make_xacro_file(name, parameter_1, parameter_2, parameter_3):
    doc = xacro.parse('''<?xml version="1.0"?>
<<<<<<< HEAD
                <robot name="{name}" xmlns:xacro="http://www.ros.org/wiki/xacro">
                    <xacro:include filename="$(find march_simulation)/obstacles/{name}_macro.xacro"/>
                    <xacro:{name} {parameter_1} {parameter_2} {parameter_3}/>
                </robot>
                '''.format(name=name, parameter_1=parameter_1, parameter_2=parameter_2, parameter_3=parameter_3), None)
    return doc
=======
            <robot name="{name}" xmlns:xacro="http://www.ros.org/wiki/xacro">
                <xacro:include filename="$(find march_simulation)/obstacles/{name}_macro.xacro"/>
                <xacro:{name} {length} {width} {height}/>
            </robot>
            '''.format(name=name, length=length, width=width, height=height), None)
    set_size(name, doc)

def set_new_ramp_like_obstacle(name, slope_up=0, slope_down=0, ramp_up_length=0):
    slope_up = 'slope_up="{slope_up}"'.format(slope_up=slope_up) if slope_up != 0 else ''
    slope_down = 'slope_down="{slope_down}"'.format(slope_down=slope_down) if slope_down != 0 else ''
    ramp_up_length = 'ramp_up_length="{ramp_up_length}"'.format(ramp_up_length=ramp_up_length) \
        if ramp_up_length != 0 else ''

    doc = xacro.parse('''<?xml version="1.0"?>
                <robot name="{name}" xmlns:xacro="http://www.ros.org/wiki/xacro">
                    <xacro:include filename="$(find march_simulation)/obstacles/{name}_macro.xacro"/>
                    <xacro:{name} {slope_up} {slope_down} {ramp_up_length}/>
                </robot>
                '''.format(name=name, slope_up=slope_up, slope_down=slope_down, ramp_up_length=ramp_up_length), None)
    set_size(name, doc)
>>>>>>> ea540d6a

def set_size(name, doc):
    xacro.process_doc(doc)
    new_obstacle = doc.toprettyxml(indent='  ')
    models = get_world_properties.call(GetWorldPropertiesRequest()).model_names
    if name in models:
        delete_publisher.call(DeleteModelRequest(model_name=name))

    spawn_publisher.call(SpawnModelRequest(
        model_name=name, model_xml=new_obstacle))

def set_size_stairs_like_callback(msg):
    if msg.obstacle_name not in RESIZABLE_OBSTACLES_STAIRS_LIKE:
        return SetObstacleSizeStairsLikeResponse(success=False)

    else:
        set_new_stairs_like_obstacle(name=msg.obstacle_name, length=msg.new_length, width=msg.new_width,
                                     height=msg.new_height)
        return SetObstacleSizeStairsLikeResponse(success=True)

def set_size_ramp_like_callback(msg):
    if msg.obstacle_name not in RESIZABLE_OBSTACLES_RAMP_LIKE:
        return SetObstacleSizeRampLikeResponse(success=False)

    else:
        set_new_ramp_like_obstacle(name=msg.obstacle_name, slope_up=msg.new_slope_up, slope_down=msg.new_slope_down,
                                   ramp_up_length=msg.new_length_up)
        return SetObstacleSizeRampLikeResponse(success=True)


change_stairs_like_obstacle_size = rospy.Service('/march/set_obstacle_size_stairs_like',
                                                 SetObstacleSizeStairsLike, set_size_stairs_like_callback)
change_ramp_like_obstacle_size = rospy.Service('/march/set_obstacle_size_ramp_like',
                                               SetObstacleSizeRampLike, set_size_ramp_like_callback)
rospy.spin()<|MERGE_RESOLUTION|>--- conflicted
+++ resolved
@@ -1,16 +1,8 @@
 #! /usr/bin/env python
 import rospy
-<<<<<<< HEAD
-<<<<<<< HEAD
-from march_shared_msgs.srv import SetObstacleSizeResponse, SetObstacleSize
-=======
+
 from march_shared_resources.srv import SetObstacleSizeRampLikeResponse, SetObstacleSizeRampLike, \
     SetObstacleSizeStairsLikeResponse, SetObstacleSizeStairsLike
->>>>>>> Add _macro.xacro file and introduce new service
-=======
-from march_shared_msgs.srv import SetObstacleSizeRampLikeResponse, SetObstacleSizeRampLike, \
-    SetObstacleSizeStairsLikeResponse, SetObstacleSizeStairsLike
->>>>>>> ea540d6a
 from gazebo_msgs.srv import SpawnModelRequest, SpawnModel, DeleteModel, \
     DeleteModelRequest, GetWorldProperties, GetWorldPropertiesRequest
 import xacro
@@ -28,18 +20,13 @@
 get_world_properties = rospy.ServiceProxy('/gazebo/get_world_properties', GetWorldProperties)
 
 def set_new_stairs_like_obstacle(name, length=0, width=0, height=0):
-<<<<<<< HEAD
     length = make_set_size_string('length', length)
     width = make_set_size_string('width', width)
     height = make_set_size_string('height', height)
 
     doc = make_xacro_file(name, length, width, height)
     set_size(name, doc)
-=======
-    length = 'length="{length}"'.format(length=length) if length != 0 else ''
-    width = 'width="{width}"'.format(width=width) if width != 0 else ''
-    height = 'height="{height}"'.format(height=height) if height != 0 else ''
->>>>>>> ea540d6a
+
 
 def set_new_ramp_like_obstacle(name, slope_up=0, slope_down=0, ramp_up_length=0):
     slope_up = make_set_size_string('slope_up', slope_up)
@@ -52,39 +39,16 @@
 def make_set_size_string(dimension, size):
     if size == 0:
         return ''
-    return f'{dimension}="{size}"'
+    return '{dimension}="{size}"'.format(dimension=dimension, size=size)
 
 def make_xacro_file(name, parameter_1, parameter_2, parameter_3):
     doc = xacro.parse('''<?xml version="1.0"?>
-<<<<<<< HEAD
                 <robot name="{name}" xmlns:xacro="http://www.ros.org/wiki/xacro">
                     <xacro:include filename="$(find march_simulation)/obstacles/{name}_macro.xacro"/>
                     <xacro:{name} {parameter_1} {parameter_2} {parameter_3}/>
                 </robot>
                 '''.format(name=name, parameter_1=parameter_1, parameter_2=parameter_2, parameter_3=parameter_3), None)
     return doc
-=======
-            <robot name="{name}" xmlns:xacro="http://www.ros.org/wiki/xacro">
-                <xacro:include filename="$(find march_simulation)/obstacles/{name}_macro.xacro"/>
-                <xacro:{name} {length} {width} {height}/>
-            </robot>
-            '''.format(name=name, length=length, width=width, height=height), None)
-    set_size(name, doc)
-
-def set_new_ramp_like_obstacle(name, slope_up=0, slope_down=0, ramp_up_length=0):
-    slope_up = 'slope_up="{slope_up}"'.format(slope_up=slope_up) if slope_up != 0 else ''
-    slope_down = 'slope_down="{slope_down}"'.format(slope_down=slope_down) if slope_down != 0 else ''
-    ramp_up_length = 'ramp_up_length="{ramp_up_length}"'.format(ramp_up_length=ramp_up_length) \
-        if ramp_up_length != 0 else ''
-
-    doc = xacro.parse('''<?xml version="1.0"?>
-                <robot name="{name}" xmlns:xacro="http://www.ros.org/wiki/xacro">
-                    <xacro:include filename="$(find march_simulation)/obstacles/{name}_macro.xacro"/>
-                    <xacro:{name} {slope_up} {slope_down} {ramp_up_length}/>
-                </robot>
-                '''.format(name=name, slope_up=slope_up, slope_down=slope_down, ramp_up_length=ramp_up_length), None)
-    set_size(name, doc)
->>>>>>> ea540d6a
 
 def set_size(name, doc):
     xacro.process_doc(doc)
