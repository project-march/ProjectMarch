--- conflicted
+++ resolved
@@ -2,13 +2,6 @@
 
 #ifndef MARCH_HARDWARE_IMOTIONCUBE_H
 #define MARCH_HARDWARE_IMOTIONCUBE_H
-<<<<<<< HEAD
-=======
-
-#include <unordered_map>
-#include <string>
-
->>>>>>> 030aa4d7
 #include <march_hardware/ActuationMode.h>
 #include <march_hardware/Encoder.h>
 #include <march_hardware/EtherCAT/EthercatIO.h>
@@ -17,32 +10,13 @@
 #include <march_hardware/PDOmap.h>
 #include <march_hardware/Slave.h>
 
-#include <map>
+#include <unordered_map>
 #include <string>
 
 namespace march
 {
 class IMotionCube : public Slave
 {
-<<<<<<< HEAD
-=======
-private:
-  Encoder encoder;
-  ActuationMode actuationMode;
-
-  void actuateIU(int iu);
-
-  std::unordered_map<IMCObjectName, int> misoByteOffsets;
-  std::unordered_map<IMCObjectName, int> mosiByteOffsets;
-  void mapMisoPDOs();
-  void mapMosiPDOs();
-  void validateMisoPDOs();
-  void validateMosiPDOs();
-  void writeInitialSettings(uint8 ecatCycleTime);
-
-  bool get_bit(uint16 value, int index);
-
->>>>>>> 030aa4d7
 public:
   IMotionCube(int slave_index, Encoder encoder, ActuationMode actuation_mode);
 
@@ -98,8 +72,8 @@
   Encoder encoder_;
   ActuationMode actuation_mode_;
 
-  std::map<IMCObjectName, int> miso_byte_offsets_;
-  std::map<IMCObjectName, int> mosi_byte_offsets_;
+  std::unordered_map<IMCObjectName, int> miso_byte_offsets_;
+  std::unordered_map<IMCObjectName, int> mosi_byte_offsets_;
 };
 
 }  // namespace march
