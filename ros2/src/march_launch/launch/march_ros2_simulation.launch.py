import os
import launch
from ament_index_python import get_package_share_directory
from launch.actions import DeclareLaunchArgument, IncludeLaunchDescription
from launch.conditions import IfCondition
from launch.launch_description_sources import PythonLaunchDescriptionSource
from launch.substitutions import EnvironmentVariable, LaunchConfiguration, PathJoinSubstitution


def generate_launch_description():
    # General arguments
    node_prefix = LaunchConfiguration('node_prefix')
    use_sim_time = LaunchConfiguration('use_sim_time')
    robot = LaunchConfiguration('robot')
    # Input device arguments
    rqt_input = LaunchConfiguration('rqt_input')
    ping_safety_node = LaunchConfiguration('ping_safety_node')
    # Robot state publisher arguments
    robot_state_publisher = LaunchConfiguration('robot_state_publisher')
    robot_description = LaunchConfiguration('robot_description')
    # Gait selection arguments
    gait_selection = LaunchConfiguration('gait_selection')
    gait_package = LaunchConfiguration('gait_package')
    gait_directory = LaunchConfiguration('gait_directory')
    # Fake sensor data
    fake_sensor_data = LaunchConfiguration('fake_sensor_data')
    minimum_fake_temperature = LaunchConfiguration('minimum_fake_temperature')
    maximum_fake_temperature = LaunchConfiguration('maximum_fake_temperature')

    return launch.LaunchDescription([
        # GENERAL ARGUMENTS
        DeclareLaunchArgument(
            name='use_sim_time',
            default_value='True',
            description='Whether to use simulation time as published on the '
                        '/clock topic by gazebo instead of system time.'),
        DeclareLaunchArgument(
            name='robot',
            default_value='march4',
            description="Robot to use."
        ),
        # RQT INPUT DEVICE ARGUMENTS
        DeclareLaunchArgument(
            name='rqt_input',
            default_value='True',
            description='If this argument is false, the rqt input device will'
                        'not be launched.'),
        DeclareLaunchArgument(
            name='ping_safety_node',
            default_value='True',
            description='Whether the input device should ping the safety node'
                        'with an alive message every 0.2 seconds'),
        # ROBOT STATE PUBLISHER ARGUMENTS
        DeclareLaunchArgument(
            name='robot_state_publisher',
            default_value='True',
            description='Whether or not to launch the robot state publisher,'
                        'this allows nodes to get the urdf and to subscribe to'
                        'potential urdf updates. This is necesary for gait selection'
                        'to be able to launch'),
        DeclareLaunchArgument(
            name='robot_description',
            default_value=robot,
            description="Which <robot_description>.xacro file to use. "
                        "This file must be available in the march_desrciption/urdf/ folder"
        ),
        # GAIT SELECTION ARGUMENTS
        DeclareLaunchArgument(
            name='gait_selection',
            default_value='True',
            description='Whether to launch the march gait selection node.'),
        DeclareLaunchArgument(
            'gait_package',
            default_value='march_gait_files',
            description='The package where the gait files are located.'),
        DeclareLaunchArgument(
            'gait_directory',
            default_value='training-v',
            description='The directory in which the gait files to use are located, '
                        'relative to the gait_package.'),
        # Launch rqt input device if not rqt_input:=false
        IncludeLaunchDescription(PythonLaunchDescriptionSource(
            os.path.join(get_package_share_directory('march_rqt_input_device'), 'launch', 'input_device.launch.py')),
            launch_arguments=[('ping_safety_node', ping_safety_node),
                              ('use_sim_time', use_sim_time)],
            condition=IfCondition(rqt_input)),
        # Launch robot state publisher (from march_description) if not robot_state_publisher:=false
        IncludeLaunchDescription(PythonLaunchDescriptionSource(
            os.path.join(get_package_share_directory('march_description'), 'launch', 'march_description.launch.py')),
            launch_arguments=[('robot_description', robot_description),
                              ('use_sim_time', use_sim_time)],
            condition=IfCondition(robot_state_publisher)),
        # Launch march gait selection if not gait_selection:=false
        IncludeLaunchDescription(PythonLaunchDescriptionSource(
            os.path.join(get_package_share_directory('march_gait_selection'), 'launch', 'gait_selection.launch.py')),
            launch_arguments=[('gait_directory', gait_directory),
                              ('use_sim_time', use_sim_time),
                              ('gait_package', gait_package)],
            condition=IfCondition(gait_selection)),

<<<<<<< HEAD
        # Safety
        IncludeLaunchDescription(PythonLaunchDescriptionSource(
            os.path.join(get_package_share_directory('march_safety'), 'launch', 'march_safety.launch.py')),
            launch_arguments=[('use_sim_time', use_sim_time)]
        ),
=======
        # March robot information
        IncludeLaunchDescription(PythonLaunchDescriptionSource(
            os.path.join(get_package_share_directory('march_robot_information'),
                         'launch', 'robot_information.launch.py'))),
>>>>>>> 15cb48fb

        # Fake sensor data
        DeclareLaunchArgument(
            name='fake_sensor_data',
            default_value='False',
            description='Whether to launch the fake sensor data node.'),
        DeclareLaunchArgument(
            'minimum_fake_temperature',
            default_value='10',
            description='Lower bound to generate fake temperatures from'),
        DeclareLaunchArgument(
            'maximum_fake_temperature',
            default_value='30',
            description='Upper bound to generate fake temperatures from'),
        IncludeLaunchDescription(PythonLaunchDescriptionSource(
            os.path.join(get_package_share_directory('march_fake_sensor_data'), 'launch', 'march_fake_sensor_data.launch.py')),
            launch_arguments=[('minimum_fake_temperature', minimum_fake_temperature),
                              ('maximum_fake_temperature', maximum_fake_temperature)],
            condition=IfCondition(fake_sensor_data))
    ])<|MERGE_RESOLUTION|>--- conflicted
+++ resolved
@@ -97,20 +97,14 @@
                               ('use_sim_time', use_sim_time),
                               ('gait_package', gait_package)],
             condition=IfCondition(gait_selection)),
-
-<<<<<<< HEAD
         # Safety
         IncludeLaunchDescription(PythonLaunchDescriptionSource(
             os.path.join(get_package_share_directory('march_safety'), 'launch', 'march_safety.launch.py')),
-            launch_arguments=[('use_sim_time', use_sim_time)]
-        ),
-=======
+            launch_arguments=[('use_sim_time', use_sim_time)]),
         # March robot information
         IncludeLaunchDescription(PythonLaunchDescriptionSource(
             os.path.join(get_package_share_directory('march_robot_information'),
                          'launch', 'robot_information.launch.py'))),
->>>>>>> 15cb48fb
-
         # Fake sensor data
         DeclareLaunchArgument(
             name='fake_sensor_data',
