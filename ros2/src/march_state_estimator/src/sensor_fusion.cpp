--- conflicted
+++ resolved
@@ -126,11 +126,7 @@
 
 uint8_t SensorFusion::getNextStanceLeg(const double& left_foot_position, const double& right_foot_position) const
 {
-<<<<<<< HEAD
-    const double margin = 0.005;
-=======
     const double margin = 0.05;
->>>>>>> a43383eb
 
     if (left_foot_position + margin <= right_foot_position) {
         return 0b10;
