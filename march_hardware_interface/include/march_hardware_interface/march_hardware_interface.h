--- conflicted
+++ resolved
@@ -34,11 +34,7 @@
 class MarchHardwareInterface : public hardware_interface::RobotHW
 {
 public:
-<<<<<<< HEAD
-  explicit MarchHardwareInterface(march::MarchRobot robot, bool use_reset_imc);
-=======
-  explicit MarchHardwareInterface(std::unique_ptr<march::MarchRobot> robot);
->>>>>>> 6c9a6c0e
+  explicit MarchHardwareInterface(std::unique_ptr<march::MarchRobot> robot, bool use_reset_imc);
 
   /**
    * @brief Initialize the HardwareInterface by registering position interfaces
@@ -128,7 +124,6 @@
   PowerNetOnOffCommand power_net_on_off_command_;
   bool master_shutdown_allowed_command_ = false;
   bool enable_high_voltage_command_ = true;
-
   bool reset_imc_ = false;
 
   /* Real time safe publishers */
