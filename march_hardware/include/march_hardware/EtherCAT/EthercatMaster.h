// Copyright 2019 Project March.
#ifndef MARCH_HARDWARE_ETHERCAT_ETHERCATMASTER_H
#define MARCH_HARDWARE_ETHERCAT_ETHERCATMASTER_H
#include <vector>
#include <string>
#include <thread>

#include <march_hardware/Joint.h>

namespace march
{
/**
 * Base class of the ethercat master supported with the SOEM library
 * @param ifname Network interface name, check ifconfig.
 * @param io_map Holds the mapping of the SOEM message.
 * @param expeted_working_counter The expected working counter of the ethercat train.
 * @param cycle_time_ms The ethercat cycle time.
 * @param max_slave_index The maximum amount of slaves connected to the train.
 */
class EthercatMaster
{
<<<<<<< HEAD
public:
  EthercatMaster(std::vector<Joint>* joints_ptr, std::string ifname, int max_slave_index, int cycle_time);
  ~EthercatMaster();

  bool isOperational() const;

  void start();
  void stop();

private:
=======
  std::string ifname;
  char IOmap[4096];
  int expectedWKC;

  std::thread EcatThread;

  int maxSlaveIndex;
  int ecatCycleTimems;

public:
  bool isOperational = false;

  explicit EthercatMaster(std::string ifname, int maxSlaveIndex, int ecatCycleTime);
  ~EthercatMaster();

  /* Delete copy constructor/assignment since the member thread can not be copied */
  EthercatMaster(const EthercatMaster&) = delete;
  EthercatMaster& operator=(const EthercatMaster&) = delete;

  /* Enable the move constructor and assignment */
  EthercatMaster(EthercatMaster&&) = default;
  EthercatMaster& operator=(EthercatMaster&&) = default;

  /**
   * Initializes the ethercat train and starts a thread for the loop.
   * @throws HardwareException If not the configured amount of slaves was found
   *                           or they did not all reach operational state
   */
  void start(std::vector<Joint>& joints);

  /**
   * Stops the ethercat loop and joins the thread.
   */
  void stop();

private:
  /**
   * Opens the ethernet port with the given ifname and checks the amount of slaves.
   */
>>>>>>> 4d5a74bc
  void ethercatMasterInitiation();

  /**
   * Configures the found slaves to operational state.
   */
  void ethercatSlaveInitiation(std::vector<Joint>& joints);

  /**
   * The ethercat train PDO loop. If the working counter is lower than
   * expected 5% of the time, the program displays an error.
   */
  void ethercatLoop();

  /**
   * Sends the PDO and receives the working counter and check if this is lower than expected.
   */
  void SendReceivePDO();

<<<<<<< HEAD
  bool is_operational_ = false;

  std::vector<Joint>* joints_ptr_;

  const std::string ifname_;
  const int max_slave_index_;
  const int cycle_time_ms_;

  char io_map_[4096] = { 0 };
  int expected_working_counter_ = 0;

  std::thread ethercat_thread_;
=======
  /**
   * Checks if all the slaves are connected and in operational state.
   */
  static void monitorSlaveConnection();
>>>>>>> 4d5a74bc
};

}  // namespace march
#endif  // MARCH_HARDWARE_ETHERCAT_ETHERCATMASTER_H<|MERGE_RESOLUTION|>--- conflicted
+++ resolved
@@ -19,31 +19,8 @@
  */
 class EthercatMaster
 {
-<<<<<<< HEAD
 public:
-  EthercatMaster(std::vector<Joint>* joints_ptr, std::string ifname, int max_slave_index, int cycle_time);
-  ~EthercatMaster();
-
-  bool isOperational() const;
-
-  void start();
-  void stop();
-
-private:
-=======
-  std::string ifname;
-  char IOmap[4096];
-  int expectedWKC;
-
-  std::thread EcatThread;
-
-  int maxSlaveIndex;
-  int ecatCycleTimems;
-
-public:
-  bool isOperational = false;
-
-  explicit EthercatMaster(std::string ifname, int maxSlaveIndex, int ecatCycleTime);
+  EthercatMaster(std::string ifname, int max_slave_index, int cycle_time);
   ~EthercatMaster();
 
   /* Delete copy constructor/assignment since the member thread can not be copied */
@@ -53,6 +30,8 @@
   /* Enable the move constructor and assignment */
   EthercatMaster(EthercatMaster&&) = default;
   EthercatMaster& operator=(EthercatMaster&&) = default;
+
+  bool isOperational() const;
 
   /**
    * Initializes the ethercat train and starts a thread for the loop.
@@ -70,7 +49,6 @@
   /**
    * Opens the ethernet port with the given ifname and checks the amount of slaves.
    */
->>>>>>> 4d5a74bc
   void ethercatMasterInitiation();
 
   /**
@@ -89,10 +67,12 @@
    */
   void SendReceivePDO();
 
-<<<<<<< HEAD
+  /**
+   * Checks if all the slaves are connected and in operational state.
+   */
+  static void monitorSlaveConnection();
+
   bool is_operational_ = false;
-
-  std::vector<Joint>* joints_ptr_;
 
   const std::string ifname_;
   const int max_slave_index_;
@@ -102,12 +82,6 @@
   int expected_working_counter_ = 0;
 
   std::thread ethercat_thread_;
-=======
-  /**
-   * Checks if all the slaves are connected and in operational state.
-   */
-  static void monitorSlaveConnection();
->>>>>>> 4d5a74bc
 };
 
 }  // namespace march
