--- conflicted
+++ resolved
@@ -71,24 +71,16 @@
 
     - right_ankle:
         allowActuation: true
-<<<<<<< HEAD
         netNumber: 4
-        #        temperatureges: {slaveIndex: 4, byteOffset: 4}
-=======
         temperatureges: {slaveIndex: 4, byteOffset: 0}
->>>>>>> a43b7fd3
         imotioncube:
           slaveIndex: 3
           encoder: {resolution: 12, minPositionIU: 462, maxPositionIU: 937, zeroPositionIU: 759, safetyMarginRad: 0}
 
     - left_ankle:
         allowActuation: true
-<<<<<<< HEAD
         netNumber: 8
-#        temperatureges: {slaveIndex: 12, byteOffset: 4}
-=======
         temperatureges: {slaveIndex: 12, byteOffset: 0}
->>>>>>> a43b7fd3
         imotioncube:
           slaveIndex: 13
           encoder: {resolution: 12, minPositionIU: 925, maxPositionIU: 1413, zeroPositionIU: 1230, safetyMarginRad: 0}