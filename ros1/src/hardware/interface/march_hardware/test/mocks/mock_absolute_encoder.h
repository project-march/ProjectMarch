--- conflicted
+++ resolved
@@ -5,11 +5,6 @@
 
 class MockAbsoluteEncoder : public march::AbsoluteEncoder {
 public:
-<<<<<<< HEAD
-  MockAbsoluteEncoder() : AbsoluteEncoder(10, 0, 162, 0, 1, 0.1, 0.9)
-  {
-  }
-=======
     MockAbsoluteEncoder()
         : AbsoluteEncoder(/*number_of_bits=*/10, /*lower_limit_iu=*/0,
             /*upper_limit_iu=*/162, /*lower_limit_rad=*/0,
@@ -17,8 +12,4 @@
             0.1, /*upper_soft_limit_rad=*/0.9)
     {
     }
-
-    MOCK_METHOD0(getAngleIU, int32_t());
-    MOCK_METHOD0(getAngleRad, double());
->>>>>>> 0f8fe76f
 };