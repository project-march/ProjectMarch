--- conflicted
+++ resolved
@@ -37,13 +37,9 @@
     initializeConstantsPoints(m_trajectory_des_point); 
     m_trajectory_des_point.time_from_start.nanosec = int(50*1e6); 
 
-<<<<<<< HEAD
     m_current_state_subscriber = create_subscription<march_shared_msgs::msg::StateEstimation>("state_estimator/state", 10, std::bind(&GaitPlanningAnglesNode::currentJointAnglesCallback, this, _1)); 
     
-    m_exo_state_subscriber = create_subscription<march_shared_msgs::msg::ExoState>("current_state", 10, std::bind(&GaitPlanningAnglesNode::currentStateCallback, this, _1)); 
-=======
     m_exo_mode_subscriber = create_subscription<march_shared_msgs::msg::ExoMode>("current_mode", 10, std::bind(&GaitPlanningAnglesNode::currentModeCallback, this, _1)); 
->>>>>>> acc3284b
     m_joint_angle_trajectory_publisher = create_publisher<trajectory_msgs::msg::JointTrajectory>("joint_trajectory_controller/joint_trajectory", 10); 
     std::cout << "Joint trajectory publisher created" << std::endl; 
     
@@ -58,9 +54,8 @@
     m_timer = this->create_wall_timer(std::chrono::milliseconds(50), timer_publish);
     std::cout << "Timer function created" << std::endl; 
 
-<<<<<<< HEAD
-    m_gait_planning.setGaitType(exoState::BootUp);
-    m_gait_planning.setPrevGaitType(exoState::BootUp); 
+    m_gait_planning.setGaitType(exoMode::BootUp);
+    m_gait_planning.setPrevGaitType(exoMode::BootUp); 
     m_gait_planning.setHomeStand(m_gait_planning.getFirstStepAngleTrajectory()[0]); 
 }
 
@@ -79,16 +74,8 @@
 //     }
 // }
 
-void GaitPlanningAnglesNode::currentStateCallback(const march_shared_msgs::msg::ExoState::SharedPtr msg){
-    RCLCPP_INFO(rclcpp::get_logger("march_gait_planning"), "received current state: %d", msg->state); 
-=======
-    m_gait_planning.setGaitType(exoMode::BootUp);
-    m_gait_planning.setPrevGaitType(exoMode::BootUp); 
-}
-
 void GaitPlanningAnglesNode::currentModeCallback(const march_shared_msgs::msg::ExoMode::SharedPtr msg){
     RCLCPP_INFO(rclcpp::get_logger("march_gait_planning"), "received current mode: %d", msg->mode); 
->>>>>>> acc3284b
     m_gait_planning.setPrevGaitType(m_gait_planning.getGaitType());
     m_gait_planning.setGaitType((exoMode)msg->mode); 
     m_gait_planning.setCounter(0); 
@@ -180,14 +167,13 @@
             }
             break;
         
-<<<<<<< HEAD
-        case exoState::Stand :
-            if (m_gait_planning.getPrevGaitType() == exoState::Sit){
+        case exoMode::Stand :
+            if (m_gait_planning.getPrevGaitType() == exoMode::Sit){
                 m_current_trajectory = m_gait_planning.getSitToStandGait(); 
                 processMovingGaits(count);
                 if (count >= (m_current_trajectory.size()-1)){
                     m_gait_planning.setCounter(m_current_trajectory.size()-1);
-                    m_gait_planning.setPrevGaitType(exoState::Stand); 
+                    m_gait_planning.setPrevGaitType(exoMode::Stand); 
                 } else {
                     m_gait_planning.setCounter(count+1);
                 } 
@@ -202,11 +188,6 @@
                 processHomeStandGait(); 
             }
             break; 
-=======
-        case exoMode::Stand :
-            processHomeStandGait(); 
-            break;
->>>>>>> acc3284b
         
         case exoMode::Sit :
             m_current_trajectory = m_gait_planning.getStandToSitGait(); 
@@ -218,7 +199,7 @@
             }
             break;
         
-        case exoState::Sideways :
+        case exoMode::Sideways :
             m_current_trajectory = m_gait_planning.getSidewaysGait(); 
             processMovingGaits(count); 
             if (count >= (m_current_trajectory.size()-1)){
