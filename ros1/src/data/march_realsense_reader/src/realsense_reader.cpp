--- conflicted
+++ resolved
@@ -15,27 +15,17 @@
     n_(n),
     reading_(false)
 {
-<<<<<<< HEAD
   pointcloud_subscriber_ = n_->subscribe<sensor_msgs::PointCloud2>
-=======
-  pointcloud_subscriber_ = n_->subscribe<PointCloud>
->>>>>>> ffc7849c
       ("/camera/depth/color/points", 1,
        &RealSenseReader::pointcloud_callback, this);
   read_pointcloud_service_ = n_->advertiseService
       ("/camera/read_pointcloud",
        &RealSenseReader::read_pointcloud_callback,
        this);
-<<<<<<< HEAD
 
   config_tree_ = readConfig("pointcloud_parameters.yaml");
 
   preprocessor_ = std::make_unique<NormalsPreprocessor>(
-=======
-  config_tree_ = readConfig("pointcloud_parameters.yaml");
-
-  preprocessor_ = std::make_unique<SimplePreprocessor>(
->>>>>>> ffc7849c
       getConfigIfPresent("preprocessor"));
   region_creator_ = std::make_unique<SimpleRegionCreator>(
       getConfigIfPresent("region_creator"));
@@ -43,19 +33,15 @@
   if (config_tree_["debug"])
   {
     debugging_ = config_tree_["debug"].as<bool>();
-<<<<<<< HEAD
   }
   else
-=======
-  } else
->>>>>>> ffc7849c
   {
     debugging_ = false;
   }
 
   if (debugging_)
   {
-    preprocessed_pointcloud_publisher_ = n_->advertise<PointCloud>
+    preprocessed_pointcloud_publisher_ = n_->advertise<PointCloud2>
         ("/camera/preprocessed_cloud", 1);
   }
 }
@@ -67,33 +53,13 @@
   try
   {
     config_tree = YAML::LoadFile(path);
-<<<<<<< HEAD
   }
   catch (YAML::Exception e)
-=======
-  } catch (YAML::Exception e)
->>>>>>> ffc7849c
   {
     ROS_WARN_STREAM("YAML file with path " << path << " could not be loaded, using "
                                                       "empty config instead");
   }
   return config_tree;
-<<<<<<< HEAD
-=======
-}
-
-YAML::Node RealSenseReader::getConfigIfPresent(std::string key)
-{
-  if (config_tree_[key])
-  {
-    return config_tree_[key];
-  } else
-  {
-    ROS_WARN_STREAM("Key " << key << " was not found in the config file, empty config "
-                                     "will be used");
-    return YAML::Node();
-  }
->>>>>>> ffc7849c
 }
 
 YAML::Node RealSenseReader::getConfigIfPresent(std::string key)
@@ -130,11 +96,7 @@
     preprocessor_->preprocess(pointcloud, normals);
     if (debugging_)
     {
-<<<<<<< HEAD
       publishPreprocessedPointCloud(pointcloud);
-=======
-      preprocessed_pointcloud_publisher_.publish(pointcloud);
->>>>>>> ffc7849c
     }
 
     // Create regions
