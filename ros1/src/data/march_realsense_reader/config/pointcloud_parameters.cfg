#!/usr/bin/env python
PACKAGE = "march_realsense_reader"

from dynamic_reconfigure.parameter_generator_catkin import *

gen = ParameterGenerator()
# A dynamic reconfigurable parameter can be added by:
#   gen.add(str: param_name, type, level, str: description, value, lower_bound, upper_bound)
#   More info, see: http://wiki.ros.org/dynamic_reconfigure/Tutorials/HowToWriteYourFirstCfgFile


#  Preprocessor parameters
preprocessor = gen.add_group("Preprocessor", type="collapse", state=True)
downsampling = preprocessor.add_group("Downsampling")
downsampling.add("preprocessor_downsampling_voxel_grid_filter",
        bool_t, 0, "Downsampling by averaging over a grid", False)
downsampling.add("preprocessor_downsampling_leaf_size",
        double_t, 0, "Size of the grid (voxel grid filter)", .05, 0.001,   1)
downsampling.add("preprocessor_downsampling_random_filter",
        bool_t,    0, "Donwsampling by selecting random points",  True)
downsampling.add("preprocessor_downsampling_remainig_points",
        int_t, 0, "Remaining points after downsampling",  5000, 1000, 10000)

normal_estimation = preprocessor.add_group("Normal Estimation")
normal_estimation.add("preprocessor_normal_estimation_use_tree_search_method",
        bool_t, 0, "Use nearest neighbours method", True)
normal_estimation.add("preprocessor_normal_estimation_number_of_neighbours",
        int_t, 0, "", 9, 2,   50)
normal_estimation.add("preprocessor_normal_estimation_search_radius",
        double_t, 0, "Use every point within a certain radius", 0.03, 0.01, 0.15)

preprocessor.add("preprocessor_distance_filter_threshold",
        double_t, 0, "Points beyond this threshold are discarded", 3.0, 0.5, 5.0)

normal_filter = preprocessor.add_group("Normal Filter")
normal_filter.add("preprocessor_normal_filter_allowed_length_x",
        double_t, 0, "Allowed normal vector length in direction x", 0.5, 0.0, 1.0)
normal_filter.add("preprocessor_normal_filter_allowed_length_y",
        double_t, 0, "Allowed normal vector length in direction y", 0.4, 0.0, 1.0)
normal_filter.add("preprocessor_normal_filter_allowed_length_z",
        double_t, 0, "Allowed normal vector length in direction z", 1.0, 0.0, 1.0)

# Region Creator parameters
region_creator = gen.add_group("Region Creator", type="collapse", state=True)
region_creator.add("region_creator_region_growing_number_of_neighbours",
        int_t, 0, "Number of neighbours for the Region growing algorithm", 10, 2, 100)
region_creator.add("region_creator_region_growing_min_valid_cluster_size",
        int_t, 0, "Minimal points per region", 4, 3, 500)
region_creator.add("region_creator_region_growing_max_valid_cluster_size",
        int_t, 0, "Maximum points per region", 100000, 10, 100000000)
region_creator.add("region_creator_region_growing_min_desired_cluster_size",
        int_t, 0, "Minimal points per region", 20, 3, 500)
region_creator.add("region_creator_region_growing_max_desired_cluster_size",
        int_t, 0, "Maximum points per region", 70, 10, 10000)
region_creator.add("region_creator_region_growing_smoothness_threshold",
        double_t, 0, "Whether a point should be added to a region", 0.368, 0.00, 1.6)
region_creator.add("region_creator_region_growing_smoothness_threshold_lower_bound",
        double_t, 0, "Whether a point should be added to a region", 0.06, 0.00, 1.6)
region_creator.add("region_creator_region_growing_smoothness_threshold_upper_bound",
        double_t, 0, "Whether a point should be added to a region", 1.5, 0.00, 1.6)
region_creator.add("region_creator_region_growing_curvature_threshold",
        double_t, 0, "Whether point becomes a seed, based on the curvature", 2.5, 0.1, 10.0)
region_creator.add("region_creator_region_growing_use_recursive_growing",
        bool_t, 0, "Whether to use recursive region growing or default region growing", False)
region_creator.add("region_creator_region_growing_tolerance_change_factor_increase",
        double_t, 0, "The factor by which the tolerance is increased each recursive call", 1.05, 1.0, 2.0)
region_creator.add("region_creator_region_growing_tolerance_change_factor_decrease",
        double_t, 0, "The factor by which the tolerance is decreased each recursive call", 0.9, 0.0, 1.0)

# Hull Finder parameters
hull_finder = gen.add_group("Hull Finder", type="collapse", state=True)
hull_finder.add("hull_finder_convex",
        bool_t, 0, "Whether to find convex hulls, if false find concave hulls", False)
hull_finder.add("hull_finder_alpha",
        double_t, 0, "Maximum length from a vertex to the facet center", 0.5, 0.01, 1.0)
hull_finder.add("hull_dimension",
        int_t, 0, "2D or 3D hull", 2, 2, 3)
hull_finder.add("hull_finder_output_plane_information",
        bool_t, 0, "Whether to output the plane parameters of each hull or not", False)

# Parameter Determiner parameters
parameter_determiner = gen.add_group("Parameter Determiner", type="collapse", state=False)
ramp_group = parameter_determiner.add_group("Ramp")
stairs_group = parameter_determiner.add_group("Stairs")
sit_group = parameter_determiner.add_group("Sit")
foot_group = parameter_determiner.add_group("Foot Location")
foot_constraints_group = parameter_determiner.add_group("Foot Location Constraints")

foot_group.add("parameter_determiner_foot_locations",
        int_t, 0, "Number of foot locations to consider", 30, 2, 50)

foot_group.add("parameter_determiner_most_desirable_loc_is_mid",
        bool_t, 0, "The optimal foot location is in the middle of the reachable locations", True)
<<<<<<< HEAD
foot_group.add("parameter_determiner_most_desirable_loc_is_small",
        bool_t, 0, "The optimal foot location is in the smallest step", False)

ramp_group.add("parameter_determiner_ramp_min_search_area",
        double_t, 0, "Minimum area to search for foot locations", -0.0, -1.0, 0.0)
ramp_group.add("parameter_determiner_ramp_max_search_area",
        double_t, 0, "Minimum area to search for foot locations", -0.6, -1.0, 0.0)

ramp_group.add("parameter_determiner_ramp_max_distance_to_line",
        double_t, 0, "Maximum distance to line", 0.05, 0.0, 1.0)
=======
>>>>>>> 99c738cd

foot_constraints_group.add("parameter_determiner_max_allowed_z_deviation_foot",
        double_t, 0, " ", 0.03, 0.0001, 0.2)

foot_constraints_group.add("parameter_determiner_foot_length_back",
        double_t, 0, "The length from the ankle to the back of the foot", 0.05, 0, 0.15)
foot_constraints_group.add("parameter_determiner_foot_length_front",
        double_t, 0, "The length from the ankle to the front of the foot", 0.1, 0.0, 0.2)
foot_constraints_group.add("parameter_determiner_foot_width",
        double_t, 0, "The width of the foot", 0.05, 0.0, 0.15)

# Gait dimension parameters for the parameter determiner. The height is calculated to be the height from the obstacle
# to the midpoint of the foot block. For the ramp the x and z are calculated by finding the x and y change from the
# midpoint of the stable foot to the contact point of the swing foot. All these parameters are for the opening subgait.

stairs_group.add("parameter_determiner_stairs_up_locations_min_x",
        double_t, 0, "The minimal depth of a stair the stairs gait can reach", -0.20, -1, 1)
stairs_group.add("parameter_determiner_stairs_up_locations_max_x",
        double_t, 0, "The maximum depth of a stair the stairs gait can reach", -0.45, -1, 1)
stairs_group.add("parameter_determiner_stairs_up_locations_min_z",
        double_t, 0, "The minimal height of a stair the stairs gait can reach", 0.12, -1, 1)
stairs_group.add("parameter_determiner_stairs_up_locations_max_z",
        double_t, 0, "The maximum height of a stair the stairs gait can reach", 0.22, -1, 1)
foot_group.add("parameter_determiner_most_desirable_loc_is_small",
        bool_t, 0, "The optimal foot location is in the smallest step", False)

ramp_group.add("parameter_determiner_ramp_min_search_area",
        double_t, 0, "Minimum area to search for foot locations", -0.4, -1.0, 0.0)
ramp_group.add("parameter_determiner_ramp_max_search_area",
        double_t, 0, "Minimum area to search for foot locations", -0.6, -1.0, 0.0)

ramp_group.add("parameter_determiner_max_slope",
        double_t, 0, "The maximum walkable slope in degrees", 20, 10, 20)
ramp_group.add("parameter_determiner_min_slope",
        double_t, 0, "The minimum walkable slope in degrees", 5, 0, 10)


sit_group.add("parameter_determiner_min_sit_height",
              double_t, 0, " ", 0.35, 0.0, 1.0)
sit_group.add("parameter_determiner_max_sit_height",
              double_t, 0, " ", 0.55, 0.0, 1.0)
sit_group.add("parameter_determiner_min_x_search_sit",
              double_t, 0, " ", 0.35, 0.0, 1.0)
sit_group.add("parameter_determiner_max_x_search_sit",
              double_t, 0, " ", 0.55, 0.0, 1.0)
sit_group.add("parameter_determiner_search_y_deviation_sit",
              double_t, 0, " ", 0.25, 0.0, 1.0)
sit_group.add("parameter_determiner_sit_grid_size",
              double_t, 0, " ", 0.05, 0.0001, 0.2)
sit_group.add("parameter_determiner_minimal_needed_support_sit",
              double_t, 0, "The minimal percentage of points that need to provide exo "
                           "support in the search grid", 0.2, 0.0, 1.0)

sit_group.add("parameter_determiner_min_sit_height",
              double_t, 0, " ", 0.35, 0.0, 1.0)
sit_group.add("parameter_determiner_max_sit_height",
              double_t, 0, " ", 0.55, 0.0, 1.0)
sit_group.add("parameter_determiner_min_x_search_sit",
              double_t, 0, " ", 0.35, 0.0, 1.0)
sit_group.add("parameter_determiner_max_x_search_sit",
              double_t, 0, " ", 0.55, 0.0, 1.0)
sit_group.add("parameter_determiner_search_y_deviation_sit",
              double_t, 0, " ", 0.25, 0.0, 1.0)
sit_group.add("parameter_determiner_sit_grid_size",
              double_t, 0, " ", 0.05, 0.0001, 0.2)
sit_group.add("parameter_determiner_minimal_needed_support_sit",
              double_t, 0, "The minimal percentage of points that need to provide exo "
                           "support in the search grid", 0.2, 0.0, 1.0)

foot_group.add("parameter_determiner_y_location",
        double_t, 0, "The amount of y deviation from the foot in the steps", 0, -1, 1)

# Debug
# WARNING: If the debug parameter was false at launch, enabling it with dynamic reconfigure will not enable debugging.
gen.add("debug",
        bool_t, 0, "If true, will publish several messages of intermediate steps. "
                   "Do not enable, if launch argument is false", True)

gen.add("publish_hull_area_debug",
        bool_t, 0, "If true, will publish extra information on the area's of the hulls,"
                   " can be slow to compute. ", False)

exit(gen.generate(PACKAGE, "march_realsense_reader", "pointcloud_parameters"))<|MERGE_RESOLUTION|>--- conflicted
+++ resolved
@@ -89,22 +89,6 @@
 foot_group.add("parameter_determiner_foot_locations",
         int_t, 0, "Number of foot locations to consider", 30, 2, 50)
 
-foot_group.add("parameter_determiner_most_desirable_loc_is_mid",
-        bool_t, 0, "The optimal foot location is in the middle of the reachable locations", True)
-<<<<<<< HEAD
-foot_group.add("parameter_determiner_most_desirable_loc_is_small",
-        bool_t, 0, "The optimal foot location is in the smallest step", False)
-
-ramp_group.add("parameter_determiner_ramp_min_search_area",
-        double_t, 0, "Minimum area to search for foot locations", -0.0, -1.0, 0.0)
-ramp_group.add("parameter_determiner_ramp_max_search_area",
-        double_t, 0, "Minimum area to search for foot locations", -0.6, -1.0, 0.0)
-
-ramp_group.add("parameter_determiner_ramp_max_distance_to_line",
-        double_t, 0, "Maximum distance to line", 0.05, 0.0, 1.0)
-=======
->>>>>>> 99c738cd
-
 foot_constraints_group.add("parameter_determiner_max_allowed_z_deviation_foot",
         double_t, 0, " ", 0.03, 0.0001, 0.2)
 
@@ -120,42 +104,28 @@
 # midpoint of the stable foot to the contact point of the swing foot. All these parameters are for the opening subgait.
 
 stairs_group.add("parameter_determiner_stairs_up_locations_min_x",
-        double_t, 0, "The minimal depth of a stair the stairs gait can reach", -0.20, -1, 1)
+                 double_t, 0, "The minimal depth of a stair the stairs gait can reach", -0.20, -1, 1)
 stairs_group.add("parameter_determiner_stairs_up_locations_max_x",
-        double_t, 0, "The maximum depth of a stair the stairs gait can reach", -0.45, -1, 1)
+                 double_t, 0, "The maximum depth of a stair the stairs gait can reach", -0.45, -1, 1)
 stairs_group.add("parameter_determiner_stairs_up_locations_min_z",
-        double_t, 0, "The minimal height of a stair the stairs gait can reach", 0.12, -1, 1)
+                 double_t, 0, "The minimal height of a stair the stairs gait can reach", 0.12, -1, 1)
 stairs_group.add("parameter_determiner_stairs_up_locations_max_z",
-        double_t, 0, "The maximum height of a stair the stairs gait can reach", 0.22, -1, 1)
-foot_group.add("parameter_determiner_most_desirable_loc_is_small",
-        bool_t, 0, "The optimal foot location is in the smallest step", False)
+                 double_t, 0, "The maximum height of a stair the stairs gait can reach", 0.22, -1, 1)
+stairs_group.add("parameter_determiner_most_desirable_loc_is_mid",
+                 bool_t, 0, "The optimal foot location is in the middle of the reachable locations", True)
+stairs_group.add("parameter_determiner_most_desirable_loc_is_small",
+                 bool_t, 0, "The optimal foot location is in the smallest step", False)
 
 ramp_group.add("parameter_determiner_ramp_min_search_area",
-        double_t, 0, "Minimum area to search for foot locations", -0.4, -1.0, 0.0)
+               double_t, 0, "Minimum area to search for foot locations", -0.4, -1.0, 0.0)
 ramp_group.add("parameter_determiner_ramp_max_search_area",
-        double_t, 0, "Minimum area to search for foot locations", -0.6, -1.0, 0.0)
+               double_t, 0, "Minimum area to search for foot locations", -0.6, -1.0, 0.0)
 
 ramp_group.add("parameter_determiner_max_slope",
-        double_t, 0, "The maximum walkable slope in degrees", 20, 10, 20)
+               double_t, 0, "The maximum walkable slope in degrees", 20, 10, 20)
 ramp_group.add("parameter_determiner_min_slope",
-        double_t, 0, "The minimum walkable slope in degrees", 5, 0, 10)
+               double_t, 0, "The minimum walkable slope in degrees", 5, 0, 10)
 
-
-sit_group.add("parameter_determiner_min_sit_height",
-              double_t, 0, " ", 0.35, 0.0, 1.0)
-sit_group.add("parameter_determiner_max_sit_height",
-              double_t, 0, " ", 0.55, 0.0, 1.0)
-sit_group.add("parameter_determiner_min_x_search_sit",
-              double_t, 0, " ", 0.35, 0.0, 1.0)
-sit_group.add("parameter_determiner_max_x_search_sit",
-              double_t, 0, " ", 0.55, 0.0, 1.0)
-sit_group.add("parameter_determiner_search_y_deviation_sit",
-              double_t, 0, " ", 0.25, 0.0, 1.0)
-sit_group.add("parameter_determiner_sit_grid_size",
-              double_t, 0, " ", 0.05, 0.0001, 0.2)
-sit_group.add("parameter_determiner_minimal_needed_support_sit",
-              double_t, 0, "The minimal percentage of points that need to provide exo "
-                           "support in the search grid", 0.2, 0.0, 1.0)
 
 sit_group.add("parameter_determiner_min_sit_height",
               double_t, 0, " ", 0.35, 0.0, 1.0)
