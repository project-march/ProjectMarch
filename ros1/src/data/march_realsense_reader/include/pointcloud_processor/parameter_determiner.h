#ifndef MARCH_PARAMETER_DETERMINER_H
#define MARCH_PARAMETER_DETERMINER_H
#include "march_shared_msgs/GetGaitParameters.h"
#include "utilities/realsense_gait_utilities.h"
#include <march_realsense_reader/pointcloud_parametersConfig.h>
#include <pcl/point_types.h>
#include <pcl_ros/point_cloud.h>
#include <ros/package.h>
#include <string>

using PointCloud2D = pcl::PointCloud<pcl::PointXY>;
using PointNormalCloud = pcl::PointCloud<pcl::PointNormal>;
using PointCloud = pcl::PointCloud<pcl::PointXYZ>;
using Normals = pcl::PointCloud<pcl::Normal>;
using Region = pcl::PointIndices;
using PlaneCoefficients = pcl::ModelCoefficients;
using LineCoefficients = pcl::ModelCoefficients;
using Hull = pcl::PointCloud<pcl::PointXYZ>;
using Polygon = std::vector<pcl::Vertices>;
using RegionVector = std::vector<Region>;
using PlaneCoefficientsVector = std::vector<PlaneCoefficients::Ptr>;
using HullVector = std::vector<Hull::Ptr>;
using PolygonVector = std::vector<Polygon>;
using GaitParameters = march_shared_msgs::GaitParameters;

class ParameterDeterminer {
public:
    explicit ParameterDeterminer(bool debugging);
    /** This function is required to be implemented by any plane finder **/
    virtual bool determineParameters(
        boost::shared_ptr<PlaneCoefficientsVector> const
            plane_coefficients_vector,
        boost::shared_ptr<HullVector> const hull_vector,
        boost::shared_ptr<PolygonVector> const polygon_vector,
        SelectedGait const selected_gait,
        boost::shared_ptr<GaitParameters> gait_parameters)
        = 0;

    virtual ~ParameterDeterminer() = default;

    /** This function is called upon whenever a parameter from config is
     * changed, including when launching the node
     */
    virtual void readParameters(
        march_realsense_reader::pointcloud_parametersConfig& config)
        = 0;

protected:
    boost::shared_ptr<PlaneCoefficientsVector> plane_coefficients_vector_;
    boost::shared_ptr<HullVector> hull_vector_;
    boost::shared_ptr<PolygonVector> polygon_vector_;
    std::optional<SelectedGait> selected_gait_ = std::nullopt;
    boost::shared_ptr<GaitParameters> gait_parameters_;
    bool debugging_;
};

/** The hull parameter determiner
 *
 */
class HullParameterDeterminer : ParameterDeterminer {
public:
    /** Basic constructor for ParameterDeterminer preprocessor **/
    explicit HullParameterDeterminer(bool debugging);

    /** This function should take in a pointcloud with matching normals and
     * hulls, and turn this into a location where the foot can be placed,
     * from this location, gaits parameters should be made. **/
    bool determineParameters(boost::shared_ptr<PlaneCoefficientsVector> const
                                 plane_coefficients_vector,
        boost::shared_ptr<HullVector> const hull_vector,
        boost::shared_ptr<PolygonVector> const polygon_vector,
        SelectedGait const selected_gait,
        boost::shared_ptr<GaitParameters> gait_parameters) override;

    /** This function is called upon whenever a parameter from config is
     * changed, including when launching the node
     */
    void readParameters(
        march_realsense_reader::pointcloud_parametersConfig& config) override;

    pcl::PointNormal optimal_foot_location;
    PointNormalCloud::Ptr possible_foot_locations;
    PointCloud2D::Ptr foot_locations_to_try;

protected:
    // Get the optimal foot location by finding which possible foot location is
    // closest to the most desirable foot location
    bool getOptimalFootLocation();

    // Get the optimal foot location by selecting one from the possible
    // locations
    bool getOptimalFootLocationFromPossibleLocations();

    // From the possible foot locations, find which one is closes to the most
    // desirable location
    bool getPossibleMostDesirableLocation();

    // Compute the optimal foot location as if one were not limited by anything.
    bool getGeneralMostDesirableLocation();

    // Create a point cloud with points on the ground where the points represent
    // where it should be checked if there is a valid foot location
    bool getOptionalFootLocations(PointCloud2D::Ptr foot_locations_to_try);

    /** Takes a 2D point cloud of potential foot locations and returns
     * the valid foot locations with associated height and normal vector.
     * Result indicates whether every original point ends up being valid.**/
    bool cropCloudToHullVector(PointCloud2D::Ptr const input_cloud,
        PointNormalCloud::Ptr output_cloud);

    // Crops a single point to a hull vector.
    bool cropPointToHullVector(
        pcl::PointXY const input_point, PointNormalCloud::Ptr output_cloud);

    // Crops a cloud to a hull vector, but only puts each input point in
    // the highest hull it falls into
    bool cropCloudToHullVectorUnique(PointCloud2D::Ptr const input_cloud,
        PointNormalCloud::Ptr output_cloud);

<<<<<<< HEAD
    // Return true if the z coordinate of point1 is lower then that of point2
    static bool pointIsLower(pcl::PointNormal point1, pcl::PointNormal point2);

=======
>>>>>>> 2bddd1cb
    // Elevate the 2D points so they have z coordinate as if they lie on the
    // plane of the hull
    bool addZCoordinateToCloudFromPlaneCoefficients(
        PointCloud2D::Ptr input_cloud,
        PlaneCoefficients::Ptr plane_coefficients,
        PointCloud::Ptr elevated_cloud);

    // Remove all points from a cloud which do not fall in the hull
    bool cropCloudToHull(
        PointCloud::Ptr elevated_cloud, Hull::Ptr hull, Polygon polygon);

    // Add normals to the elevated cloud which correspond to the normal vector
    // of the plane
    bool addNormalToCloudFromPlaneCoefficients(PointCloud::Ptr elevated_cloud,
        PlaneCoefficients::Ptr plane_coefficients,
        PointNormalCloud::Ptr elevated_cloud_with_normals);

    // Find the parameters from the foot location by finding at what percentage
    // of the end points it is
    bool getGaitParametersFromFootLocation();

    // Verify if there is support for the entire foot around the possible foot
    // location
    bool entireFootCanBePlaced(pcl::PointNormal possible_foot_location);

    // Fill a point cloud with vertices of the foot on the ground around a
    // possible foot location
    void fillFootPointCloud(PointCloud2D::Ptr foot_pointcloud,
        pcl::PointNormal possible_foot_location);

    // Verify that a possible foot location is valid for the requested gait
    bool isValidLocation(pcl::PointNormal possible_foot_location);

    // get the distance from a location to some object depending on the obstacle
    bool getDistanceToObject(
        pcl::PointNormal possible_foot_location, double& distance);

    // Get the line on which it is possible to stand for a ramp gait.
    bool getExecutableLocationsLine();

    // Find the stairs up parameters from the foot locations
    bool getGaitParametersFromFootLocationStairsUp();

    // Find the ramp down parameter from the foot locations
    bool getGaitParametersFromFootLocationRampDown();

    // Fill the foot locations to try cloud with a line of points from (start,
    // 0) to (end, 0)
    bool fillOptionalFootLocationCloud(float start, float end);

    // All relevant parameters
    int hull_dimension {};
    int number_of_optional_foot_locations {};
    float min_x_stairs {};
    float max_x_stairs {};
    float min_z_stairs {};
    float max_z_stairs {};
    float y_location {};
    float foot_length_back {};
    float foot_length_front {};
    float foot_width {};
    float max_allowed_z_deviation_foot {};
    float x_flat {};
    float z_flat {};
    float x_steep {};
    float z_steep {};
    float min_search_area {};
    float max_search_area {};
    float max_distance_to_line {};
    bool general_most_desirable_location_is_mid {};
    bool general_most_desirable_location_is_small {};

    pcl::PointXYZ most_desirable_foot_location_;
    // Interpreted as (x(t), y(t), z(t))^T = ([0], [1], [2])^T * t  + ([3], [4],
    // [5])^T
    LineCoefficients::Ptr executable_locations_line_coefficients_
        = boost::make_shared<LineCoefficients>();
};

/** The simple parameter determiner
 *
 */
class SimpleParameterDeterminer : ParameterDeterminer {
public:
    /** Use the constructors defined in the super class **/
    using ParameterDeterminer::ParameterDeterminer;
    /** A Simple implementation which return parameters of 0.5 **/
    bool determineParameters(boost::shared_ptr<PlaneCoefficientsVector> const
                                 plane_coefficients_vector,
        boost::shared_ptr<HullVector> const hull_vector,
        boost::shared_ptr<PolygonVector> const polygon_vector,
        SelectedGait const selected_gait,
        boost::shared_ptr<GaitParameters> gait_parameters) override;
};

#endif // MARCH_PARAMETER_DETERMINER_H<|MERGE_RESOLUTION|>--- conflicted
+++ resolved
@@ -117,12 +117,6 @@
     bool cropCloudToHullVectorUnique(PointCloud2D::Ptr const input_cloud,
         PointNormalCloud::Ptr output_cloud);
 
-<<<<<<< HEAD
-    // Return true if the z coordinate of point1 is lower then that of point2
-    static bool pointIsLower(pcl::PointNormal point1, pcl::PointNormal point2);
-
-=======
->>>>>>> 2bddd1cb
     // Elevate the 2D points so they have z coordinate as if they lie on the
     // plane of the hull
     bool addZCoordinateToCloudFromPlaneCoefficients(
