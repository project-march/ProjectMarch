--- conflicted
+++ resolved
@@ -26,13 +26,8 @@
             self.gait_directory = os.path.join(
                 rospkg.RosPack().get_path('march_gait_selection'), gait_directory)
             self.gait_version_map = gait_version_map
-<<<<<<< HEAD
-        rospy.loginfo("GaitSelection initialized with gait_directory " + self.gait_directory)
-        rospy.loginfo("GaitSelection initialized with gait_version_map " + str(self.gait_version_map))
-=======
         rospy.logdebug("GaitSelection initialized with gait_directory " + self.gait_directory)
         rospy.logdebug("GaitSelection initialized with gait_version_map " + str(self.gait_version_map))
->>>>>>> 948defe7
 
     def set_subgait_version(self, gait_name, subgait_name, version):
         if self.validate_version_name(gait_name, subgait_name, version):
@@ -108,21 +103,14 @@
                 versions = []
                 for version in os.listdir(os.path.join(subgait_path)):
                     versions.append(version.replace(".subgait", ""))
-<<<<<<< HEAD
-=======
                 versions.sort()
->>>>>>> 948defe7
                 gait_dict["subgaits"][subgait] = versions
             directory_dict[gait] = gait_dict
 
         return directory_dict
 
     def validate_version_map(self, map):
-<<<<<<< HEAD
-        # Check if all subgaits in the map exist.
-=======
         """Check if all subgaits in the map exist."""
->>>>>>> 948defe7
         for gait in map:
             for subgait in map[gait]:
                 version = map[gait][subgait]
@@ -132,27 +120,20 @@
 
     def validate_gait_by_name(self, gait_name):
         gait_path = os.path.join(self.gait_directory, gait_name, gait_name + ".gait")
-<<<<<<< HEAD
-        gait_yaml = yaml.load(open(gait_path), Loader=yaml.SafeLoader)
-=======
         try:
             gait_yaml = yaml.load(open(gait_path), Loader=yaml.SafeLoader)
         except IOError:
             rospy.logerr("No such gait at %s.", gait_path)
             return False
->>>>>>> 948defe7
         gait = message_converter.convert_dictionary_to_ros_message('march_shared_resources/GaitGoal',
                                                                    gait_yaml,
                                                                    kind="message")
         return self.validate_gait(gait)
 
     def validate_gait(self, gait):
-<<<<<<< HEAD
-=======
         if gait is None:
             rospy.logerr("Cannot validate gait None")
             return False
->>>>>>> 948defe7
         if len(gait.graph.from_subgait) != len(gait.graph.to_subgait):
             rospy.logerr("Graph has the wrong size in gait %s", gait.name)
             return False
