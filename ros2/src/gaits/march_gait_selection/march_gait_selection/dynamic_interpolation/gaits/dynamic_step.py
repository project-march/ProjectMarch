"""Author: Marten Haitjema, MVII."""

import numpy as np

from rclpy.node import Node
from march_gait_selection.dynamic_interpolation.gaits.dynamic_joint_trajectory import (
    DynamicJointTrajectory,
)
from march_goniometric_ik_solver.ik_solver_parameters import IKSolverParameters
from march_utility.gait.limits import Limits
from march_utility.gait.setpoint import Setpoint
from march_utility.utilities.duration import Duration
from march_utility.exceptions.gait_exceptions import (
    PositionSoftLimitError,
    VelocitySoftLimitError,
)
from march_goniometric_ik_solver.ik_solver import Pose

from trajectory_msgs.msg import JointTrajectory, JointTrajectoryPoint
from march_shared_msgs.msg import FootPosition

from typing import List, Dict, Optional

EXTRA_ANKLE_SETPOINT_INDEX = 1
INTERPOLATION_POINTS = 30


class DynamicStep:
    """Creates joint trajectories based on the desired foot location.

    Args:
        node (Node): The gait node
        starting_position (Dict[str, float]): The first setpoint of the subgait, usually the last setpoint
            of the previous subgait.
        subgait_id (str): Whether it is a left_swing or right_swing
        joint_names (List[str]): Names of the joints
        location (Point): Desired location of the foot, given by covid
        joint_soft_limits (List[Limits]): List containing soft limits of joints in alphabetical order
        start (bool): whether it is an open gait or not
        stop (bool): whether it is a close gait or not
        hold_subgait (bool): whether the subgait is created by the dynamic_setpoint_gait_step_and_hold class

    Attributes:
        starting_position (Dict[str, Setpoint]): the first setpoint of the gait
        location (Point): the desired location given by (fake) covid
        joint_names (List[str]): list of joint names
        subgait_id (str): either left_swing or right_swing
        joint_soft_limits (List[Limits]): a list containing the soft limits of each joint
        push_off_fraction (float): fraction of total time of the step at which push off will take place
        middle_point_fraction (float): fraction of total time of the step at which middle point will take place
        start (bool): True if it is an open gait, else False
        stop (bool): True if it is a close gait, else False
        pose (Pose): pose object used to calculate inverse kinematics
        hold_subgait (bool): whether the subgait is created by the dynamic_setpoint_gait_step_and_hold class
    """

    def __init__(
        self,
        node: Node,
        home_stand_position: Dict[str, float],
        starting_position: Dict[str, float],
        subgait_id: str,
        joint_names: List[str],
        location: FootPosition,
        joint_soft_limits: List[Limits],
        start: bool,
        stop: bool,
        hold_subgait: bool = False,
    ):
        self._logger = node.get_logger().get_child(__class__.__name__)
        self._get_parameters(node)
        self._node = node
        self.home_stand_position = home_stand_position
        self.starting_position = starting_position

        self.location = location.processed_point
        self._duration = location.duration
        self._deviation = location.midpoint_deviation
        self._height = location.relative_midpoint_height

        self.actuating_joint_names = joint_names
        self.all_joint_names = list(starting_position.keys())
        self.subgait_id = subgait_id
        self.joint_soft_limits = joint_soft_limits

        if self.subgait_id == "right_swing":
            self._start_pose = Pose(self._ik_solver_parameters, list(self.starting_position.values()), "right")
        else:
            self._start_pose = Pose(self._ik_solver_parameters, list(self.starting_position.values()), "left")

        self.starting_position_dict = self._from_list_to_setpoint(
            self.all_joint_names, list(self.starting_position.values()), None, 0,
        )

        self.start = start
        self.stop = stop
        self.hold_subgait = hold_subgait

    def get_joint_trajectory_msg(self, push_off: bool) -> JointTrajectory:
        """Return a joint_trajectory_msg containing the interpolated trajectories for each joint.

        Args:
            push_off (bool): True if push off should be present in the gait
        Returns:
            JointTrajectory: message containing interpolated trajectories for each joint
        """
<<<<<<< HEAD
        self._solve_middle_setpoint()
        self._solve_desired_setpoint()
=======
        setpoint_list = [self.starting_position_dict]
        desired_position = self._solve_desired_setpoint()

        if self._deviation == 0.0 or self.hold_subgait or self.start:
            setpoint_list.append(self._solve_middle_setpoint(height=self.middle_point_height + self.location.y))
        else:
            lower_deviation = self.middle_point_fraction - self._deviation
            upper_deviation = self.middle_point_fraction + self._deviation

            setpoint_list.append(self._solve_middle_setpoint(lower_deviation, self._height))
            setpoint_list.append(self._solve_middle_setpoint(upper_deviation, self._height))

        setpoint_list.append(desired_position)
>>>>>>> f8a814a9

        # Create joint_trajectory_msg
        self._to_joint_trajectory_class(setpoint_list, push_off)
        joint_trajectory_msg = JointTrajectory()
        joint_trajectory_msg.joint_names = self.actuating_joint_names

        timestamps = np.linspace(0, self._duration, INTERPOLATION_POINTS)
        for timestamp in timestamps:
            joint_trajectory_point = JointTrajectoryPoint()
            joint_trajectory_point.time_from_start = Duration(timestamp).to_msg()

            for joint_index, joint_trajectory in enumerate(self.joint_trajectory_list):
                interpolated_setpoint = joint_trajectory.get_interpolated_setpoint(timestamp)

                joint_trajectory_point.positions.append(interpolated_setpoint.position)
                joint_trajectory_point.velocities.append(interpolated_setpoint.velocity)
                self._check_joint_limits(joint_index, joint_trajectory_point)

            joint_trajectory_msg.points.append(joint_trajectory_point)

        return joint_trajectory_msg

    def _get_extra_ankle_setpoint(self) -> Setpoint:
        """Returns an extra setpoint for the swing leg ankle that can be used to create a push off.

        Returns:
            Setpoint: Extra setpoint for the swing leg ankle.
        """
        return Setpoint(
            Duration(self.push_off_fraction * self._duration),
            self.push_off_position,
            0.0,
        )

    def _solve_middle_setpoint(self, fraction=None, height=None) -> Dict[str, Setpoint]:
        """Calls IK solver to compute the joint angles needed for the middle setpoint."""
<<<<<<< HEAD
        middle_position = self.pose.solve_mid_position(
            self.location.x,
            max(0.0, self.location.y),
            self.location.z,
            self.middle_point_fraction,
            self.middle_point_height,
            self.subgait_id,
=======
        fraction = self.middle_point_fraction if fraction is None else fraction
        height = self.middle_point_height if height is None else height
        pose = copy.deepcopy(self._start_pose)

        middle_position = pose.solve_mid_position(
            next_pose=self._end_pose,
            frac=fraction,
            ankle_y=height,
            subgait_id=self.subgait_id,
>>>>>>> f8a814a9
        )

        return self._from_list_to_setpoint(
            self.all_joint_names,
            middle_position,
            None,
            fraction * self._duration,
        )

    def _solve_desired_setpoint(self) -> Dict[str, Setpoint]:
        """Calls IK solver to compute the joint angles needed for the desired x and y coordinate."""
        self._end_pose = Pose(self._ik_solver_parameters)
        if self.stop:
            self.desired_position = list(self.home_stand_position.values())
        else:
            self.desired_position = self._end_pose.solve_end_position(
                self.location.x, self.location.y, self.location.z, self.subgait_id
            )

        return self._from_list_to_setpoint(
            self.all_joint_names,
            self.desired_position,
            None,
            self._duration,
        )

    def _to_joint_trajectory_class(self, dict_list: List[Dict[str, Setpoint]], push_off: bool) -> None:
        """Creates a list of DynamicJointTrajectories for each joint.

        Args:
            dict_list ([List[Dict[str, Setpoint]]): list containing a dict containing a joint name and corresponding
                setpoint.
            push_off (bool): True if push off should be present in the gait
        """
        if self.stop and self.hold_subgait:
            dict_list[1] = dict_list[2]

        self.joint_trajectory_list = []
        for name in self.actuating_joint_names:
            setpoint_list = []
            for setpoint_dicts in dict_list:
                setpoint_list.append(setpoint_dicts[name])

            # Add an extra setpoint to the ankle to create a push off, except for a start gait:
            if (
                push_off
                and not self.start
                and (
                    (name == "right_ankle" and self.subgait_id == "right_swing")
                    or (name == "left_ankle" and self.subgait_id == "left_swing")
                )
            ):
                setpoint_list.insert(EXTRA_ANKLE_SETPOINT_INDEX, self._get_extra_ankle_setpoint())

            if name in ["right_ankle", "left_ankle"] or (
                (name == "right_knee" and self.subgait_id == "left_swing")
                or (name == "left_knee" and self.subgait_id == "right_swing")
                or (self.stop and self.hold_subgait)
            ):
                self.joint_trajectory_list.append(DynamicJointTrajectory(setpoint_list, fixed_midpoint_velocity=True))
            else:
                self.joint_trajectory_list.append(DynamicJointTrajectory(
                        setpoint_list, fixed_midpoint_velocity=self._fixed_midpoint_velocity,
                    )
                )

    def get_final_position(self) -> Dict[str, float]:
        """Get setpoint_dictionary of the final setpoint.

        Returns:
            dict: The final setpoint of the subgait
        """
        final_position = {}
        for i, name in enumerate(self.all_joint_names):
            final_position[name] = self.desired_position[i]
        return final_position

    def _from_list_to_setpoint(
        self,
        joint_names: List[str],
        position: List[float],
        velocity: Optional[List[float]],
        time: float,
    ) -> Dict[str, Setpoint]:
        """Computes setpoint_dictionary from a list.

        Args:
            joint_names (:obj: list of :obj: str): Names of the joints
            position (:obj: list of :obj: float): Position for each joint
            velocity (:obj: list of :obj: float, optional): Optional velocity for each joint, default is zero
            time (float): Time at which the setpoint should be set
        Returns:
            dict: A Setpoint_dict containing time, position and velocity for each joint
        """
        setpoint_dict = {}
        velocity = np.zeros_like(position) if velocity is None else velocity

        for i, name in enumerate(joint_names):
            if (name == "right_ankle" and self.subgait_id == "right_swing") or (
                name == "left_ankle" and self.subgait_id == "left_swing"
            ):
                velocity[i] = 0.0

            setpoint_dict.update(
                {
                    joint_names[i]: Setpoint(
                        Duration(time),
                        position[i],
                        velocity[i],
                    )
                }
            )

        return setpoint_dict

    def _get_parameters(self, node: Node) -> None:
        """Gets the dynamic gait parameters from the node.

        Args:
            node (Node): the gait selection node
        """
        self.middle_point_height = node.middle_point_height
        self.middle_point_fraction = node.middle_point_fraction
        self.push_off_fraction = node.push_off_fraction
        self.push_off_position = node.push_off_position
        self._fixed_midpoint_velocity = node.fixed_midpoint_velocity
        self._ik_solver_parameters = IKSolverParameters(
            node.ankle_buffer,
            node.hip_buffer,
            node.default_knee_bend,
            node.hip_x_fraction,
            node.upper_body_front_rotation,
            node.dorsiflexion_at_end_position,
            node.hip_swing,
            node.middle_point_fraction,
            node.base_number,
        )

    def _check_joint_limits(
        self,
        joint_index: int,
        joint_trajectory_point: JointTrajectoryPoint,
    ) -> None:
        """Check if values in the joint_trajectory_point are within the soft and velocity limits defined in the urdf.

        Args:
            joint_index (int): Index of the joint in the alphabetical joint_names list
            joint_trajectory_point (JointTrajectoryPoint): point in time containing  position and velocity
        """
        position = joint_trajectory_point.positions[joint_index]
        velocity = joint_trajectory_point.velocities[joint_index]
        if position > self.joint_soft_limits[joint_index].upper or position < self.joint_soft_limits[joint_index].lower:
            raise PositionSoftLimitError(
                self.actuating_joint_names[joint_index],
                position,
                self.joint_soft_limits[joint_index].lower,
                self.joint_soft_limits[joint_index].upper,
            )

        if abs(velocity) > self.joint_soft_limits[joint_index].velocity:
            raise VelocitySoftLimitError(
                self.actuating_joint_names[joint_index],
                velocity,
                self.joint_soft_limits[joint_index].velocity,
            )<|MERGE_RESOLUTION|>--- conflicted
+++ resolved
@@ -104,10 +104,6 @@
         Returns:
             JointTrajectory: message containing interpolated trajectories for each joint
         """
-<<<<<<< HEAD
-        self._solve_middle_setpoint()
-        self._solve_desired_setpoint()
-=======
         setpoint_list = [self.starting_position_dict]
         desired_position = self._solve_desired_setpoint()
 
@@ -121,7 +117,6 @@
             setpoint_list.append(self._solve_middle_setpoint(upper_deviation, self._height))
 
         setpoint_list.append(desired_position)
->>>>>>> f8a814a9
 
         # Create joint_trajectory_msg
         self._to_joint_trajectory_class(setpoint_list, push_off)
@@ -158,15 +153,6 @@
 
     def _solve_middle_setpoint(self, fraction=None, height=None) -> Dict[str, Setpoint]:
         """Calls IK solver to compute the joint angles needed for the middle setpoint."""
-<<<<<<< HEAD
-        middle_position = self.pose.solve_mid_position(
-            self.location.x,
-            max(0.0, self.location.y),
-            self.location.z,
-            self.middle_point_fraction,
-            self.middle_point_height,
-            self.subgait_id,
-=======
         fraction = self.middle_point_fraction if fraction is None else fraction
         height = self.middle_point_height if height is None else height
         pose = copy.deepcopy(self._start_pose)
@@ -176,7 +162,6 @@
             frac=fraction,
             ankle_y=height,
             subgait_id=self.subgait_id,
->>>>>>> f8a814a9
         )
 
         return self._from_list_to_setpoint(
