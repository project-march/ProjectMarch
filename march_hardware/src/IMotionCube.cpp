--- conflicted
+++ resolved
@@ -235,13 +235,8 @@
 
   uint8 targetPositionLocation = 2;  // TODO(Isha Martijn) make this dynamic
 
-<<<<<<< HEAD
-  ROS_INFO_THROTTLE(1, "Trying to actuate slave %d, soem location %d to targetposition %d", this->slaveIndex,
+  ROS_DEBUG("Trying to actuate slave %d, soem location %d to targetposition %d", this->slaveIndex,
                     targetPositionLocation, targetPosition.i);
-=======
-  ROS_DEBUG("Trying to actuate slave %d, soem location %d to targetposition %d", this->slaveIndex,
-           targetPositionLocation, targetPosition.i);
->>>>>>> e5a738e0
   set_output_bit32(this->slaveIndex, targetPositionLocation, targetPosition);
 }
 
