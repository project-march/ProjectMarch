"""Author: MARCH."""
import os
from ament_index_python import get_package_share_directory
from launch import LaunchDescription
from launch.actions import IncludeLaunchDescription, DeclareLaunchArgument, ExecuteProcess
from launch.conditions import IfCondition
from launch.launch_description_sources import PythonLaunchDescriptionSource
from launch.substitutions import LaunchConfiguration, PathJoinSubstitution
from launch_ros.substitutions import FindPackageShare
from launch_ros.actions import Node


def generate_launch_description() -> LaunchDescription:
    """Generates the launch file for the march8 node structure."""
    mujoco_toload = LaunchConfiguration("model_to_load_mujoco", default='march8_v0.xml')
    tunings_to_load = LaunchConfiguration('tunings_to_load', default='low_level_controller_tunings.yaml')
    simulation = LaunchConfiguration("simulation", default='true')
    rosbags = LaunchConfiguration("rosbags", default='true')

    # Gait selection arguments
    use_sim_time = LaunchConfiguration("use_sim_time")
    gait_package = LaunchConfiguration("gait_package")
    gait_directory = LaunchConfiguration("gait_directory")
    balance = LaunchConfiguration("balance")
    dynamic_gait = LaunchConfiguration("dynamic_gait")
    middle_point_fraction = LaunchConfiguration("middle_point_fraction")
    middle_point_height = LaunchConfiguration("middle_point_height")
    minimum_stair_height = LaunchConfiguration("minimum_stair_height")
    push_off_fraction = LaunchConfiguration("push_off_fraction")
    push_off_position = LaunchConfiguration("push_off_position")
    add_push_off = LaunchConfiguration("add_push_off")
    use_position_queue = LaunchConfiguration("use_position_queue")
    add_cybathlon_gaits = LaunchConfiguration("add_cybathlon_gaits")
    amount_of_steps = LaunchConfiguration("amount_of_steps")
    first_subgait_delay = LaunchConfiguration("first_subgait_delay")
    scheduling_delay = LaunchConfiguration("scheduling_delay")
    timer_period = LaunchConfiguration("timer_period")

    # GAIT SELECTION ARGUMENTS
    declared_arguments = [
        DeclareLaunchArgument(
            name="use_sim_time",
            default_value="false",
            description="Whether to use simulation time as published on the "
                        "/clock topic by gazebo instead of system time.",
        ),
        DeclareLaunchArgument(
            name="gait_package",
            default_value="march_gait_files",
            description="The package where the gait files are located.",
        ),
        DeclareLaunchArgument(
            name="gait_directory",
            default_value="airgait_vi",
            description="The directory in which the gait files to use are located, " "relative to the gait_package.",
        ),
        DeclareLaunchArgument(
            name="balance",
            default_value="false",
            description="Whether balance is being used.",
        ),
        DeclareLaunchArgument(
            name="dynamic_gait",
            default_value="true",
            description="Whether dynamic_setpoint_gait is enabled",
        ),
        DeclareLaunchArgument(
            name="middle_point_fraction",
            default_value="0.5",
            description="Fraction of the step at which the middle point of the dynamic gait will take place.",
        ),
        DeclareLaunchArgument(
            name="middle_point_height",
            default_value="0.15",
            description="Height of the middle setpoint of dynamic gait "
                        "relative to the desired position, given in meters.",
        ),
        DeclareLaunchArgument(
            name="minimum_stair_height",
            default_value="0.15",
            description="A step lower or higher than the minimum_stair_height"
                        "will change the gait type to stairs_like instead of walk_like.",
        ),
        DeclareLaunchArgument(
            name="push_off_fraction",
            default_value="0.15",
            description="Fraction of the step at which the push off will take place.",
        ),
        DeclareLaunchArgument(
            name="push_off_position",
            default_value="-0.15",
            description="Maximum joint position of the ankle during push off.",
        ),
        DeclareLaunchArgument(
            name="add_push_off",
            default_value="false",
            description="Whether to add a push off setpoint for the ankle.",
        ),
        DeclareLaunchArgument(
            name="amount_of_steps",
            default_value="0",
            description="Amount of steps the dynamic gait should make before stopping. 0 or -1 is infinite.",
        ),
        DeclareLaunchArgument(
            name="use_position_queue",
            default_value="false",
            description="Uses the values in position_queue.yaml for the half step if True, otherwise uses "
                        "points given by (simulated) covid.",
        ),
        DeclareLaunchArgument(
            name="add_cybathlon_gaits",
            default_value="false",
            description="Will add gaits created specifically for cybathlon obstacles to gait selection.",
        ),
        DeclareLaunchArgument(
            name="first_subgait_delay",
            default_value="0.0",
            description="Duration to wait before starting first subgait."
                        "If 0 then the first subgait is started immediately,"
                        "dropping the first setpoint in the process.",
        ),
        DeclareLaunchArgument(
            name="scheduling_delay",
            default_value="0.15",
            description="Duration to schedule next subgait early. If 0 then the"
                        "next subgait is never scheduled early.",
        ),
        DeclareLaunchArgument(name="timer_period", default_value="0.004", description=""),


        DeclareLaunchArgument(
            name="rosbags",
            default_value="true",
            description="Whether the rosbags should stored.",
            choices=["true", "false"],
        )
    ]
    # region Launch March gait selection
    march_gait_selection_node = IncludeLaunchDescription(
        PythonLaunchDescriptionSource(
            os.path.join(
                get_package_share_directory("march_gait_selection"),
                "launch",
                "gait_selection.launch.py",
            )
        ),
        launch_arguments=[
            ("gait_directory", gait_directory),
            ("use_sim_time", use_sim_time),
            ("gait_package", gait_package),
            ("balance", balance),
            ("dynamic_gait", dynamic_gait),
            ("middle_point_fraction", middle_point_fraction),
            ("middle_point_height", middle_point_height),
            ("minimum_stair_height", minimum_stair_height),
            ("push_off_fraction", push_off_fraction),
            ("push_off_position", push_off_position),
            ("add_push_off", add_push_off),
            ("amount_of_steps", amount_of_steps),
            ("use_position_queue", use_position_queue),
            ("add_cybathlon_gaits", add_cybathlon_gaits),
            ("scheduling_delay", scheduling_delay),
            ("first_subgait_delay", first_subgait_delay),
            ("timer_period", timer_period),
        ],
    )
    # endregion

    # region Launch Gait preprocessor
    gait_preprocessor_node = IncludeLaunchDescription(
        PythonLaunchDescriptionSource(
            os.path.join(
                get_package_share_directory("march_gait_preprocessor"),
                "launch",
                "march_gait_preprocessor.launch.py",
            )
        ),
    )
    # endregion

    # region Launch Mujoco
    mujoco_node = IncludeLaunchDescription(
        PythonLaunchDescriptionSource(
            [PathJoinSubstitution([FindPackageShare("mujoco_sim"), "mujoco_sim.launch.py"])]
        ),
        launch_arguments=[("model_to_load", mujoco_toload), ("tunings_to_load_path", PathJoinSubstitution(
            [get_package_share_directory('march_control'), 'config', 'mujoco', tunings_to_load]))],
        condition=IfCondition(simulation),
    )
    # endregion

    # region Launch march control
    march_control = IncludeLaunchDescription(
        PythonLaunchDescriptionSource(
            os.path.join(
                get_package_share_directory("march_control"),
                "launch",
                "march8_controllers.launch.py",
            )
        ),
        launch_arguments=[("simulation", simulation)],
    )
    # endregion

    # region rqt input device
    rqt_input_device = IncludeLaunchDescription(
        PythonLaunchDescriptionSource(
            os.path.join(
                get_package_share_directory("march_rqt_input_device"),
                "launch",
                "input_device.launch.py",
            )
        ),
        launch_arguments=[
            ("ping_safety_node", "true"),
            ("use_sim_time", "false"),
            ("layout", "training"),
            ("testing", "false"),
        ],
    )
    # endregion

    # region Launch Safety
    safety_node = IncludeLaunchDescription(
        PythonLaunchDescriptionSource(
            os.path.join(
                get_package_share_directory("march_safety"),
                "launch",
                "march_safety.launch.py",
            )
        ),
        launch_arguments=[("simulation", "true")],
    )
    # endregion

<<<<<<< HEAD
    # region Launch fuzzy

    fuzzy_default_config = os.path.join(
        get_package_share_directory('fuzzy_generator'),
        'config',
        'joints.yaml'
    )

    fuzzy_node = IncludeLaunchDescription(
        PythonLaunchDescriptionSource(
            os.path.join(
                get_package_share_directory("fuzzy_generator"),
                "launch",
                "fuzzy.launch.py",
            )
        ),
        launch_arguments=[("config_path", fuzzy_default_config)]
    )
    # endregion

=======
    # region Launch Safety
    weight_shift_node = IncludeLaunchDescription(
        PythonLaunchDescriptionSource(
            os.path.join(
                get_package_share_directory("weight_shift_buffer"),
                "launch",
                "launch",
                "weight_shift_buffer_launch.py",
            )
        ),
        launch_arguments=[("simulation", "true")],
    )
    # endregion

    

>>>>>>> 8fee9f41
    # region rosbags
    # Make sure you have build the ros bags from the library not the ones from foxy!
    record_rosbags_action = ExecuteProcess(
        cmd=[
            "ros2",
            "bag",
            "record",
            "-o",
            '~/rosbags2/$(date -d "today" +"%Y-%m-%d-%H-%M-%S")',
            "-a",
        ],
        output={
            "stdout": "log",
            "stderr": "log",
        },
        shell=True,  # noqa: S604 This is ran as shell so that -o data parsing and regex can work correctly.
        condition=IfCondition(rosbags),
    )
    # endregion

    state_estimator_launch_dir = os.path.join(
        get_package_share_directory('state_estimator'),
        'launch'
    )

    return LaunchDescription(declared_arguments + [
        IncludeLaunchDescription(
            PythonLaunchDescriptionSource([state_estimator_launch_dir, '/state_estimator_launch.py']),
        ),
        mujoco_node,
        rqt_input_device,
        march_control,
        record_rosbags_action,
        safety_node,
        gait_preprocessor_node,
        march_gait_selection_node,
<<<<<<< HEAD
        fuzzy_node,
=======
        weight_shift_node,
>>>>>>> 8fee9f41
    ])<|MERGE_RESOLUTION|>--- conflicted
+++ resolved
@@ -233,7 +233,6 @@
     )
     # endregion
 
-<<<<<<< HEAD
     # region Launch fuzzy
 
     fuzzy_default_config = os.path.join(
@@ -254,7 +253,6 @@
     )
     # endregion
 
-=======
     # region Launch Safety
     weight_shift_node = IncludeLaunchDescription(
         PythonLaunchDescriptionSource(
@@ -271,7 +269,6 @@
 
     
 
->>>>>>> 8fee9f41
     # region rosbags
     # Make sure you have build the ros bags from the library not the ones from foxy!
     record_rosbags_action = ExecuteProcess(
@@ -308,9 +305,6 @@
         safety_node,
         gait_preprocessor_node,
         march_gait_selection_node,
-<<<<<<< HEAD
         fuzzy_node,
-=======
         weight_shift_node,
->>>>>>> 8fee9f41
     ])