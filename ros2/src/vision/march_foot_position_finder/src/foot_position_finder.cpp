--- conflicted
+++ resolved
@@ -54,28 +54,17 @@
     frame_timeout_ = 5.0;
     locked_ = false;
 
-<<<<<<< HEAD
-    topic_camera_front_ = "/camera_front_" + left_or_right + "/depth/color/points";
-    topic_other_chosen_point_ = "/march/chosen_foot_position/" + other_side_; // in current_frame_id
-    topic_current_chosen_point_ = "/march/chosen_foot_position/" + left_or_right_;
-=======
-    realsense_callback_group_ = n_->create_callback_group(
-        rclcpp::CallbackGroupType::MutuallyExclusive);
-    point_callback_group_ = n_->create_callback_group(
-        rclcpp::CallbackGroupType::MutuallyExclusive);
+    realsense_callback_group_ = n_->create_callback_group(rclcpp::CallbackGroupType::MutuallyExclusive);
+    point_callback_group_ = n_->create_callback_group(rclcpp::CallbackGroupType::MutuallyExclusive);
 
     rclcpp::SubscriptionOptions realsense_callback_options_;
     realsense_callback_options_.callback_group = realsense_callback_group_;
     rclcpp::SubscriptionOptions point_callback_options_;
     point_callback_options_.callback_group = point_callback_group_;
 
-    topic_camera_front_
-        = "/camera_front_" + left_or_right + "/depth/color/points";
-    topic_other_chosen_point_
-        = "/march/chosen_foot_position/" + other_side_; // in current_frame_id
-    topic_current_chosen_point_
-        = "/march/chosen_foot_position/" + left_or_right_;
->>>>>>> 4f2179f6
+    topic_camera_front_ = "/camera_front_" + left_or_right + "/depth/color/points";
+    topic_other_chosen_point_ = "/march/chosen_foot_position/" + other_side_; // in current_frame_id
+    topic_current_chosen_point_ = "/march/chosen_foot_position/" + left_or_right_;
 
     point_publisher_ = n_->create_publisher<march_shared_msgs::msg::FootPosition>(
         "/march/foot_position/" + left_or_right_, /*qos=*/1);
@@ -85,39 +74,17 @@
     point_marker_publisher_ = n_->create_publisher<visualization_msgs::msg::Marker>(
         "/camera_" + left_or_right_ + "/found_points", /*qos=*/1);
 
-<<<<<<< HEAD
-    other_chosen_point_subscriber_
-        = n_->create_subscription<march_shared_msgs::msg::FootPosition>(topic_other_chosen_point_,
-            /*qos=*/1, std::bind(&FootPositionFinder::chosenOtherPointCallback, this, std::placeholders::_1));
-
     std::function<void(const march_shared_msgs::msg::FootPosition::SharedPtr msg)> point_callback
         = std::bind(&FootPositionFinder::chosenOtherPointCallback, this, std::placeholders::_1);
     other_chosen_point_subscriber_
         = n_->create_subscription<march_shared_msgs::msg::FootPosition>(topic_other_chosen_point_,
-            /*qos=*/1, point_callback);
-=======
-    std::function<void(
-        const march_shared_msgs::msg::FootPosition::SharedPtr msg)>
-        point_callback
-        = std::bind(&FootPositionFinder::chosenOtherPointCallback, this,
-            std::placeholders::_1);
-    other_chosen_point_subscriber_
-        = n_->create_subscription<march_shared_msgs::msg::FootPosition>(
-            topic_other_chosen_point_,
             /*qos=*/1, point_callback, point_callback_options_);
->>>>>>> 4f2179f6
 
     std::function<void(const march_shared_msgs::msg::CurrentState::SharedPtr msg)> state_callback
         = std::bind(&FootPositionFinder::currentStateCallback, this, std::placeholders::_1);
     current_state_subscriber_
-<<<<<<< HEAD
         = n_->create_subscription<march_shared_msgs::msg::CurrentState>("/march/gait_selection/current_state",
-            /*qos=*/1, state_callback);
-=======
-        = n_->create_subscription<march_shared_msgs::msg::CurrentState>(
-            "/march/gait_selection/current_state",
             /*qos=*/1, state_callback, point_callback_options_);
->>>>>>> 4f2179f6
 
     foot_gap_ = n_->get_parameter("foot_gap").as_double();
     step_distance_ = n_->get_parameter("step_distance").as_double();
@@ -142,23 +109,16 @@
                 std::string error_message = e.what();
                 RCLCPP_WARN(n_->get_logger(), "Error while initializing %s RealSense camera: %s",
                     left_or_right_.c_str(), error_message.c_str());
-                rclcpp::sleep_for(/*nanoseconds=*/std::chrono::nanoseconds(
-                    1000000000)); // 1 second
+                rclcpp::sleep_for(/*nanoseconds=*/std::chrono::nanoseconds(1000000000)); // 1 second
                 continue;
             }
 
-<<<<<<< HEAD
-            realsense_timer_ = n_->create_wall_timer(std::chrono::milliseconds(30), [this]() -> void {
-                processRealSenseDepthFrames();
-            });
-=======
             realsense_timer_ = n_->create_wall_timer(
                 std::chrono::milliseconds(30),
                 [this]() -> void {
                     processRealSenseDepthFrames();
                 },
                 realsense_callback_group_);
->>>>>>> 4f2179f6
 
             RCLCPP_INFO(n_->get_logger(), "\033[1;36m%s RealSense connected (%s) \033[0m", left_or_right_.c_str(),
                 serial_number_.c_str());
@@ -167,28 +127,13 @@
         }
     } else {
         // Initialize the callback for the RealSense simulation plugin
-<<<<<<< HEAD
         std::function<void(const sensor_msgs::msg::PointCloud2::SharedPtr msg)> callback
             = std::bind(&FootPositionFinder::processSimulatedDepthFrames, this, std::placeholders::_1);
         pointcloud_subscriber_ = n_->create_subscription<sensor_msgs::msg::PointCloud2>(topic_camera_front_,
-            /*qos=*/1, callback);
+            /*qos=*/1, callback, realsense_callback_options_);
 
         RCLCPP_INFO(
             n_->get_logger(), "\033[1;36mSimulated RealSense callback initialized (%s)\033[0m", left_or_right_.c_str());
-=======
-        std::function<void(const sensor_msgs::msg::PointCloud2::SharedPtr msg)>
-            callback
-            = std::bind(&FootPositionFinder::processSimulatedDepthFrames, this,
-                std::placeholders::_1);
-        pointcloud_subscriber_
-            = n_->create_subscription<sensor_msgs::msg::PointCloud2>(
-                topic_camera_front_,
-                /*qos=*/1, callback, realsense_callback_options_);
-
-        RCLCPP_INFO(n_->get_logger(),
-            "\033[1;36mSimulated RealSense callback initialized (%s)\033[0m",
-            left_or_right_.c_str());
->>>>>>> 4f2179f6
     }
 
     resetInitialPosition(/*stop_timer=*/false);
@@ -260,11 +205,6 @@
 void FootPositionFinder::currentStateCallback(const march_shared_msgs::msg::CurrentState::SharedPtr msg) // NOLINT
 {
     if (msg->state == "stand") {
-<<<<<<< HEAD
-        initial_position_reset_timer_ = n_->create_wall_timer(std::chrono::milliseconds(200), [this]() -> void {
-            resetInitialPosition(/*stop_timer=*/true);
-        });
-=======
         // This wall timer simulates a one-shot action in the future. The
         // exoskeleton has some time to end up in a stable stand position before
         // the initial position is reset.
@@ -274,7 +214,6 @@
                 resetInitialPosition(/*stop_timer=*/true);
             },
             point_callback_group_);
->>>>>>> 4f2179f6
     }
 }
 
@@ -367,13 +306,7 @@
     point_finder_->findPoints(pointcloud, desired_point_, &position_queue);
 
     // Publish cloud for visualization:
-<<<<<<< HEAD
-    preprocessor_->voxelDownSample(pointcloud, /*voxel_size=*/0.035);
     publishCloud(preprocessed_pointcloud_publisher_, n_, *pointcloud, left_or_right_);
-=======
-    publishCloud(
-        preprocessed_pointcloud_publisher_, n_, *pointcloud, left_or_right_);
->>>>>>> 4f2179f6
 
     // Visualization
     if (validatePoint(desired_point_) && validatePoint(start_point_)) {
