--- conflicted
+++ resolved
@@ -43,14 +43,7 @@
     bool startPublishingPointclouds();
 
     // Publishes the next pointcloud in the dataset directory
-<<<<<<< HEAD
     bool publishNextPointcloud();
-=======
-    void publishNextPointcloud();
-
-    // Publishes the pointcloud with the requested file name
-    bool publishCustomPointcloud(const std::string& pointcloud_file_name);
->>>>>>> f39cc189
 
     // Publish the right pointcloud based on the latest service call
     void updatePublishLoop(
