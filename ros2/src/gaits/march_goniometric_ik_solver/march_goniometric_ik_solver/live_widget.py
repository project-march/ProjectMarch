"""Author: Jelmer de Wolde, MVII."""

import pkg_resources
import matplotlib.pyplot as plt
import numpy as np
from matplotlib.widgets import Slider, Button
from march_goniometric_ik_solver.ik_solver import Pose, LENGTH_FOOT, LENGTH_HIP


# Layout problems occurred with older versions of matplotlib (for example 3.1.2).
# Tested and working on 3.5.1 (latest version at the moment this tool was made).
# If newer versions release, test the layout and adjust requirement if successfull:
pkg_resources.require("matplotlib==3.5.1")


class LiveWidget:
    """A widget to easily check the solutions of the IK solver for a given x,y location of the ankle.

    This widget has been made for debugging purposes, to evaluate poses the IK solver provides as
    solution for a given goal location. This widget can be executed by sourcing ROS2, March ROS2
    and running this script with python: sfox && sros2 && python3 live_widget.py

    Attributes:
        default_hip_fraction (float): the default fraction between the two feet (forward) at which the hip is desired.
        default_knee_bend (float): the default bending of the knee for a straight leg.
        reduce_df_front (bool): whether to reduce dorsiflexion for swing leg.
        reduce_df_rear (bool): whether to reduce dorsiflexion for stance leg.
    """

    def __init__(self) -> None:
        # Define default values:
        self.default_hip_fraction = 0.5
        self.default_knee_bend = np.deg2rad(8)
        self.reduce_df_rear = True
        self.reduce_df_front = True

        # Get default pose:
        pose = Pose()
        pose.solve_end_position(
            0.0,
            0.0,
<<<<<<< HEAD
            0.0,
=======
            LENGTH_HIP,
>>>>>>> 93b4633c
            "",
            self.default_hip_fraction,
            self.default_knee_bend,
            self.reduce_df_front,
            self.reduce_df_rear,
        )
        positions = pose.calculate_joint_positions()
        positions_x = [pos[0] for pos in positions]
        positions_y = [pos[1] for pos in positions]

        # Plot the default pose:
        self.fig, self.ax = plt.subplots()
        (self.exo,) = plt.plot(positions_x, positions_y, ".-")

        # Plot ankle and toes goal locations:
        (self.goal,) = plt.plot(0.0, 0.0, "x")
        (self.toes,) = plt.plot(LENGTH_FOOT, 0.0, "x")

        # Plot a table of the joint angles in the current pose:
        joints = [
            "ankle1",
            "hip1_aa",
            "hip1_fe",
            "knee1",
            "ankle2",
            "hip2_aa",
            "hip2_fe",
            "knee2",
        ]
        pose_rad = pose.pose_left
        pose_deg = [np.rad2deg(angle) for angle in pose_rad]
        celltext = np.column_stack((joints, np.round(pose_rad, 2), np.round(pose_deg, 2)))
        collabels = ("joint", "radians", "degrees")
        self.table = plt.table(cellText=celltext, colLabels=collabels, loc="right")
        self.table.auto_set_column_width((0, 1, 2))

        # Adjust the main plot to make room for the table, sliders and buttons:
        plt.subplots_adjust(left=0.1, bottom=0.2, right=2.5)
        plt.axis("equal")
        plt.xlim(-0.3, 0.9)
        plt.ylim(-0.3, 0.9)
        plt.tight_layout()
        plt.grid()

        # Make a horizontal slider to control the x location of the ankle:
        ax_ankle_x = plt.axes([0.09, 0.01, 0.58, 0.02])
        self.x_slider = Slider(
            ax=ax_ankle_x,
            label="",
            valmin=0.0,
            valmax=0.6,
            valinit=0.0,
        )

        # Make a vertical slider to control the y location of the ankle:
        ax_ankle_y = plt.axes([0.01, 0.08, 0.02, 0.885])
        self.y_slider = Slider(
            ax=ax_ankle_y,
            label="",
            valmin=-0.3,
            valmax=0.3,
            valinit=0.0,
            orientation="vertical",
        )

        # Make a slider to control hip_fraction:
        ax_horizontal = plt.axes([0.74, 0.85, 0.2, 0.02])
        self.hip_slider = Slider(
            ax=ax_horizontal,
            label="hip",
            valmin=0.0,
            valmax=1.0,
            valinit=0.5,
        )

        # Make a slider to control knee_bend:
        ax_horizontal = plt.axes([0.74, 0.9, 0.2, 0.02])
        self.knee_slider = Slider(
            ax=ax_horizontal,
            label="knee",
            valmin=0,
            valmax=10,
            valinit=8,
        )

        # Create update callback for every slider's change:
        self.x_slider.on_changed(self.update)
        self.y_slider.on_changed(self.update)
        self.hip_slider.on_changed(self.update)
        self.knee_slider.on_changed(self.update)

        # Create a reset button for all sliders:
        ax_reset = plt.axes([0.7, 0.05, 0.25, 0.04])
        reset_button = Button(ax_reset, "Reset", hovercolor="0.975")
        reset_button.on_clicked(self.reset)

        # Create a toggle for rear ankle dorsi flexion reduction:
        ax_toggle = plt.axes([0.7, 0.25, 0.1, 0.04])
        self.toggle_df_rear = Button(ax_toggle, "df_rear", color="green", hovercolor="red")
        self.toggle_df_rear.on_clicked(self.toggle_rear)

        # Create a toggle for front ankle dorsi flexion reduction:
        ax_toggle = plt.axes([0.85, 0.25, 0.1, 0.04])
        self.toggle_df_front = Button(ax_toggle, "df_front", color="green", hovercolor="red")
        self.toggle_df_front.on_clicked(self.toggle_front)

        # Show the widget:
        plt.show()

    def update(self, update_value):
        """The function to be called anytime a slider's value changes."""
        # Get new exo pose and update joint positions:
        pose = Pose()
        pose.solve_end_position(
            self.x_slider.val,
            self.y_slider.val,
<<<<<<< HEAD
            0.0,
=======
            LENGTH_HIP,
>>>>>>> 93b4633c
            "",
            self.hip_slider.val,
            np.deg2rad(self.knee_slider.val),
            self.reduce_df_front,
            self.reduce_df_rear,
        )
        positions = pose.calculate_joint_positions()
        positions_x = [pos[0] for pos in positions]
        positions_y = [pos[1] for pos in positions]

        self.exo.set_xdata(positions_x)
        self.exo.set_ydata(positions_y)

        # Update ankle goal location:
        self.goal.set_xdata(self.x_slider.val)
        self.goal.set_ydata(self.y_slider.val)

        # Update toes goal location:
        self.toes.set_xdata(self.x_slider.val + LENGTH_FOOT)
        self.toes.set_ydata(self.y_slider.val)

        # Update table with joint angles:
        pose_rad = pose.pose_right
        for i in np.arange(len(pose_rad)):
            self.table.get_celld()[(i + 1, 1)].get_text().set_text(np.round(pose_rad[i], 2))
            self.table.get_celld()[(i + 1, 2)].get_text().set_text(np.round(np.rad2deg(pose_rad[i]), 2))

        # Redraw plot:
        self.fig.canvas.draw_idle()

    def reset(self, event):
        """Reset function."""
        self.x_slider.reset()
        self.y_slider.reset()
        self.hip_slider.reset()
        self.knee_slider.reset()

    def toggle_rear(self, event):
        """Toggle dorsiflexion reduction for stance leg."""
        if self.reduce_df_rear:
            self.reduce_df_rear = False
            self.toggle_df_rear.color = "red"
            self.toggle_df_rear.hovercolor = "green"
        else:
            self.reduce_df_rear = True
            self.toggle_df_rear.color = "green"
            self.toggle_df_rear.hovercolor = "red"
        self.update(0)

    def toggle_front(self, event):
        """Toggle dorsiflexion reduction for swing leg."""
        if self.reduce_df_front:
            self.reduce_df_front = False
            self.toggle_df_front.color = "red"
            self.toggle_df_front.hovercolor = "green"
        else:
            self.reduce_df_front = True
            self.toggle_df_front.color = "green"
            self.toggle_df_front.hovercolor = "red"
        self.update(0)


if __name__ == "__main__":
    widget = LiveWidget()<|MERGE_RESOLUTION|>--- conflicted
+++ resolved
@@ -39,11 +39,7 @@
         pose.solve_end_position(
             0.0,
             0.0,
-<<<<<<< HEAD
-            0.0,
-=======
             LENGTH_HIP,
->>>>>>> 93b4633c
             "",
             self.default_hip_fraction,
             self.default_knee_bend,
@@ -160,11 +156,7 @@
         pose.solve_end_position(
             self.x_slider.val,
             self.y_slider.val,
-<<<<<<< HEAD
-            0.0,
-=======
             LENGTH_HIP,
->>>>>>> 93b4633c
             "",
             self.hip_slider.val,
             np.deg2rad(self.knee_slider.val),
