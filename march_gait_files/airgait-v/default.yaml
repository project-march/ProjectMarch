gaits:
  home: {home_sit: MIV_final, home_stand: MIV_final}
  ramp_door_slope_up: {right_open: MV_RD_slopeup_rightopen_v1, left_open: MV_RD_slopeup_leftopen_v1,
                       right_swing: MV_RD_slopeup_rightswing_v1, left_swing: MV_RD_slopeup_leftswing_v1,
                       right_close: MV_RD_slopeup_rightclose_v1, left_close: MV_RD_slopeup_leftclose_v1}
  ramp_door_slope_down: {right_open: MV_RD_slopedown_rightopen_v2, left_open: MV_RD_slopedown_leftopen_v2,
                         right_swing: MV_RD_slopedown_rightswing_v1, left_swing: MV_RD_slopedown_leftswing_v1,
                         right_close: MV_RD_slopedown_rightclose_v1, left_close: MV_RD_slopedown_leftclose_v1}
  ramp_door_last_step: {right_open: MV_RD_laststep_rightopen_v2, left_close: MV_RD_laststep_leftclose_v2}
  rough_terrain_high_step: {right_open: MV_RT_highstep_rightopen_v7, left_close: MV_RT_highstep_leftclose_v8}
  rough_terrain_middle_steps: {right_open: MV_RT_middlestep_rightopen_v2, left_swing: MV_RT_middlestep_leftswing_v2,
                               right_swing: MV_RT_middlestep_rightswing_v2, left_close: MV_RT_middlestep_leftclose_v3}
  rough_terrain_first_middle_step: {right_open: MV_RT_first_middlestep_rightopen_v2,
                                    left_close: MV_RT_first_middlestep_leftclose_v2}
  rough_terrain_second_middle_step: {right_open: MV_RT_second_middlestep_rightopen_v1,
                                     left_close: MV_RT_second_middlestep_leftclose_v1}
  rough_terrain_third_middle_step: {right_open: MV_RT_third_middlestep_rightopen_v2,
                                    left_close: MV_RT_third_middlestep_leftclose_v2}
  walk: {right_open: MV_walk_rightopen_v2, left_swing: MV_walk_leftswing_v2, right_swing: MV_walk_rightswing_v2,
         left_close: MV_walk_leftclose_v2, right_close: MV_walk_rightclose_v2}
  single_step_normal: {right_open: MIV_final, left_close: MIV_final}
  sit: {sit_down: MIV_final, sit_home: MIV_final}
  stand: {prepare_stand_up: MIV_final, stand_up: MIV_final}
  tilted_path_first_start: {left_open: MV_TPstart1_leftopen_v1, right_close: MV_TPstart1_rightclose_v1}
  tilted_path_second_start: {left_open: MV_TPstart2_leftopen_v1, right_close: MV_TPstart2_rightclose_v1}
  tilted_path_first_end: {left_open: MV_TPend1_leftopen_v1, right_close: MV_TPend1_rightclose_v1}
  tilted_path_second_end: {left_open: MV_TPend2_leftopen_v1, right_close: MV_TPend2_rightclose_v1}
  tilted_path_straight_start: {right_open: MV_TP_straightstart_rightopen_v2,
                               left_close: MV_TP_straightstart_leftclose_v1}
  tilted_path_single_step: {right_open: MV_TP_singlestep_rightopen_v1, left_close: MV_TP_singlestep_leftclose_v1}
  tilted_path_straight_end: {left_open: MV_TP_straightend_leftopen_v1,
                             right_close: MV_TP_straightend_rightclose_v1}
<<<<<<< HEAD
  stairs_up: {right_open: MV_stairsup_rightopen_v8, left_swing: MV_stairsup_leftswing_v8,
              right_swing: MV_stairsup_rightswing_v8, left_close: MV_stairsup_leftclose_v8,
              right_close: MV_stairsup_rightclose_v8}
=======
  tilted_path_flexed_knee_step: {right_open: MV_TP_flexed_knee_step_rightopen_v1,
                                 left_close: MV_TP_flexed_knee_step_leftclose_v1}
  stairs_up: {right_open: MV_stairsup_rightopen_v5, left_swing: MV_stairsup_leftswing_v5,
              right_swing: MV_stairsup_rightswing_v5, left_close: MV_stairsup_leftclose_v5,
              right_close: MV_stairsup_rightclose_v5}
>>>>>>> 075b83f4
  stairs_down: {right_open: MIV_final, left_swing: MIV_final,
                right_swing: MIV_final, left_close: MIV_final,
                right_close: MIV_final}
  sofa_sit: {sit_down: MIV_final, sit_home: MIV_final}
  sofa_stand: {prepare_stand_up: MIV_final, stand_up: MIV_final}<|MERGE_RESOLUTION|>--- conflicted
+++ resolved
@@ -30,17 +30,11 @@
   tilted_path_single_step: {right_open: MV_TP_singlestep_rightopen_v1, left_close: MV_TP_singlestep_leftclose_v1}
   tilted_path_straight_end: {left_open: MV_TP_straightend_leftopen_v1,
                              right_close: MV_TP_straightend_rightclose_v1}
-<<<<<<< HEAD
+  tilted_path_flexed_knee_step: {right_open: MV_TP_flexed_knee_step_rightopen_v1,
+                                 left_close: MV_TP_flexed_knee_step_leftclose_v1}
   stairs_up: {right_open: MV_stairsup_rightopen_v8, left_swing: MV_stairsup_leftswing_v8,
               right_swing: MV_stairsup_rightswing_v8, left_close: MV_stairsup_leftclose_v8,
               right_close: MV_stairsup_rightclose_v8}
-=======
-  tilted_path_flexed_knee_step: {right_open: MV_TP_flexed_knee_step_rightopen_v1,
-                                 left_close: MV_TP_flexed_knee_step_leftclose_v1}
-  stairs_up: {right_open: MV_stairsup_rightopen_v5, left_swing: MV_stairsup_leftswing_v5,
-              right_swing: MV_stairsup_rightswing_v5, left_close: MV_stairsup_leftclose_v5,
-              right_close: MV_stairsup_rightclose_v5}
->>>>>>> 075b83f4
   stairs_down: {right_open: MIV_final, left_swing: MIV_final,
                 right_swing: MIV_final, left_close: MIV_final,
                 right_close: MIV_final}
