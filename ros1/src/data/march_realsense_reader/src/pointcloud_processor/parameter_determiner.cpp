#include "pointcloud_processor/parameter_determiner.h"
#include "march_shared_msgs/GaitParameters.h"
#include "utilities/color_utilities.h"
#include "utilities/linear_algebra_utilities.h"
#include "utilities/output_utilities.h"
#include "utilities/point_utilities.h"
#include "utilities/realsense_category_utilities.h"
#include "yaml-cpp/yaml.h"
#include <cmath>
#include <ctime>
#include <pcl/filters/crop_hull.h>
#include <pcl/point_types.h>
#include <pcl_ros/point_cloud.h>
#include <ros/package.h>
#include <utility>

#define EPSILON 0.0001
#define DEBUG_MARKER_SIZE 0.03

using PointCloud = pcl::PointCloud<pcl::PointXYZ>;
using PointNormalCloud = pcl::PointCloud<pcl::PointNormal>;
using Normals = pcl::PointCloud<pcl::Normal>;
using Region = pcl::PointIndices;
using PlaneCoefficients = pcl::ModelCoefficients;
using Hull = pcl::PointCloud<pcl::PointXYZ>;
using Polygon = std::vector<pcl::Vertices>;
using RegionVector = std::vector<Region>;
using PlaneCoefficientsVector = std::vector<PlaneCoefficients::Ptr>;
using HullVector = std::vector<Hull::Ptr>;
using PolygonVector = std::vector<Polygon>;
using GaitParameters = march_shared_msgs::GaitParameters;

ParameterDeterminer::ParameterDeterminer(bool debugging)
    : debugging_ { debugging }
{
}

// Construct a basic HullParameterDeterminer class
HullParameterDeterminer::HullParameterDeterminer(bool debugging)
    : ParameterDeterminer(debugging)
    , sit_height(-1)
{
    tfBuffer = std::make_shared<tf2_ros::Buffer>();
    tfListener = std::make_unique<tf2_ros::TransformListener>(*tfBuffer);
}

void HullParameterDeterminer::readParameters(
    march_realsense_reader::pointcloud_parametersConfig& config)
{
    number_of_optional_foot_locations
        = config.parameter_determiner_foot_locations;
    hull_dimension = config.hull_dimension;

    min_x_stairs_up
        = (float)config.parameter_determiner_stairs_up_locations_min_x;
    max_x_stairs_up
        = (float)config.parameter_determiner_stairs_up_locations_max_x;
    min_z_stairs_up
        = (float)config.parameter_determiner_stairs_up_locations_min_z;
    max_z_stairs_up
        = (float)config.parameter_determiner_stairs_up_locations_max_z;

    general_most_desirable_location_is_mid
        = config.parameter_determiner_most_desirable_loc_is_mid;
    general_most_desirable_location_is_small
        = config.parameter_determiner_most_desirable_loc_is_small;

    foot_length_back = (float)config.parameter_determiner_foot_length_back;
    foot_length_front = (float)config.parameter_determiner_foot_length_front;
    foot_width = (float)config.parameter_determiner_foot_width;
    hull_dimension = config.hull_dimension;

    max_ramp_search = (float)config.parameter_determiner_ramp_max_search_area;
    min_ramp_search = (float)config.parameter_determiner_ramp_min_search_area;

    min_slope = (float)config.parameter_determiner_min_slope;
    max_slope = (float)config.parameter_determiner_max_slope;

    y_location = (float)config.parameter_determiner_y_location;

    min_sit_height = (float)config.parameter_determiner_min_sit_height;
    max_sit_height = (float)config.parameter_determiner_max_sit_height;
    min_x_search_sit = (float)config.parameter_determiner_min_x_search_sit;
    max_x_search_sit = (float)config.parameter_determiner_max_x_search_sit;
    search_y_deviation_sit
        = (float)config.parameter_determiner_search_y_deviation_sit;
    minimal_needed_support_sit
        = (float)config.parameter_determiner_minimal_needed_support_sit;
    sit_grid_size = (float)config.parameter_determiner_sit_grid_size;
    max_allowed_z_deviation_foot
        = (float)config.parameter_determiner_max_allowed_z_deviation_foot;

    debugging_ = config.debug;
}

/** This function takes in a pointcloud with matching normals and
 * hulls, and turn this into a location where the foot can be placed,
 * from this location, gaits parameters are made. **/
bool HullParameterDeterminer::determineParameters(
    boost::shared_ptr<PlaneCoefficientsVector> const plane_coefficients_vector,
    boost::shared_ptr<HullVector> const hull_vector,
    boost::shared_ptr<PolygonVector> const polygon_vector,
    RealSenseCategory const realsense_category,
    boost::shared_ptr<GaitParameters> gait_parameters,
    std::string frame_id_to_transform_to, std::string subgait_name)
{
    time_t start_determine_parameters = clock();

    ROS_DEBUG("Determining parameters with hull parameter determiner");

    hull_vector_ = hull_vector;
    gait_parameters_ = gait_parameters;
    plane_coefficients_vector_ = plane_coefficients_vector;
    polygon_vector_ = polygon_vector;
    realsense_category_.emplace(realsense_category);
    subgait_name_ = subgait_name;
    frame_id_to_transform_to_ = frame_id_to_transform_to;

    // Initialize the optimal foot location at the origin and the gait
    // parameters and sit height at -1 in case the calculation fails
    optimal_foot_location = pcl::PointNormal();
    ramp_slope = -1;
    sit_height = -1;
    gait_parameters_->first_parameter = -1;
    gait_parameters_->second_parameter = -1;
    gait_parameters_->side_step_parameter = -1;

    bool success = true;

    // Since the parameter determining for e.g. ramp down is very similar to
    // ramp up set variables like the size a step on a flat ramp equal to the
    // relevant (up or down) value and continue treating ramp up and ramp down
    // the same
    initializeGaitDimensions();
    transformer_
        = std::make_unique<Transformer>(tfBuffer, frame_id_to_transform_to);
    most_desirable_foot_location_ = std::make_shared<pcl::PointXYZ>();

    success &= transformGaitInformation();

    if (debugging_) {
        initializeDebugOutput();
        addDebugGaitInformation();
    }

    // Only calculate the gait parameters if an optimal foot location has been
    // found
    if (success &= getObstacleInformation()) {
        success &= getGaitParametersFromLocation();
    }

    if (debugging_) {
        addDebugMarkersToArray();
    }

    if (success) {
        switch (realsense_category_.value()) {
            case RealSenseCategory::stairs_down:
            case RealSenseCategory::stairs_up: {
                ROS_DEBUG_STREAM("The optimal foot location is "
                    << output_utilities::pointToString(optimal_foot_location));
                break;
            }
            case RealSenseCategory::ramp_down:
            case RealSenseCategory::ramp_up: {
                ROS_DEBUG_STREAM("The slope of the ramp is " << ramp_slope);
                break;
            }
            case RealSenseCategory::sit: {
                ROS_DEBUG_STREAM("The sit height is " << sit_height);
                break;
            }
        }
        ROS_DEBUG_STREAM("With corresponding parameters (size, height, side) ("
            << gait_parameters_->first_parameter << ", "
            << gait_parameters_->second_parameter << ", "
            << gait_parameters_->side_step_parameter << ") ");
    }

    time_t end_determine_parameters = clock();
    double time_taken
        = double(end_determine_parameters - start_determine_parameters)
        / double(CLOCKS_PER_SEC);
    ROS_DEBUG_STREAM("Time taken by the hull parameter determiner,   is : "
        << std::fixed << time_taken << std::setprecision(5) << " sec "
        << std::endl);

    return success;
};

// Get relevant information from the environment for the current category
// (e.g. sit -> get sit height, stair -> get foot location)
bool HullParameterDeterminer::getObstacleInformation()
{
    switch (realsense_category_.value()) {
        case RealSenseCategory::stairs_down:
        case RealSenseCategory::stairs_up: {
            return getOptimalFootLocation();
            break;
        }
        case RealSenseCategory::ramp_down:
        case RealSenseCategory::ramp_up: {
            return getRampSlope();
            break;
        }
        case RealSenseCategory::sit: {
            return getSitHeight();
            break;
        }
        default: {
            ROS_ERROR_STREAM(
                "No way to get obstacle information for realsense category "
                << realsense_category_.value() << " has been implemented.");
            return false;
        }
    }
}

// Get the slope of a ramp based on the orientation of points on the ramp
bool HullParameterDeterminer::getRampSlope()
{
    bool success = true;
    // Get some locations on the ground of which we would like to know the
    // orientation
    locations_to_compute_ramp = boost::make_shared<PointCloud2D>();
    success &= getOptionalFootLocations(locations_to_compute_ramp);
    // Crop those locations to find the associated orientation of those points
    points_on_ramp = boost::make_shared<PointNormalCloud>();
    success &= cropCloudToHullVector(locations_to_compute_ramp, points_on_ramp);
    if (points_on_ramp->size() == 0) {
        ROS_ERROR_STREAM("The computed possible foot locations cloud is empty. "
                         "Unable to compute corresponding orientations");
        return false;
    }

    if (debugging_) {
        for (pcl::PointNormal point_on_ramp : *points_on_ramp) {
            geometry_msgs::Point marker_point;
            marker_point.x = point_on_ramp.x;
            marker_point.y = point_on_ramp.y;
            marker_point.z = point_on_ramp.z;

            // Color the point based on the orientation
            double grey_scale = 1.0
                - fmin(
                    (acos(point_on_ramp.normal_z) * 180.0 / M_PI) / max_slope,
                    /*__y=*/1.0);
            std_msgs::ColorRGBA marker_color
                = color_utilities::colorRGBAInitRGBA(
                    grey_scale, grey_scale, grey_scale);

            possible_foot_locations_marker_list.points.push_back(marker_point);
            possible_foot_locations_marker_list.colors.push_back(marker_color);
        }
    }

    success &= calculateRampSlope();

    return success;
}

void HullParameterDeterminer::initializeDebugOutput()
{
    visualization_msgs::MarkerArray debug_marker_array;

    int id = 0;
    foot_locations_to_try_marker_list = initializeMarkerListWithId(id);

    id = 1;
    possible_foot_locations_marker_list = initializeMarkerListWithId(id);

    id = 2;
    optimal_location_marker = initializeMarkerListWithId(id);
    // Make the optimal foot location stand out more
    optimal_location_marker.scale.x = DEBUG_MARKER_SIZE * 1.2;
    optimal_location_marker.scale.y = DEBUG_MARKER_SIZE * 1.2;
    optimal_location_marker.scale.z = DEBUG_MARKER_SIZE * 1.2;

    id = 3;
    gait_information_marker_list = initializeMarkerListWithId(id);
}

visualization_msgs::Marker HullParameterDeterminer::initializeMarkerListWithId(
    int id)
{
    visualization_msgs::Marker marker_list;
    marker_list.id = id;
    marker_list.header.frame_id = transformer_->getFixedFrame();
    // Places the marker up right (axis aligned with that of its frame id)
    marker_list.pose.orientation.w = 1.0;
    marker_list.type = visualization_msgs::Marker::SPHERE_LIST;
    marker_list.scale.x = DEBUG_MARKER_SIZE;
    marker_list.scale.y = DEBUG_MARKER_SIZE;
    marker_list.scale.z = DEBUG_MARKER_SIZE;
    return marker_list;
}

void HullParameterDeterminer::addDebugGaitInformation()
{
    std_msgs::ColorRGBA marker_color = color_utilities::RED;

    switch (realsense_category_.value()) {
        case RealSenseCategory::stairs_down:
        case RealSenseCategory::stairs_up: {
            geometry_msgs::Point marker_point;

            for (pcl::PointXYZ gait_information_point :
                *gait_information_cloud) {
                marker_point.x = gait_information_point.x;
                marker_point.y = gait_information_point.y;
                marker_point.z = gait_information_point.z;

                gait_information_marker_list.points.push_back(marker_point);
                gait_information_marker_list.colors.push_back(marker_color);
            }
            break;
        }
        case RealSenseCategory::sit: {
            geometry_msgs::Point marker_point;
            marker_point.y = search_y_deviation_sit / 2.0F;
            marker_point.x = (min_x_search_sit + max_x_search_sit) / 2.0F;

            marker_point.z = min_sit_height;
            gait_information_marker_list.points.push_back(marker_point);
            gait_information_marker_list.colors.push_back(marker_color);

            marker_point.z = max_sit_height;
            gait_information_marker_list.points.push_back(marker_point);
            gait_information_marker_list.colors.push_back(marker_color);
            break;
        }
        case RealSenseCategory::ramp_up:
        case RealSenseCategory::ramp_down: {
            // There is no relevant gait debug information for the current ramp
            // parameter calculation
            break;
        }
        default: {
            ROS_WARN_STREAM("gait debug information is not implemented "
                            "for realsense category "
                << realsense_category_.value());
        }
    }
}

void HullParameterDeterminer::addDebugMarkersToArray()
{
    debug_marker_array.markers.push_back(foot_locations_to_try_marker_list);
    debug_marker_array.markers.push_back(possible_foot_locations_marker_list);
    debug_marker_array.markers.push_back(optimal_location_marker);
    debug_marker_array.markers.push_back(gait_information_marker_list);
}

void HullParameterDeterminer::initializeGaitDimensions()
{
    switch (realsense_category_.value()) {
        case RealSenseCategory::stairs_up: {
            min_x_stairs = min_x_stairs_up;
            max_x_stairs = max_x_stairs_up;
            min_z_stairs = min_z_stairs_up;
            max_z_stairs = max_z_stairs_up;
            break;
        }
        case RealSenseCategory::stairs_down: {
            min_x_stairs = min_x_stairs_up;
            max_x_stairs = max_x_stairs_up;
            // Because the sign gets flipped, the minimum value becomes the
            // maximum value.
            max_z_stairs = -min_z_stairs_up;
            min_z_stairs = -max_z_stairs_up;
            break;
        }
    }
    // If the subgait is a swing subgait, double the gait parameters as
    // the step size (and height) of a swing subgait are twice that of
    // an open or close subgait
    // Do the same when the gait name is left open as this subgait
    // also traverses twice the distance of a normal open gait
    if (subgait_name_.substr(subgait_name_.size() - 5) == "swing"
        || subgait_name_ == "left_open") {
        min_x_stairs *= 2;
        max_x_stairs *= 2;
        min_z_stairs *= 2;
        max_z_stairs *= 2;
    }
}

// Updates the gait information limits after calling a transform to the fixed
// frame
bool HullParameterDeterminer::transformGaitInformation()
{
    gait_information_cloud = boost::make_shared<PointCloud>();
    pcl::PointXYZ point;
    switch (realsense_category_.value()) {
        case RealSenseCategory::stairs_down:
        case RealSenseCategory::stairs_up: {
            // Create the points, in frame_id_to_transform_to frame,
            // with the min and max gait dimensions,
            point = point_utilities::makePointXYZ(
                min_x_stairs, y_location, min_z_stairs);
            gait_information_cloud->push_back(point);
            point = point_utilities::makePointXYZ(
                max_x_stairs, y_location, min_z_stairs);
            gait_information_cloud->push_back(point);
            point = point_utilities::makePointXYZ(
                min_x_stairs, y_location, max_z_stairs);
            gait_information_cloud->push_back(point);
            point = point_utilities::makePointXYZ(
                max_x_stairs, y_location, max_z_stairs);
            gait_information_cloud->push_back(point);

            // Transform to the fixed frame
            transformer_->transformPointCloud(gait_information_cloud);

            // Update gait dimensions as seen from fixed frame
            min_x_stairs_world = gait_information_cloud->points[0].x;
            max_x_stairs_world = gait_information_cloud->points[1].x;
            min_z_stairs_world = gait_information_cloud->points[0].z;
            max_z_stairs_world = gait_information_cloud->points[2].z;

            break;
        }

        default: {
            ROS_WARN_STREAM("Gait information transform is not implemented yet "
                            "for realsense category "
                << realsense_category_.value());

            break;
        }
    }

    return true;
}

// Find the parameters from the foot location by finding at what percentage of
// the end points it is
bool HullParameterDeterminer::getGaitParametersFromLocation()
{
    bool success = true;
    switch (realsense_category_.value()) {
        case RealSenseCategory::stairs_down:
        case RealSenseCategory::stairs_up: {
            success &= getGaitParametersFromFootLocationStairs();
            break;
        }
        case RealSenseCategory::ramp_down:
        case RealSenseCategory::ramp_up: {
            success &= getGaitParametersFromRampSlope();
            break;
        }
        case RealSenseCategory::sit: {
            success &= getGaitParametersFromSitHeight();
            break;
        }
        default: {
            ROS_ERROR_STREAM(
                "No way to transform a foot location to parameters "
                "is implemented yet for obstacle "
                << realsense_category_.value());
            return false;
        }
    }
    return success;
}

// Find the sit parameter from the sit height
bool HullParameterDeterminer::getGaitParametersFromSitHeight()
{
    if (sit_height > min_sit_height && sit_height < max_sit_height) {
        gait_parameters_->first_parameter
            = (sit_height - min_sit_height) / (max_sit_height - min_sit_height);
    } else {
        gait_parameters_->first_parameter = -1;
        ROS_ERROR_STREAM("The sit height should be between "
            << min_sit_height << " and " << max_sit_height << " but was "
            << sit_height);
        return false;
    }
    // The step height and side step parameter are unused for the sit
    // gait, so they are set to -1
    gait_parameters_->second_parameter = -1;
    gait_parameters_->side_step_parameter = -1;
    return true;
}

bool HullParameterDeterminer::getGaitParametersFromFootLocationStairs()
{
    gait_parameters_->first_parameter
        = (optimal_foot_location.x - min_x_stairs_world)
        / (max_x_stairs_world - min_x_stairs_world);
    gait_parameters_->second_parameter
        = (optimal_foot_location.z - min_z_stairs_world)
        / (max_z_stairs_world - min_z_stairs_world);
    // The side step parameter is unused for the stairs gait so we set it to -1
    gait_parameters_->side_step_parameter = -1;
    // As we interpret the second (height) parameter as being high when the
    // stair is steep, flip it for the stairs down gait as it is one when the
    // optimal location is close to the highest (not absolute) value.
    if (realsense_category_.value() == RealSenseCategory::ramp_down) {
        gait_parameters_->second_parameter
            = 1 - gait_parameters_->second_parameter;
    }
    return true;
}

bool HullParameterDeterminer::getGaitParametersFromRampSlope()
{
    if (ramp_slope > max_slope || ramp_slope < min_slope) {
        ROS_WARN_STREAM("The found ramp slope should be between "
            << min_slope << " and " << max_slope << " but was " << ramp_slope);
        return false;
    }
    gait_parameters_->first_parameter
        = (ramp_slope - min_slope) / (max_slope - min_slope);

    // The step height and side step parameter are unused for the ramp down
    // gait, so they are set to -1
    gait_parameters_->second_parameter = -1;
    gait_parameters_->side_step_parameter = -1;
    return true;
}

// The sit analogue of getOptimalFootLocation, find the height at which to sit
bool HullParameterDeterminer::getSitHeight()
{
    bool success = true;

    // Create a grid of points at the location where the exoskeleton should sit
    sit_grid = boost::make_shared<PointCloud>();
    success &= fillSitGrid(sit_grid);

    // Crop those locations to find where there is support for the exoskeleton
    PointNormalCloud::Ptr potential_exo_support_points
        = boost::make_shared<PointNormalCloud>();
    success
        &= cropCloudToHullVectorUnique(sit_grid, potential_exo_support_points);

    // Trim exo support cloud to only contain reachable points
    PointNormalCloud::Ptr exo_support_points
        = boost::make_shared<PointNormalCloud>();
    getValidExoSupport(potential_exo_support_points, exo_support_points);

    if ((float)exo_support_points->size() / (float)sit_grid->size()
        < minimal_needed_support_sit) {
        ROS_ERROR_STREAM("Not enough support for the exoskeleton is found, "
                         "unable to find parameters for sit category.");
        return false;
    }

    // The support points will vary and some might not not be on the chair.
    // The median is taken to avoid these outliers
    success &= getMedianHeightCloud(exo_support_points, sit_height);

    if (debugging_) {
        std_msgs::ColorRGBA marker_color = color_utilities::WHITE;
        geometry_msgs::Point marker_point;
        marker_point.y = search_y_deviation_sit / 2.0F;
        marker_point.x = (min_x_search_sit + max_x_search_sit) / 2.0F;
        marker_point.z = sit_height;

        optimal_location_marker.points.push_back(marker_point);
        optimal_location_marker.colors.push_back(marker_color);
    }

    return success;
}

// Trim exo support cloud to only contain reachable points
void HullParameterDeterminer::getValidExoSupport(
    const PointNormalCloud::Ptr& potential_exo_support_points,
    PointNormalCloud::Ptr& exo_support_points)
{
    for (pcl::PointNormal& potential_exo_support_point :
        *potential_exo_support_points) {

        std_msgs::ColorRGBA marker_color;

        if (potential_exo_support_point.z < max_sit_height
            && potential_exo_support_point.z > min_sit_height) {

            exo_support_points->push_back(potential_exo_support_point);

            if (debugging_) {
                marker_color = color_utilities::GREEN;
            }
        } else if (debugging_) {
            marker_color = color_utilities::YELLOW;
        }

        if (debugging_) {
            geometry_msgs::Point marker_point;
            marker_point.x = potential_exo_support_point.x;
            marker_point.y = potential_exo_support_point.y;
            marker_point.z = potential_exo_support_point.z;

            possible_foot_locations_marker_list.points.push_back(marker_point);
            possible_foot_locations_marker_list.colors.push_back(marker_color);
        }
    }
}

// Get the median height value of a point cloud
bool HullParameterDeterminer::getMedianHeightCloud(
    const PointNormalCloud::Ptr& cloud, float& median_height)
{
    int pointcloud_size = cloud->size();
    if (pointcloud_size == 0) {
        ROS_ERROR_STREAM(
            "Pointcloud to retrieve median from contains no points.");
        return false;
    }
    // Sort only the part of the array relevant for the median
    std::nth_element(cloud->points.begin(),
        cloud->points.begin() + pointcloud_size / 2, cloud->points.end(),
        linear_algebra_utilities::pointIsLower);

    if (pointcloud_size % 2 == 0) {
        float first_median_height = cloud->points[pointcloud_size / 2].z;
        float second_median_height = cloud->points[pointcloud_size / 2 - 1].z;
        median_height = (first_median_height + second_median_height) / 2.0F;
    } else {
        median_height = cloud->points[(pointcloud_size - 1) / 2].z;
    }
    return true;
}

// Fill a cloud with a grid of points where to look for exo support
bool HullParameterDeterminer::fillSitGrid(PointCloud::Ptr& sit_grid)
{
    if (sit_grid_size < EPSILON) {
        ROS_ERROR_STREAM("The grid size of the sit grid is too close to zero. "
                         "Current value is "
            << sit_grid_size << " but should be larger then " << EPSILON);
        return false;
    }
    int x_points
        = int(round((max_x_search_sit - min_x_search_sit) / sit_grid_size)) + 1;
    int y_points = int(round((search_y_deviation_sit) / sit_grid_size)) + 1;

    for (int x_index = 0; x_index < x_points; ++x_index) {
        for (int y_index = 0; y_index < y_points; ++y_index) {
            pcl::PointXYZ grid_point {};
            grid_point.x = float(x_index) * sit_grid_size + min_x_search_sit;
            grid_point.y = float(y_index) * sit_grid_size;
            grid_point.z = 0.0;

            sit_grid->push_back(grid_point);

            if (debugging_) {
                geometry_msgs::Point marker_point;
                marker_point.x = grid_point.x;
                marker_point.y = grid_point.y;
                marker_point.z = grid_point.z;

                std_msgs::ColorRGBA marker_color = color_utilities::BLUE;

                foot_locations_to_try_marker_list.points.push_back(
                    marker_point);
                foot_locations_to_try_marker_list.colors.push_back(
                    marker_color);
            }
        }
    }
    return true;
}

// Get the optimal foot location by finding which possible foot location is
// closest to the most desirable foot location
bool HullParameterDeterminer::getOptimalFootLocation()
{
    bool success = true;
    // Get some locations on the ground we might want to place our foot
    foot_locations_to_try = boost::make_shared<PointCloud>();
    success &= getOptionalFootLocations(foot_locations_to_try);

    // Crop those locations to only be left with locations where it is possible
    // to place the foot
    possible_foot_locations = boost::make_shared<PointNormalCloud>();
    success &= cropCloudToHullVectorUnique(
        foot_locations_to_try, possible_foot_locations);
    if (possible_foot_locations->points.size() == 0) {
        ROS_ERROR_STREAM(
            "The computed possible foot locations cloud is empty. "
            "Unable to compute corresponding possible foot locations");
        return false;
    }

    success &= getOptimalFootLocationFromPossibleLocations();

    if (debugging_) {
        geometry_msgs::Point marker_point;
        marker_point.x = optimal_foot_location.x;
        marker_point.y = optimal_foot_location.y;
        marker_point.z = optimal_foot_location.z;
        std_msgs::ColorRGBA marker_color = color_utilities::WHITE;

        optimal_location_marker.points.push_back(marker_point);
        optimal_location_marker.colors.push_back(marker_color);
    }

    return success;
}

// Get the optimal foot location by selecting one from the possible locations
bool HullParameterDeterminer::getOptimalFootLocationFromPossibleLocations()
{
    bool success = true;
    switch (realsense_category_.value()) {
        case RealSenseCategory::stairs_down:
        case RealSenseCategory::stairs_up: {
            // Get the location where we would ideally place the foot
            success &= getGeneralMostDesirableLocation();

            // Get the possible location which is closest to the ideal location
            success &= getPossibleMostDesirableLocation();
            break;
        }
        default: {
            ROS_ERROR_STREAM("getOptimalFootLocationFromPossibleLocations "
                             "method is not implemented "
                             "for selected obstacle "
                << realsense_category_.value());
            return false;
        }
    }
    return success;
}

// Calculate the slope of a ramp using the normals of the
// possible_foot_locations cloud
bool HullParameterDeterminer::calculateRampSlope()
{
    bool success = true;

    pcl::Normal average_normal;
    success &= getAverageNormal(points_on_ramp, average_normal);

    success &= getSlopeFromNormals(average_normal, ramp_slope);

    return success;
}

bool HullParameterDeterminer::getAverageNormal(
    const PointNormalCloud::Ptr& possible_foot_locations,
    pcl::Normal& average_normal)
{
    for (pcl::PointNormal& current_pointnormal : *possible_foot_locations) {
        average_normal.normal_x += current_pointnormal.normal_x;
        average_normal.normal_y += current_pointnormal.normal_y;
        average_normal.normal_z += current_pointnormal.normal_z;
    }
    return linear_algebra_utilities::normalizeNormal(average_normal);
}

bool HullParameterDeterminer::getSlopeFromNormals(
    const pcl::Normal& normal, float& slope)
{
    // We want to find the angle with respect to the positive z direction as a
    // flat surface has a normal of {0, 0, 1}
    // Make use of
    // dot(a, b) = norm(a) . norm(b) . cos(angle(a,b))
    // With norm(a) = norm(b) = 1, as in our case, this gives
    // acos(dot(normal, {0, 0, 1})) = acos(a_z) = angle(normal, {0, 0, 1}) =
    // slope
    pcl::Normal normalized_normal;
    if (!linear_algebra_utilities::normalizeNormal(normal, normalized_normal)) {
        return false;
    }
    float slope_radians = acos(normalized_normal.normal_z);
    slope = slope_radians * float(180.0 / (M_PI));

    return true;
}

// From the possible foot locations, find which one is closes to some object
// For the stair gaits this object is a most desirable location
// For the ramp gait this is the possible locations line
bool HullParameterDeterminer::getPossibleMostDesirableLocation()
{
    bool success = true;

    double min_distance_to_object = std::numeric_limits<double>::max();
    double distance_to_object;

    for (pcl::PointNormal& possible_foot_location : *possible_foot_locations) {
        if (not isValidLocation(possible_foot_location)) {
            continue;
        }

        success
            &= getDistanceToObject(possible_foot_location, distance_to_object);

        if (distance_to_object < min_distance_to_object) {
            min_distance_to_object = distance_to_object;
            optimal_foot_location = possible_foot_location;
        }
    }
    if (min_distance_to_object != std::numeric_limits<double>::max()) {
        ROS_DEBUG_STREAM("The optimal foot location is "
            << min_distance_to_object << " removed from its ideal location");
        return success;
    } else {
        ROS_ERROR_STREAM("No valid foot location could be found for the "
                         "current selected gait "
            << realsense_category_.value());
        return false;
    }
}

// get the distance from a location to some object depending on the obstacle
bool HullParameterDeterminer::getDistanceToObject(
    pcl::PointNormal possible_foot_location, double& distance)
{
    switch (realsense_category_.value()) {
        case RealSenseCategory::stairs_up:
        case RealSenseCategory::stairs_down: {
            // For stairs gait find which point is closest to the most desirable
            // location
            distance = linear_algebra_utilities::distanceBetweenPoints(
                possible_foot_location, *most_desirable_foot_location_);
            break;
        }
        default: {
            ROS_ERROR_STREAM("getDistanceToObject method is not implemented "
                             "for selected obstacle "
                << realsense_category_.value());
            distance = std::numeric_limits<double>::max();
            return false;
        }
    }
    return true;
}

// Verify that the found location is valid for the requested gait
bool HullParameterDeterminer::isValidLocation(
    pcl::PointNormal possible_foot_location)
{
    // Less and larger than signs are swapped for the x coordinate as the
    // positive x axis points in the backwards direction of the exoskeleton
    switch (realsense_category_.value()) {
        case RealSenseCategory::stairs_down:
        case RealSenseCategory::stairs_up: {

            if (debugging_) {
                geometry_msgs::Point marker_point;
                marker_point.x = possible_foot_location.x;
                marker_point.y = possible_foot_location.y;
                marker_point.z = possible_foot_location.z;

                std_msgs::ColorRGBA marker_color;

                if (!(possible_foot_location.x < min_x_stairs_world
                        && possible_foot_location.x > max_x_stairs_world
                        && possible_foot_location.z > min_z_stairs_world
                        && possible_foot_location.z < max_z_stairs_world)) {
                    marker_color = color_utilities::YELLOW;
                } else if (!entireFootCanBePlaced(possible_foot_location)) {
                    marker_color = color_utilities::PURPLE;
                } else {
                    marker_color = color_utilities::GREEN;
                }
                possible_foot_locations_marker_list.points.push_back(
                    marker_point);
                possible_foot_locations_marker_list.colors.push_back(
                    marker_color);
            }

            // A possible foot location for the stairs gait is valid if it is
            // reachable by the stairs gait and the location offers support
            // for the entire foot
            return (possible_foot_location.x < min_x_stairs_world
                && possible_foot_location.x > max_x_stairs_world
                && possible_foot_location.z > min_z_stairs_world
                && possible_foot_location.z < max_z_stairs_world
                && entireFootCanBePlaced(possible_foot_location));
        }
        default: {
            ROS_ERROR_STREAM(
                "isValidLocation method has not been implemented for obstacle "
                << realsense_category_.value() << ". Returning false.");
            return false;
        }
    }
}

// Verify if there is support for the entire foot around the possible foot
// location
bool HullParameterDeterminer::entireFootCanBePlaced(
    pcl::PointNormal possible_foot_location)
{
    bool success = true;
    // First create a pointcloud containing the edge points (vertices) of the
    // foot on the ground
    PointCloud::Ptr foot_pointcloud = boost::make_shared<PointCloud>();
    fillFootPointCloud(foot_pointcloud, possible_foot_location);

    // Then find possible foot locations associated with the foot vertices
    PointNormalCloud::Ptr potential_foot_support_cloud
        = boost::make_shared<PointNormalCloud>();
    success &= cropCloudToHullVectorUnique(
        foot_pointcloud, potential_foot_support_cloud);

    // The location is only valid if all foot vertices can be placed
    success
        &= (potential_foot_support_cloud->size() == foot_pointcloud->size());

    // The location is only valid if the foot vertices have a z value close
    // enough to the locations z value
    for (pcl::PointNormal potential_foot_support :
        *potential_foot_support_cloud) {
        success &= (abs(potential_foot_support.z - possible_foot_location.z)
            < max_allowed_z_deviation_foot);
    }
    return success;
}

// Fill a point cloud with vertices of the foot on the ground around a possible
// foot location
void HullParameterDeterminer::fillFootPointCloud(
    const PointCloud::Ptr& foot_pointcloud,
    pcl::PointNormal possible_foot_location)
{
    foot_pointcloud->points.resize(/*__new_size=*/4);

    // Deviation back is added as the forward direction of the exoskeleton
    // is the negative x direction in the simulation
    foot_pointcloud->points[0].x = possible_foot_location.x + foot_length_back;
    foot_pointcloud->points[0].y = possible_foot_location.y - foot_width / 2.0F;

    foot_pointcloud->points[1].x = possible_foot_location.x + foot_length_back;
    foot_pointcloud->points[1].y = possible_foot_location.y + foot_width / 2.0F;

    // Deviation front is subtracted as the forward direction of the exoskeleton
    // is the negative x direction in the simulation
    foot_pointcloud->points[2].x = possible_foot_location.x - foot_length_front;
    foot_pointcloud->points[2].y = possible_foot_location.y - foot_width / 2.0F;

    foot_pointcloud->points[3].x = possible_foot_location.x - foot_length_front;
    foot_pointcloud->points[3].y = possible_foot_location.y + foot_width / 2.0F;
}

// Compute the optimal foot location as if one were not limited by anything.
bool HullParameterDeterminer::getGeneralMostDesirableLocation()
{
    if (general_most_desirable_location_is_mid) {
        most_desirable_foot_location_->x = (min_x_stairs + max_x_stairs) / 2.0F;
        most_desirable_foot_location_->y = y_location;
        most_desirable_foot_location_->z = (min_z_stairs + max_z_stairs) / 2.0F;
    } else if (general_most_desirable_location_is_small) {
        most_desirable_foot_location_->x = min_x_stairs_world;
        most_desirable_foot_location_->y = y_location;
        most_desirable_foot_location_->z = min_z_stairs_world;
    } else {
        ROS_ERROR_STREAM(
            "No method for finding the general most desirable foot location "
            "is implemented for realsense category: "
            << realsense_category_.value()
            << ". Unable to compute general most desirable foot location.");
        return false;
    }
    transformer_->transformPoint(most_desirable_foot_location_);

    if (debugging_) {
        std_msgs::ColorRGBA marker_color = color_utilities::RED;
        geometry_msgs::Point marker_point;
        marker_point.x = most_desirable_foot_location_->x;
        marker_point.y = most_desirable_foot_location_->y;
        marker_point.z = most_desirable_foot_location_->z;

        gait_information_marker_list.points.push_back(marker_point);
        gait_information_marker_list.colors.push_back(marker_color);
    }
    return true;
}

// Create a point cloud with points on the ground where the points represent
// where it should be checked if there is a valid foot location
bool HullParameterDeterminer::getOptionalFootLocations(
<<<<<<< HEAD
    const PointCloud::Ptr& foot_locations_to_try)
=======
    const PointCloud2D::Ptr& cloud_to_fill)
>>>>>>> 35e3b1f7
{
    bool success = true;
    cloud_to_fill->points.resize(number_of_optional_foot_locations);
    switch (realsense_category_.value()) {
        case RealSenseCategory::stairs_down:
        case RealSenseCategory::stairs_up: {
            success &= fillOptionalFootLocationCloud(
                cloud_to_fill, min_x_stairs, max_x_stairs);
            break;
        }
        case RealSenseCategory::ramp_down:
        case RealSenseCategory::ramp_up: {
            // Look at a region in between the min and max x value of the step
            // to find the average slope at
            success &= fillOptionalFootLocationCloud(
                cloud_to_fill, min_ramp_search, max_ramp_search);
            break;
        }
        default: {
            ROS_ERROR_STREAM("The selected obstacle "
                << realsense_category_.value()
                << " does not have a way to create the optional foot locations "
                   "to try cloud");
            return false;
        }
    }
    return success;
}

// Fill the foot locations to try cloud with a line of points from (start, 0) to
// (end, 0)
bool HullParameterDeterminer::fillOptionalFootLocationCloud(
    const PointCloud2D::Ptr& cloud_to_fill, float start, float end)
{
    if (number_of_optional_foot_locations == 0) {
        ROS_WARN_STREAM(
            "The number of optional foot locations parameter is set to 0, "
            "not filling the foot_locations_to_try cloud");
        return false;
    }
    for (int i = 0; i < number_of_optional_foot_locations; i++) {
        float x_location = start
            + (end - start) * (float)i
                / ((float)number_of_optional_foot_locations - 1.0F);
<<<<<<< HEAD
        foot_locations_to_try->points[i].x = x_location;
        foot_locations_to_try->points[i].y = y_location;
        foot_locations_to_try->points[i].z = 0;
    }
    transformer_->transformPointCloud(foot_locations_to_try);
    for (pcl::PointXYZ foot_locations_to_try_point : *foot_locations_to_try) {
=======
        cloud_to_fill->points[i].x = x_location;
        cloud_to_fill->points[i].y = y_location;

>>>>>>> 35e3b1f7
        if (debugging_) {
            geometry_msgs::Point marker_point;
            marker_point.x = foot_locations_to_try_point.x;
            marker_point.y = foot_locations_to_try_point.y;
            marker_point.z = foot_locations_to_try_point.z;

            std_msgs::ColorRGBA marker_color = color_utilities::BLUE;

            foot_locations_to_try_marker_list.points.push_back(marker_point);
            foot_locations_to_try_marker_list.colors.push_back(marker_color);
        }
    }
    return true;
}

/** For each hull, the input cloud's z coordinate is set so that it
 * lies on the corresponding plane, then the input cloud is cropped, the points
 * inside the hull (the cropped cloud) are moved to the output cloud with the
 * normal of the plane This process is repeated for each hull. Returns whether
 * the calculations were executed successfully **/
bool HullParameterDeterminer::cropCloudToHullVector(
    PointCloud::Ptr const& input_cloud,
    const PointNormalCloud::Ptr& output_cloud)
{
    if (input_cloud->points.size() == 0) {
        ROS_WARN_STREAM("cropCloudToHullVector method called with an input "
                        "cloud of size zero. "
                        "No cropping can be done, returning.");
        return false;
    } else if (hull_vector_->size() == 0) {
        ROS_WARN_STREAM(
            "cropCloudToHull method called with emtpy hull_vector_. "
            "No cropping can be done, returning.");
        return false;
    }
    bool success = true;
    for (int hull_index = 0; hull_index < hull_vector_->size(); hull_index++) {
        PointCloud::Ptr elevated_cloud = boost::make_shared<PointCloud>();
        success &= addZCoordinateToCloudFromPlaneCoefficients(input_cloud,
            plane_coefficients_vector_->at(hull_index), elevated_cloud);

        success &= cropCloudToHull(elevated_cloud, hull_vector_->at(hull_index),
            polygon_vector_->at(hull_index));

        PointNormalCloud::Ptr elevated_cloud_with_normals
            = boost::make_shared<PointNormalCloud>();
        success &= addNormalToCloudFromPlaneCoefficients(elevated_cloud,
            plane_coefficients_vector_->at(hull_index),
            elevated_cloud_with_normals);

        *output_cloud += *elevated_cloud_with_normals;
    }
    return success;
}

// Crops a single point to a hull vector.
bool HullParameterDeterminer::cropPointToHullVector(
    pcl::PointXYZ const input_point, const PointNormalCloud::Ptr& output_cloud)
{
    PointCloud::Ptr input_cloud = boost::make_shared<PointCloud>();
    input_cloud->push_back(input_point);

    bool success = cropCloudToHullVector(input_cloud, output_cloud);
    return success;
}

// Crops a cloud to a hull vector, but only puts each input point in
// the highest hull it falls into
bool HullParameterDeterminer::cropCloudToHullVectorUnique(
    PointCloud::Ptr const& input_cloud,
    const PointNormalCloud::Ptr& output_cloud)
{
    bool success = true;

    for (pcl::PointXYZ ground_point : *input_cloud) {

        PointNormalCloud::Ptr potential_foot_locations_of_point
            = boost::make_shared<PointNormalCloud>();
        success &= HullParameterDeterminer::cropPointToHullVector(
            ground_point, potential_foot_locations_of_point);

        if (potential_foot_locations_of_point->points.size() != 0) {
            auto result
                = std::max_element(potential_foot_locations_of_point->begin(),
                    potential_foot_locations_of_point->end(),
                    linear_algebra_utilities::pointIsLower);
            output_cloud->push_back(*result);
        }
    }
    return success;
}

// Elevate the points so they have z coordinate as if they lie on the plane
// of the hull
bool HullParameterDeterminer::addZCoordinateToCloudFromPlaneCoefficients(
    PointCloud::Ptr const& input_cloud,
    PlaneCoefficients::Ptr const& plane_coefficients,
    const PointCloud::Ptr& elevated_cloud)
{
    elevated_cloud->points.resize(input_cloud->points.size());

    int point_index = 0;
    for (pcl::PointXYZ& elevated_point : *elevated_cloud) {
        // using z = - (d + by + ax) / c from plane equation ax + by + cz +
        // d = 0
        pcl::PointXYZ input_point = input_cloud->points[point_index];
        elevated_point.x = input_point.x;
        elevated_point.y = input_point.y;
        elevated_point.z = -(plane_coefficients->values[3]
                               + plane_coefficients->values[1]
                                   * input_cloud->points[point_index].y
                               + plane_coefficients->values[0]
                                   * input_cloud->points[point_index].x)
            / plane_coefficients->values[2];

        point_index++;
    }
    return true;
}

// Remove all points from a cloud which do not fall in the hull
bool HullParameterDeterminer::cropCloudToHull(
    const PointCloud::Ptr& elevated_cloud, const Hull::Ptr& hull,
    const Polygon& polygon)
{
    if (elevated_cloud->points.size() == 0) {
        ROS_WARN_STREAM("The cloud to be cropped in the "
                        "HullParameterDeterminer contains no points.");
        return false;
    }
    pcl::CropHull<pcl::PointXYZ> crop_filter;
    crop_filter.setInputCloud(elevated_cloud);
    crop_filter.setHullCloud(hull);
    crop_filter.setHullIndices(polygon);
    crop_filter.setDim(hull_dimension);
    crop_filter.filter(*elevated_cloud);
    return true;
}

// Add normals to the elevated cloud which correspond to the normal vector
// of the plane
bool HullParameterDeterminer::addNormalToCloudFromPlaneCoefficients(
    PointCloud::Ptr const& elevated_cloud,
    PlaneCoefficients::Ptr const& plane_coefficients,
    const PointNormalCloud::Ptr& elevated_cloud_with_normals)
{
    elevated_cloud_with_normals->width = elevated_cloud->width;
    elevated_cloud_with_normals->height = elevated_cloud->height;
    elevated_cloud_with_normals->points.resize(elevated_cloud->points.size());

    float normalising_constant
        = plane_coefficients->values[0] * plane_coefficients->values[0]
        + plane_coefficients->values[1] * plane_coefficients->values[1]
        + plane_coefficients->values[2] * plane_coefficients->values[2];

    if (normalising_constant < std::numeric_limits<double>::epsilon()) {
        ROS_ERROR_STREAM("The normal vector of the current plane is too close "
                         "to the zero vector.");
        return false;
    }

    int point_index = 0;
    for (pcl::PointNormal& elevated_point_with_normal :
        *elevated_cloud_with_normals) {
        pcl::PointXYZ elevated_point = elevated_cloud->points[point_index];
        elevated_point_with_normal.x = elevated_point.x;
        elevated_point_with_normal.y = elevated_point.y;
        elevated_point_with_normal.z = elevated_point.z;

        // using that [a b c]^T is perpendicular to the plane in plane
        // equation ax + by + cz + d = 0
        elevated_point_with_normal.normal_x
            = plane_coefficients->values[0] / normalising_constant;
        elevated_point_with_normal.normal_y
            = plane_coefficients->values[1] / normalising_constant;
        elevated_point_with_normal.normal_z
            = plane_coefficients->values[2] / normalising_constant;
        point_index++;
    }
    return true;
}

bool SimpleParameterDeterminer::determineParameters(
    boost::shared_ptr<PlaneCoefficientsVector> const plane_coefficients_vector,
    boost::shared_ptr<HullVector> const hull_vector,
    boost::shared_ptr<PolygonVector> const polygon_vector,
    RealSenseCategory const realsense_category,
    boost::shared_ptr<GaitParameters> gait_parameters,
    std::string frame_id_to_transform_to, std::string subgait_name)
{
    ROS_DEBUG("Determining parameters with simple parameter determiner");
    hull_vector_ = hull_vector;
    realsense_category_.emplace(realsense_category);
    gait_parameters_ = gait_parameters;
    plane_coefficients_vector_ = plane_coefficients_vector;
    polygon_vector_ = polygon_vector;
    frame_id_to_transform_to_ = frame_id_to_transform_to;

    // Return a standard step parameter, which works for medium stairs and
    // medium ramp
    gait_parameters_->first_parameter = 0.5;
    gait_parameters_->second_parameter = 0.5;
    return true;
};<|MERGE_RESOLUTION|>--- conflicted
+++ resolved
@@ -222,7 +222,7 @@
     bool success = true;
     // Get some locations on the ground of which we would like to know the
     // orientation
-    locations_to_compute_ramp = boost::make_shared<PointCloud2D>();
+    locations_to_compute_ramp = boost::make_shared<PointCloud>();
     success &= getOptionalFootLocations(locations_to_compute_ramp);
     // Crop those locations to find the associated orientation of those points
     points_on_ramp = boost::make_shared<PointNormalCloud>();
@@ -977,11 +977,7 @@
 // Create a point cloud with points on the ground where the points represent
 // where it should be checked if there is a valid foot location
 bool HullParameterDeterminer::getOptionalFootLocations(
-<<<<<<< HEAD
-    const PointCloud::Ptr& foot_locations_to_try)
-=======
-    const PointCloud2D::Ptr& cloud_to_fill)
->>>>>>> 35e3b1f7
+    const PointCloud::Ptr& cloud_to_fill)
 {
     bool success = true;
     cloud_to_fill->points.resize(number_of_optional_foot_locations);
@@ -1014,7 +1010,7 @@
 // Fill the foot locations to try cloud with a line of points from (start, 0) to
 // (end, 0)
 bool HullParameterDeterminer::fillOptionalFootLocationCloud(
-    const PointCloud2D::Ptr& cloud_to_fill, float start, float end)
+    const PointCloud::Ptr& cloud_to_fill, float start, float end)
 {
     if (number_of_optional_foot_locations == 0) {
         ROS_WARN_STREAM(
@@ -1026,23 +1022,17 @@
         float x_location = start
             + (end - start) * (float)i
                 / ((float)number_of_optional_foot_locations - 1.0F);
-<<<<<<< HEAD
-        foot_locations_to_try->points[i].x = x_location;
-        foot_locations_to_try->points[i].y = y_location;
-        foot_locations_to_try->points[i].z = 0;
-    }
-    transformer_->transformPointCloud(foot_locations_to_try);
-    for (pcl::PointXYZ foot_locations_to_try_point : *foot_locations_to_try) {
-=======
         cloud_to_fill->points[i].x = x_location;
         cloud_to_fill->points[i].y = y_location;
-
->>>>>>> 35e3b1f7
+        cloud_to_fill->points[i].z = 0;
+    }
+    transformer_->transformPointCloud(foot_locations_to_try);
+    for (pcl::PointXYZ cloud_to_fill_point : *cloud_to_fill) {
         if (debugging_) {
             geometry_msgs::Point marker_point;
-            marker_point.x = foot_locations_to_try_point.x;
-            marker_point.y = foot_locations_to_try_point.y;
-            marker_point.z = foot_locations_to_try_point.z;
+            marker_point.x = cloud_to_fill_point.x;
+            marker_point.y = cloud_to_fill_point.y;
+            marker_point.z = cloud_to_fill_point.z;
 
             std_msgs::ColorRGBA marker_color = color_utilities::BLUE;
 
