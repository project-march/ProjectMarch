"""Author: Marten Haitjema, MVII."""

import os
import yaml

from typing import Optional, Dict, Tuple
from queue import Queue
from ament_index_python.packages import get_package_share_path
from copy import copy

from march_gait_selection.dynamic_interpolation.gaits.dynamic_step import DynamicStep
from march_gait_selection.state_machine.trajectory_scheduler import TrajectoryCommand
from march_utility.exceptions.gait_exceptions import PositionSoftLimitError, VelocitySoftLimitError, GaitError
from march_utility.utilities.duration import Duration
from march_shared_msgs.msg import FootPosition

from std_msgs.msg import Header
from geometry_msgs.msg import Point

DURATION_INCREASE_FACTOR = 1.5
DURATION_INCREASE_SIZE = 0.25


class TrajectoryCommandFactory:
    """Class that creates and validates a trajectory command.

    Args:
        gait: The gait class
        point_handler: The points handler class

    Attributes:
        subgait_id (str): either 'left_swing' or 'right_swing'
        start_position_all_joints (Dict[str, float]): start joint angles of all joints
        foot_location (FootPosition): foot position message to step towards
        dynamic_step (DynamicStep): instance of the DynamicStep class, used to get trajectory msg
        position_queue (List[Dict[str, float]]): List containing foot position dictionaries for x, y and z coordinates.
            Defined in _position_queue.yaml
        duration_from_yaml (float): duration of the step as specified in _position_queue.yaml

        _use_position_queue (bool): True if _position_queue will be used instead of covid points, else False
        _gait: the gait class
        _point_handler: the points handler class
        _logger (Logger): used to log with the class name as a prefix
    """

    subgait_id: str
    foot_location: FootPosition
    start_position_all_joints: Dict[str, float]
    _stop: bool
    _use_position_queue: bool

    def __init__(self, gait, point_handler):
        self._gait = gait
        self._point_handler = point_handler
        self._logger = gait.node.get_logger().get_child(__class__.__name__)
        self._create_position_queue()
        self.update_parameter()
        self._is_second_step_possible = False

    @property
    def final_position(self) -> Dict[str, float]:
        """Returns the position that the gait ends in."""
<<<<<<< HEAD
        return self._final_position
=======
        return copy(self._final_position)
>>>>>>> ab6369e1

    def get_trajectory_command(
        self, subgait_id: str, start_position_all_joints: Dict[str, float], start=False, stop=False
    ) -> Optional[TrajectoryCommand]:
        """Return a TrajectoryCommand based on current subgait_id, or based on the _position_queue if enabled.

        Args:
            subgait_id (str): whether it is a right_swing or left_swing
            start_position_all_joints (Dict[str, float]): start joint angles of all joints
            start (bool): whether it is a start gait, default False
            stop (bool): whether it is a stop gait, default False
        Returns:
            TrajectoryCommand: command with the current subgait and start time. Returns None if the location found by
                CoViD is too old.
        """
        self._stop = stop
        self.subgait_id = subgait_id
        self.start_position_all_joints = start_position_all_joints

        if self._stop:
            self.foot_location.processed_point.x = 0.0
            self.foot_location.processed_point.y = 0.0
            self.foot_location.processed_point.z = 0.51
            self.foot_location.relative_midpoint_height = 0.15
            self._gait._end = True
            self._logger.info("Stopping dynamic gait.")
        else:
            if self._use_position_queue:
                self.foot_location = self._check_if_queue_is_not_empty_and_get_foot_location()
            else:
                self.foot_location = self._get_foot_location_from_point_handler(start)

        if self.foot_location is None:
            return None if start else self._get_stop_gait()

<<<<<<< HEAD
        self._point_handler.publish_chosen_foot_position(self.subgait_id, self.foot_location)
        self._logger.info(
            f"Stepping to location ({self.foot_location.processed_point.x}, "
            f"{self.foot_location.processed_point.y}, {self.foot_location.processed_point.z})"
        )
=======
        if not self._stop:
            self._point_handler.publish_chosen_foot_position(self.subgait_id, self.foot_location)
            self._logger.info(
                f"Stepping to location ({self.foot_location.processed_point.x}, "
                f"{self.foot_location.processed_point.y}, {self.foot_location.processed_point.z})"
            )
>>>>>>> ab6369e1

        return self._create_and_validate_trajectory_command(start, self._stop)

    def _create_and_validate_trajectory_command(self, start: bool, stop: bool) -> Optional[TrajectoryCommand]:
        """Creates and returns a TrajectoryCommand if first and second step are feasible.

        If first or second step is not feasible, tries to get a close gait. If this is also not possible, returns None.

        Arguments:
            start (bool): whether it is a start gait.
            stop (bool): whether it is a stop gait.

        Returns:
            Optional[TrajectoryCommand]: TrajectoryCommand if feasible, else None.
        """
        trajectory_command, success = self._get_first_step(start, stop)
        is_second_step_possible = self._can_get_second_step() if success else True

<<<<<<< HEAD
        return trajectory_command if is_second_step_possible else (self._get_stop_gait() if not start else None)
=======
        if is_second_step_possible:
            return trajectory_command
        elif start:
            return None
        else:
            return self._get_stop_gait()
>>>>>>> ab6369e1

    def _get_first_step(self, start: bool, stop: bool) -> Tuple[Optional[TrajectoryCommand], bool]:
        """Tries to create the subgait for the given foot position.

        Arguments:
            start (bool): whether it is a start gait.
            stop (bool): whether it is a stop gait.

        Returns:
            Optional[TrajectoryCommand]: TrajectoryCommand if feasible, else None.
            bool: whether the step has been created successfully.

        Raises:
            GaitError: when the first step is not possible, and it is a start gait.
        """
        try:
            trajectory_command = self._create_trajectory_command(
                self.start_position_all_joints,
                self.subgait_id,
                start,
                stop,
            )
            self._final_position = self.dynamic_step.get_final_position()
            self._gait.update_start_position_gait_state()
            return trajectory_command, True
        except (PositionSoftLimitError, VelocitySoftLimitError, ValueError) as e:
            if not start:
                self._logger.error(f"Step is not possible. {e}")
                return self._get_stop_gait(), False
            else:
                raise GaitError(f"First step is not possible. {e}")

    def _can_get_second_step(self) -> bool:
        """Tries to create the subgait that is one step ahead.

        If this is not possible, the first subgait should not be executed.

        Returns:
            bool: True if second step can be made, otherwise false.
        """
        start_position = self.dynamic_step.get_final_position()
        subgait_id = "right_swing" if self.subgait_id == "left_swing" else "left_swing"
        try:
            self._create_trajectory_command(start_position, subgait_id, start=False, stop=False)
        except (PositionSoftLimitError, VelocitySoftLimitError, ValueError) as e:
            self._logger.error(f"Second step is not possible. {e}")
            return False
        return True

    def _get_stop_gait(self) -> TrajectoryCommand:
        """Returns a TrajectoryCommand containing a stop gait.

        Returns:
            TrajectoryCommand: command containing a stop gait
        """
        self._gait._end = True
        try:
            return self._create_trajectory_command(
                self.start_position_all_joints, self.subgait_id, start=False, stop=True
            )
        except (PositionSoftLimitError, VelocitySoftLimitError, ValueError) as e:
            raise GaitError(f"Can not get stop gait. {e}")

    def _create_trajectory_command(
        self,
        start_position: Dict[str, float],
        subgait_id: str,
        start: bool,
        stop: bool,
    ) -> TrajectoryCommand:
        """Create a DynamicStep instance and return the joint_trajectory_msg.

        Args:
            start_position (Dict[str, float]): dict containing joint_names and positions of the joint as floats
            subgait_id (str): either 'left_swing' or 'right_swing'
            start (bool): whether it is a start gait or not
            stop (bool): whether it is a stop gait or not
        Returns:
            TrajectoryCommand: a trajectory command
        """
        self.dynamic_step = DynamicStep(
            self._gait.node,
            self._gait.home_stand_position_all_joints,
            start_position,
            subgait_id,
            self._gait.actuating_joint_names,
            self.foot_location,
            self._gait.joint_soft_limits,
            start,
            stop,
        )

        return TrajectoryCommand(
            self.dynamic_step.get_joint_trajectory_msg(self._gait.add_push_off),
            Duration(self.foot_location.duration),
            self.subgait_id,
            self._gait.start_time_next_command,
        )

    def _check_if_queue_is_not_empty_and_get_foot_location(self) -> Optional[FootPosition]:
        """If the queue is empty, the gait is closed and the queue is reset. Else, gets location from queue."""
        if self.position_queue.empty():
            self._close_gait_and_reset_queue()
            return self.foot_location
        else:
            return self._get_foot_location_from_queue()

<<<<<<< HEAD
    def _get_foot_location_from_point_handler(self, start: bool) -> Optional[FootPosition]:
        """Returns a FootPosition message from the point handler, if available.

        Arguments:
            start (bool): Whether it is a start gait.

        Raises:
            GaitError: Raised when foot location is too old and it is a start gait, so it will not try to get a close.
        """
        try:
            self.foot_location = self._point_handler.get_foot_location(self.subgait_id)
            msg_too_old, msg = self._point_handler.is_foot_location_too_old(self.foot_location)
            if msg_too_old:
                self._gait._end = True
                if start:
                    raise GaitError(msg)
                self._stop = True
                self._logger.error(msg)
=======
    def _get_foot_location_from_point_handler(self) -> Optional[FootPosition]:
        """Returns a FootPosition message from the point handler, if available."""
        try:
            self.foot_location = self._point_handler.get_foot_location(self.subgait_id)
            is_point_too_old, error_msg = self._point_handler.is_foot_location_too_old(self.foot_location)
            if is_point_too_old:
                self._gait._end = True
                self._stop = True
                self._logger.error(error_msg)
>>>>>>> ab6369e1
            return self.foot_location
        except AttributeError:
            self._logger.warn("No FootLocation found. Connect the camera or use a gait with a fixed step size.")
            self._gait._end = True
            return None

    def _close_gait_and_reset_queue(self) -> None:
        """Closes the gait and reset the queue after the queue is empty."""
        self.fill_queue()
        self._logger.warn(f"Queue is empty. Closing the gait. Resetting queue to {list(self.position_queue.queue)}")
        self._stop = True
        self._gait._end = True

    def _get_foot_location_from_queue(self) -> FootPosition:
        """Get FootPosition message from the position queue.

        Returns:
            FootPosition: FootPosition msg with position from queue
        """
        header = Header(stamp=self._gait.node.get_clock().now().to_msg())
        point_from_queue = self.position_queue.get()
        point = Point(x=point_from_queue["x"], y=point_from_queue["y"], z=point_from_queue["z"])

        return FootPosition(header=header, processed_point=point, duration=self.duration_from_yaml)

    def update_parameter(self) -> None:
        """Updates '_use_position_queue' to the newest value in gait_node."""
        self._use_position_queue = self._gait.node.use_position_queue

    def _create_position_queue(self) -> None:
        """Creates and fills the queue with values from position_queue.yaml."""
        queue_path = get_package_share_path("march_gait_selection")
        queue_file_loc = os.path.join(queue_path, "position_queue", "position_queue.yaml")
        try:
            with open(queue_file_loc, "r") as queue_file:
                position_queue_yaml = yaml.load(queue_file, Loader=yaml.SafeLoader)
        except OSError as e:
            self._logger.error(f"Position queue file does not exist. {e}")

        self.duration_from_yaml = position_queue_yaml["duration"]
        self.points_from_yaml = position_queue_yaml["points"]
        self.position_queue = Queue()
        self.fill_queue()

    def fill_queue(self) -> None:
        """Fills the position queue with the values specified in position_queue.yaml."""
        for point in self.points_from_yaml:
            self.position_queue.put(point)<|MERGE_RESOLUTION|>--- conflicted
+++ resolved
@@ -60,11 +60,7 @@
     @property
     def final_position(self) -> Dict[str, float]:
         """Returns the position that the gait ends in."""
-<<<<<<< HEAD
-        return self._final_position
-=======
         return copy(self._final_position)
->>>>>>> ab6369e1
 
     def get_trajectory_command(
         self, subgait_id: str, start_position_all_joints: Dict[str, float], start=False, stop=False
@@ -100,20 +96,11 @@
         if self.foot_location is None:
             return None if start else self._get_stop_gait()
 
-<<<<<<< HEAD
         self._point_handler.publish_chosen_foot_position(self.subgait_id, self.foot_location)
         self._logger.info(
             f"Stepping to location ({self.foot_location.processed_point.x}, "
             f"{self.foot_location.processed_point.y}, {self.foot_location.processed_point.z})"
         )
-=======
-        if not self._stop:
-            self._point_handler.publish_chosen_foot_position(self.subgait_id, self.foot_location)
-            self._logger.info(
-                f"Stepping to location ({self.foot_location.processed_point.x}, "
-                f"{self.foot_location.processed_point.y}, {self.foot_location.processed_point.z})"
-            )
->>>>>>> ab6369e1
 
         return self._create_and_validate_trajectory_command(start, self._stop)
 
@@ -132,16 +119,12 @@
         trajectory_command, success = self._get_first_step(start, stop)
         is_second_step_possible = self._can_get_second_step() if success else True
 
-<<<<<<< HEAD
-        return trajectory_command if is_second_step_possible else (self._get_stop_gait() if not start else None)
-=======
         if is_second_step_possible:
             return trajectory_command
         elif start:
             return None
         else:
             return self._get_stop_gait()
->>>>>>> ab6369e1
 
     def _get_first_step(self, start: bool, stop: bool) -> Tuple[Optional[TrajectoryCommand], bool]:
         """Tries to create the subgait for the given foot position.
@@ -249,7 +232,6 @@
         else:
             return self._get_foot_location_from_queue()
 
-<<<<<<< HEAD
     def _get_foot_location_from_point_handler(self, start: bool) -> Optional[FootPosition]:
         """Returns a FootPosition message from the point handler, if available.
 
@@ -261,24 +243,13 @@
         """
         try:
             self.foot_location = self._point_handler.get_foot_location(self.subgait_id)
-            msg_too_old, msg = self._point_handler.is_foot_location_too_old(self.foot_location)
-            if msg_too_old:
+            is_point_too_old, error_msg = self._point_handler.is_foot_location_too_old(self.foot_location)
+            if is_point_too_old:
                 self._gait._end = True
                 if start:
                     raise GaitError(msg)
                 self._stop = True
-                self._logger.error(msg)
-=======
-    def _get_foot_location_from_point_handler(self) -> Optional[FootPosition]:
-        """Returns a FootPosition message from the point handler, if available."""
-        try:
-            self.foot_location = self._point_handler.get_foot_location(self.subgait_id)
-            is_point_too_old, error_msg = self._point_handler.is_foot_location_too_old(self.foot_location)
-            if is_point_too_old:
-                self._gait._end = True
-                self._stop = True
                 self._logger.error(error_msg)
->>>>>>> ab6369e1
             return self.foot_location
         except AttributeError:
             self._logger.warn("No FootLocation found. Connect the camera or use a gait with a fixed step size.")
