#!/bin/bash

DONE_FILE=install/.done
cd "${HOME}"/march/ros1/ || exit
if [ -f "${DONE_FILE}" ]; then rm "${DONE_FILE}"; fi;
source /opt/ros/noetic/setup.bash
<<<<<<< HEAD
colcon build --cmake-args -DCMAKE_EXPORT_COMPILE_COMMANDS=ON
exec touch "${DONE_FILE}"
=======
colcon build
exec touch ${DONE_FILE}
>>>>>>> 28bcc2ac
<|MERGE_RESOLUTION|>--- conflicted
+++ resolved
@@ -4,10 +4,5 @@
 cd "${HOME}"/march/ros1/ || exit
 if [ -f "${DONE_FILE}" ]; then rm "${DONE_FILE}"; fi;
 source /opt/ros/noetic/setup.bash
-<<<<<<< HEAD
 colcon build --cmake-args -DCMAKE_EXPORT_COMPILE_COMMANDS=ON
-exec touch "${DONE_FILE}"
-=======
-colcon build
-exec touch ${DONE_FILE}
->>>>>>> 28bcc2ac
+exec touch ${DONE_FILE}