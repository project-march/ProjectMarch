--- conflicted
+++ resolved
@@ -103,17 +103,13 @@
             self._callback_left,
             DEFAULT_HISTORY_DEPTH,
         )
-<<<<<<< HEAD
-        self.pub_right = self._node.create_publisher(
-=======
-        self.gait_selection.create_subscription(
+        self._node.create_subscription(
             GaitInstruction,
             "/march/input_device/instruction",
             self._callback_force_unknown,
             DEFAULT_HISTORY_DEPTH,
         )
-        self.pub_right = self.gait_selection.create_publisher(
->>>>>>> 27dbaadb
+        self.pub_right = self._node.create_publisher(
             FootPosition,
             "/march/chosen_foot_position/right",
             DEFAULT_HISTORY_DEPTH,
@@ -213,13 +209,6 @@
         self._scheduled_early = False
 
         self._trajectory_failed = False
-<<<<<<< HEAD
-
-        self.start_position_actuating_joints = self._positions["stand"]["joints"]
-        self.start_position_all_joints = get_position_from_yaml("stand")
-
-=======
->>>>>>> 27dbaadb
         self._step_counter = 0
 
         self._set_start_position_to_home_stand()
