--- conflicted
+++ resolved
@@ -159,23 +159,12 @@
     publish_ik_visualizations();
     if (!(m_latest_foot_positions) || !(m_com_trajectory_container) || !(m_swing_trajectory_container)
         || (m_stance_foot == 0)) {
-<<<<<<< HEAD
-        RCLCPP_WARN_THROTTLE(this->get_logger(), *this->get_clock(), 5000,
-            "Waiting for input\nCoM input received: %s\n, swing input received: %s\n, Stance foot: %i\n",
-            (m_com_trajectory_container) ? "true" : "false", (m_swing_trajectory_container) ? "true" : "false",
-            m_stance_foot);
+        RCLCPP_WARN_THROTTLE(this->get_logger(), *this->get_clock(), 5000, "Waiting for input\nCoM input received: %s\n, swing input received: %s\n, Stance foot: %i\n"
+            , (m_com_trajectory_container)?"true":"false", (m_swing_trajectory_container)?"true":"false", m_stance_foot);
         return;
     } else {
         float swing_z_factor = 2.0;
         float swing_x_factor = 0.4;
-=======
-        RCLCPP_WARN_THROTTLE(this->get_logger(), *this->get_clock(), 5000, "Waiting for input\nCoM input received: %s\n, swing input received: %s\n, Stance foot: %i\n"
-            , (m_com_trajectory_container)?"true":"false", (m_swing_trajectory_container)?"true":"false", m_stance_foot);
-        return;
-    } else {
-        float swing_z_factor = 3.0;
-        float swing_x_factor = 0.5;
->>>>>>> 5aa9808e
         // IN THE POSE ARRAY, INDEX 1 IS RIGHT AND INDEX -1 IS LEFT
         if (m_stance_foot == 1) {
             // RCLCPP_INFO(this->get_logger(), "Stance foot is right");
@@ -297,18 +286,12 @@
 
     for (auto& i : trajectory.joint_names) {
         index = pinocchio_model.getJointId(i);
-<<<<<<< HEAD
-        // RCLCPP_INFO(this->get_logger(), "Joint id of %s is %i", i.c_str(), index);
-        if ((i.compare("right_hip_aa") == 0) or (i.compare("left_hip_aa") == 0)) {
-            point.positions.push_back(-0.05); // has to be minus in hennie, plus in sim
-=======
         // point_prev.positions.push_back(previous_joint_positions[pinocchio_model.joints[index].idx_q()]);
         // point.positions.push_back(joint_positions[pinocchio_model.joints[index].idx_q()]);
         double xdif;
         if (i.compare("left_hip_aa") == 0) {
             xdif = (m_com_trajectory_container->trajectory[m_com_trajectory_index].y - 0.14)
                 * 1.0; //*4 - previous_joint_positions[pinocchio_model.joints[index].idx_q()];
-            RCLCPP_INFO(this->get_logger(), "Xdif is %f", xdif);
             if (abs(m_previous_xdif - xdif) > 0.10){
             xdif = m_previous_xdif;
             }
@@ -332,9 +315,7 @@
             }
             // xdif=-0.07;
             point.positions.push_back(xdif);
-            RCLCPP_INFO(this->get_logger(), "Xdif is %f", xdif);
-
->>>>>>> 5aa9808e
+
         } else {
 
             // point.positions.push_back(0.0);
