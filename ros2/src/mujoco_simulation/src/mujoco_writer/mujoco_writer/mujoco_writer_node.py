"""Author: MVIII."""

import rclpy
from rclpy.node import Node
<<<<<<< HEAD
from rclpy.action import ActionServer, GoalResponse, CancelResponse
from control_msgs.msg import JointTrajectoryControllerState
=======
from trajectory_msgs.msg import JointTrajectory
from rclpy.action import ActionServer
>>>>>>> 1fca04c6
from control_msgs.action import FollowJointTrajectory
from std_msgs.msg import Bool

from mujoco_interfaces.msg import MujocoInput


class MujocoWriterNode(Node):
    """Writer node that writes the data from the MARCH code to the Mujoco simulation.

    The node gets data from the correct topic, and passes that data to the correct topic for mujoco_sim to use.
    """

    def __init__(self):
        """This node is responsible for sending any commands from our ROS systems to the Mujoco Sim node.

        This node subscribes to the joint_trajectory_state/state topic.
        On this topic, the MARCH Ros system publishes the actual and desired states,
        that the low level controllers should work with.
        This node is a passthrough from the MARCH state messages to the Mujoco sim node.
        """
        super().__init__("mujoco_writer")
        self.publisher = self.create_publisher(MujocoInput, "mujoco_input", 10)
<<<<<<< HEAD
        # self.subscription = self.create_subscription(
        #     JointTrajectoryControllerState, "joint_trajectory_controller/state", self.listener_callback, 10
        # )
=======
        self.subscription = self.create_subscription(
            JointTrajectory, "joint_trajectory_controller/joint_trajectory", self.listener_callback, 10
        )
>>>>>>> 1fca04c6

        # A subscriber that notifies if the queue with trajectory points has to  be reset.
        self.reset_subscription = self.create_subscription(
            Bool, "/march/mujoco_reset_trajectory", self.reset_callback, 10
        )

        self._action_server = ActionServer(
            self,
            FollowJointTrajectory,
            '/joint_trajectory_controller/follow_joint_trajectory',
            self.execute_callback)
        self.reset = False

    def execute_callback(self, goal_handle):
<<<<<<< HEAD
=======
        """Callback for the joint_trajectory action server."""
>>>>>>> 1fca04c6
        self.get_logger().info('Executing goal...')
        trajectory = goal_handle.request.trajectory.points
        msg_to_send = MujocoInput()
        msg_to_send.points = trajectory
        self.publisher.publish(msg_to_send)
        goal_handle.succeed()
<<<<<<< HEAD
        result = FollowJointTrajectory.Result()
        return result
=======
        return FollowJointTrajectory.Result()
>>>>>>> 1fca04c6

    def listener_callback(self, msg):
        """This listener callback publishes all the messages from the MARCH code to the topic Mujoco sim subscribes to.

        This callback is just a simple passthrough to keep the flow clear.
        """
<<<<<<< HEAD
        msg_tosend = MujocoInput()
        skip = False
        for i, x in enumerate(msg.desired.positions):
            if x != x:
                skip = True
                break
            else:
                msg.desired.positions[i] *= 1
        if not skip:
            msg_tosend.trajectory = msg
            if self.reset:
                msg_tosend.reset = 1
                self.reset = False
            self.publisher.publish(msg_tosend)
=======
        self.get_logger().info('Executing goal...')
        trajectory = msg.points
        msg_to_send = MujocoInput()
        msg_to_send.points = trajectory
        self.publisher.publish(msg_to_send)
>>>>>>> 1fca04c6

    def reset_callback(self, msg):
        """Set the reset flag when a message is received with data True."""
        self.reset = msg.data


def main(args=None):
    """Main function for life cycle of the node.

    :param args:
    :return:
    """
    rclpy.init(args=args)
    node = MujocoWriterNode()
    rclpy.spin(node)
    rclpy.shutdown()


if __name__ == "__main__":
    main()<|MERGE_RESOLUTION|>--- conflicted
+++ resolved
@@ -2,13 +2,8 @@
 
 import rclpy
 from rclpy.node import Node
-<<<<<<< HEAD
-from rclpy.action import ActionServer, GoalResponse, CancelResponse
-from control_msgs.msg import JointTrajectoryControllerState
-=======
 from trajectory_msgs.msg import JointTrajectory
 from rclpy.action import ActionServer
->>>>>>> 1fca04c6
 from control_msgs.action import FollowJointTrajectory
 from std_msgs.msg import Bool
 
@@ -31,15 +26,9 @@
         """
         super().__init__("mujoco_writer")
         self.publisher = self.create_publisher(MujocoInput, "mujoco_input", 10)
-<<<<<<< HEAD
-        # self.subscription = self.create_subscription(
-        #     JointTrajectoryControllerState, "joint_trajectory_controller/state", self.listener_callback, 10
-        # )
-=======
         self.subscription = self.create_subscription(
             JointTrajectory, "joint_trajectory_controller/joint_trajectory", self.listener_callback, 10
         )
->>>>>>> 1fca04c6
 
         # A subscriber that notifies if the queue with trajectory points has to  be reset.
         self.reset_subscription = self.create_subscription(
@@ -54,50 +43,25 @@
         self.reset = False
 
     def execute_callback(self, goal_handle):
-<<<<<<< HEAD
-=======
         """Callback for the joint_trajectory action server."""
->>>>>>> 1fca04c6
         self.get_logger().info('Executing goal...')
         trajectory = goal_handle.request.trajectory.points
         msg_to_send = MujocoInput()
         msg_to_send.points = trajectory
         self.publisher.publish(msg_to_send)
         goal_handle.succeed()
-<<<<<<< HEAD
-        result = FollowJointTrajectory.Result()
-        return result
-=======
         return FollowJointTrajectory.Result()
->>>>>>> 1fca04c6
 
     def listener_callback(self, msg):
         """This listener callback publishes all the messages from the MARCH code to the topic Mujoco sim subscribes to.
 
         This callback is just a simple passthrough to keep the flow clear.
         """
-<<<<<<< HEAD
-        msg_tosend = MujocoInput()
-        skip = False
-        for i, x in enumerate(msg.desired.positions):
-            if x != x:
-                skip = True
-                break
-            else:
-                msg.desired.positions[i] *= 1
-        if not skip:
-            msg_tosend.trajectory = msg
-            if self.reset:
-                msg_tosend.reset = 1
-                self.reset = False
-            self.publisher.publish(msg_tosend)
-=======
         self.get_logger().info('Executing goal...')
         trajectory = msg.points
         msg_to_send = MujocoInput()
         msg_to_send.points = trajectory
         self.publisher.publish(msg_to_send)
->>>>>>> 1fca04c6
 
     def reset_callback(self, msg):
         """Set the reset flag when a message is received with data True."""
