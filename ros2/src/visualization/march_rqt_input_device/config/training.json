[
  [
    {
      "name": "home_sit"
    },
    {
      "name": "home_stand"
    },
    {
      "name": "stop",
      "callback": "publish_stop",
      "always_enabled": true
    },
    {
      "name": "force_unknown",
      "callback": "publish_sm_to_unknown",
      "always_enabled": true
    },
    {
      "name": "dynamic_walk"
    }
  ],
  [
    {
      "name": "walk"
    },
    {
      "name": "walk_large"
    },
    {
      "name": "walk_single_step"
    },
    {
<<<<<<< HEAD
      "name": "dynamic_walk"
=======
      "name": "walk_single_step_large"
    },
    {
      "name": "dynamic_walk_single_step"
>>>>>>> f80f41b5
    }
  ],
  [
    {
      "name": "ramp_up"
    },
    {
      "name": "ramp_up_single_step"
    },
    {
      "name": "realsense_ramp_up"
    },
    {
      "name": "realsense_ramp_up_single_step"
    },
    {
      "name": "dynamic_walk_half_step"
    }
  ],
  [
    {
      "name": "ramp_down"
    },
    {
      "name": "ramp_down_start_single_step"
    },
    {
      "name": "ramp_down_single_step"
    },
    {
      "name": "ramp_down_last_step"
    }
  ],
  [
    {
      "name": "realsense_ramp_down"
    },
    {
      "name": "realsense_ramp_down_start_single_step"
    },
    {
      "name": "realsense_ramp_down_single_step"
    },
    {
      "name": "realsense_ramp_down_last_step"
    }
  ],
  [
    {
      "name": "sit"
    },
    {
      "name": "stand"
    },
    {
      "name": "realsense_sit"
    },
    {
      "name": "realsense_stand"
    }
  ],
  [
    {
      "name": "stairs_up"
    },
    {
      "name": "stairs_up_single_step"
    },
    {
      "name": "realsense_stairs_up"
    },
    {
      "name": "realsense_stairs_up_single_step"
    }
  ],
  [
    {
      "name": "stairs_down"
    },
    {
      "name": "stairs_down_single_step"
    },
    {
      "name": "realsense_stairs_down"
    },
    {
      "name": "realsense_stairs_down_single_step"
    }
  ],
  [
    {
      "name": "curb_up"
    },
    {
      "name": "curb_down"
    },
    {
      "name": "realsense_curb_up"
    },
    {
      "name": "realsense_curb_down"
    }
  ],
  [
    {
      "name": "stairs_down_backwards"
    },
    {
      "name": "stairs_down_backwards_single_step"
    },
    {
      "name": "error",
      "callback": "publish_error",
      "always_enabled": true
    },
    {
      "name": "walk_single_step_large"
    }
  ]
]<|MERGE_RESOLUTION|>--- conflicted
+++ resolved
@@ -31,14 +31,10 @@
       "name": "walk_single_step"
     },
     {
-<<<<<<< HEAD
       "name": "dynamic_walk"
-=======
-      "name": "walk_single_step_large"
     },
     {
       "name": "dynamic_walk_single_step"
->>>>>>> f80f41b5
     }
   ],
   [
