--- conflicted
+++ resolved
@@ -15,23 +15,12 @@
 
 TEST_F(IncrementalEncoderTest, ZeroIUToRad)
 {
-<<<<<<< HEAD
   ASSERT_EQ(0.0, this->encoder.toRadians(0, true));
-=======
-    ASSERT_EQ(0.0, this->encoder.toRad(0));
->>>>>>> 0f8fe76f
 }
 
 TEST_F(IncrementalEncoderTest, CorrectToRad)
 {
-<<<<<<< HEAD
   const int32_t iu = 1000;
-  const double expected = iu * 2.0 * M_PI / (std::pow(2, this->resolution) * this->transmission);
+  const double expected = iu * 2.0 * M_PI / (std::pow(/*__x=*/2, this->resolution) * this->transmission);
   ASSERT_DOUBLE_EQ(expected, this->encoder.toRadians(iu, true));
-=======
-    const int32_t iu = 1000;
-    const double expected = iu * 2.0 * M_PI
-        / (std::pow(/*__x=*/2, this->resolution) * this->transmission);
-    ASSERT_DOUBLE_EQ(expected, this->encoder.toRad(iu));
->>>>>>> 0f8fe76f
 }