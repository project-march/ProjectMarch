controller_manager:
  ros__parameters:
    update_rate: 200  # Hz

    march_pdb_state_broadcaster:
      type: pdb_state_broadcaster/PdbStateBroadcaster

    march_motor_controller_state_broadcaster:
      type: march_motor_controller_state_broadcaster/MotorControllerStateBroadcaster
<<<<<<< HEAD
=======
    update_rate: 200  # Hz
>>>>>>> bbe5ee8c

    joint_trajectory_controller:
      type: joint_trajectory_controller/JointTrajectoryController

march_motor_controller_state_broadcaster:
  ros__parameters:
    update_rate: 125
    possible_joints:
      - left_ankle_dpf
      - left_hip_aa
      - left_hip_fe
      - left_knee
      - right_ankle_dpf
      - right_hip_aa
      - right_hip_fe
      - right_knee

joint_trajectory_controller:
  ros__parameters:
    update_rate: 200
    joints:
      - left_ankle_dpf
      - left_ankle_ie
      - left_hip_aa
      - left_hip_fe
      - left_knee
      - right_ankle_dpf
      - right_ankle_ie
      - right_hip_aa
      - right_hip_fe
      - right_knee
    interface_name: position
    command_interfaces:
      - position
    state_interfaces:
      - position<|MERGE_RESOLUTION|>--- conflicted
+++ resolved
@@ -7,10 +7,7 @@
 
     march_motor_controller_state_broadcaster:
       type: march_motor_controller_state_broadcaster/MotorControllerStateBroadcaster
-<<<<<<< HEAD
-=======
     update_rate: 200  # Hz
->>>>>>> bbe5ee8c
 
     joint_trajectory_controller:
       type: joint_trajectory_controller/JointTrajectoryController
