// Copyright 2019 Project March.
#include "march_hardware_interface/march_hardware_interface.h"
#include "march_hardware_interface/power_net_on_off_command.h"

#include <cmath>
#include <memory>
#include <sstream>
#include <string>

#include <joint_limits_interface/joint_limits.h>
#include <joint_limits_interface/joint_limits_interface.h>
#include <joint_limits_interface/joint_limits_urdf.h>
#include <urdf/model.h>

#include <march_hardware/ActuationMode.h>
#include <march_hardware/Joint.h>

using hardware_interface::JointHandle;
using hardware_interface::JointStateHandle;
using hardware_interface::PositionJointInterface;
using joint_limits_interface::EffortJointSoftLimitsHandle;
using joint_limits_interface::JointLimits;
using joint_limits_interface::PositionJointSoftLimitsHandle;
using joint_limits_interface::SoftJointLimits;
using march::Joint;

MarchHardwareInterface::MarchHardwareInterface(std::unique_ptr<march::MarchRobot> robot)
  : march_robot_(std::move(robot))
  , has_power_distribution_board_(this->march_robot_->getPowerDistributionBoard().getSlaveIndex() != -1)
{
  // Get joint names from urdf
  for (const auto& urdf_joint : this->march_robot_->getUrdf().joints_)
  {
    if (urdf_joint.second->type != urdf::Joint::FIXED)
    {
      this->joint_names_.push_back(urdf_joint.first);
    }
  }

  this->num_joints_ = this->joint_names_.size();
}

bool MarchHardwareInterface::init(ros::NodeHandle& nh, ros::NodeHandle& /* robot_hw_nh */)
{
  // Initialize realtime publisher for the IMotionCube states
  this->imc_state_pub_ = std::make_unique<realtime_tools::RealtimePublisher<march_shared_resources::ImcState>>(
      nh, "/march/imc_states/", 4);

  this->after_limit_joint_command_pub_ =
      std::make_unique<realtime_tools::RealtimePublisher<march_shared_resources::AfterLimitJointCommand>>(
          nh, "/march/controller/after_limit_joint_command/", 4);

  nh.setParam("/march/joint_names", this->joint_names_);

  this->reserveMemory();

  // Start ethercat cycle in the hardware
  this->march_robot_->startEtherCAT();

  for (size_t i = 0; i < num_joints_; ++i)
  {
    SoftJointLimits soft_limits;
    getSoftJointLimits(this->march_robot_->getUrdf().getJoint(joint_names_[i]), soft_limits);
    ROS_DEBUG("[%s] Soft limits set to (%f, %f)", joint_names_[i].c_str(), soft_limits.min_position,
              soft_limits.max_position);
    soft_limits_[i] = soft_limits;
  }

  // Create march_pdb_state interface
  MarchPdbStateHandle march_pdb_state_handle("PDBhandle", &power_distribution_board_read_,
                                             &master_shutdown_allowed_command_, &enable_high_voltage_command_,
                                             &power_net_on_off_command_);
  march_pdb_interface_.registerHandle(march_pdb_state_handle);

  registerInterface(&march_temperature_interface_);
  registerInterface(&march_pdb_interface_);
  registerInterface(&joint_state_interface_);
  registerInterface(&position_joint_interface_);
  registerInterface(&effort_joint_interface_);
  registerInterface(&position_joint_soft_limits_interface_);
  registerInterface(&effort_joint_soft_limits_interface_);

  if (has_power_distribution_board_)
  {
    for (size_t i = 0; i < num_joints_; i++)
    {
      int net_number = march_robot_->getJoint(joint_names_[i]).getNetNumber();
      if (net_number == -1)
      {
        std::ostringstream error_stream;
        error_stream << "Joint " << joint_names_[i].c_str() << " has no net number";
        throw std::runtime_error(error_stream.str());
      }
      while (!march_robot_->getPowerDistributionBoard().getHighVoltage().getNetOperational(net_number))
      {
        march_robot_->getPowerDistributionBoard().getHighVoltage().setNetOnOff(true, net_number);
        usleep(100000);
        ROS_WARN("[%s] Waiting on high voltage", joint_names_[i].c_str());
      }
    }
  }
  else
  {
    ROS_WARN("Running without Power Distribution Board");
  }

  // Initialize interfaces for each joint
  for (size_t i = 0; i < num_joints_; ++i)
  {
    march::Joint& joint = march_robot_->getJoint(joint_names_[i]);
    // Create joint state interface
    JointStateHandle joint_state_handle(joint.getName(), &joint_position_[i], &joint_velocity_[i], &joint_effort_[i]);
    joint_state_interface_.registerHandle(joint_state_handle);

    // Retrieve joint (soft) limits from the urdf
    JointLimits limits;
    getJointLimits(this->march_robot_->getUrdf().getJoint(joint.getName()), limits);

    if (joint.getActuationMode() == march::ActuationMode::position)
    {
      // Create position joint interface
      JointHandle joint_position_handle(joint_state_handle, &joint_position_command_[i]);
      position_joint_interface_.registerHandle(joint_position_handle);

      // Create joint limit interface
      PositionJointSoftLimitsHandle joint_limits_handle(joint_position_handle, limits, soft_limits_[i]);
      position_joint_soft_limits_interface_.registerHandle(joint_limits_handle);
    }
    else if (joint.getActuationMode() == march::ActuationMode::torque)
    {
      // Create effort joint interface
      JointHandle joint_effort_handle_(joint_state_handle, &joint_effort_command_[i]);
      effort_joint_interface_.registerHandle(joint_effort_handle_);

      // Create joint effort limit interface
      EffortJointSoftLimitsHandle joint_effort_limits_handle(joint_effort_handle_, limits, soft_limits_[i]);
      effort_joint_soft_limits_interface_.registerHandle(joint_effort_limits_handle);
    }

    // Create velocity joint interface
    JointHandle joint_velocity_handle(joint_state_handle, &joint_velocity_command_[i]);
    velocity_joint_interface_.registerHandle(joint_velocity_handle);

    // Create march_state interface
    MarchTemperatureSensorHandle temperature_sensor_handle(joint_names_[i], &joint_temperature_[i],
                                                           &joint_temperature_variance_[i]);
    march_temperature_interface_.registerHandle(temperature_sensor_handle);

    // Enable high voltage on the IMC
    if (joint.canActuate())
    {
      if (has_power_distribution_board_)
      {
        int net_number = joint.getNetNumber();
        if (net_number != -1)
        {
          march_robot_->getPowerDistributionBoard().getHighVoltage().setNetOnOff(true, net_number);
        }
        else
        {
          ROS_FATAL("Joint %s has no high voltage net number", joint.getName().c_str());
          return false;
        }
      }
      joint.prepareActuation();

      // Set the first target as the current position
      joint_position_[i] = joint.getAngleRadAbsolute();
      relative_joint_position_[i] = joint.getAngleRadMostPrecise();
      joint_velocity_[i] = 0;
      joint_effort_[i] = 0;

      if (joint.getActuationMode() == march::ActuationMode::position)
      {
        joint_position_command_[i] = joint_position_[i];
      }
      else if (joint.getActuationMode() == march::ActuationMode::torque)
      {
        joint_effort_command_[i] = 0;
      }
    }
  }
  ROS_INFO("Successfully actuated all joints");
  return true;
}

void MarchHardwareInterface::validate()
{
  for (size_t i = 0; i < num_joints_; i++)
  {
    this->outsideLimitsCheck(i);
    this->iMotionCubeStateCheck(i);
  }
}

void MarchHardwareInterface::waitForPdo()
{
  this->march_robot_->waitForPdo();
}

void MarchHardwareInterface::read(const ros::Time& /* time */, const ros::Duration& elapsed_time)
{
  for (size_t i = 0; i < num_joints_; i++)
  {
<<<<<<< HEAD
    const double old_relative_position = relative_joint_position_[i];

    march::Joint& joint = march_robot_->getJoint(joint_names_[i]);
=======
    march::Joint joint = march_robot_->getJoint(joint_names_[i]);
    if (joint.receivedDataUpdate())
    {
      const double old_relative_position = relative_joint_position_[i];
>>>>>>> c47b370f

      joint_position_[i] = joint.getAngleRadAbsolute();
      relative_joint_position_[i] = joint.getAngleRadMostPrecise();

      if (joint.hasTemperatureGES())
      {
        joint_temperature_[i] = joint.getTemperature();
      }

      // Get velocity from encoder position
      const double joint_velocity = (relative_joint_position_[i] - old_relative_position) / elapsed_time.toSec();

      // Apply exponential smoothing to velocity obtained from encoder with
      joint_velocity_[i] =
          MarchHardwareInterface::ALPHA * joint_velocity + (1 - MarchHardwareInterface::ALPHA) * joint_velocity_[i];

      joint_effort_[i] = joint.getTorque();
    }
    else
    {
      // If no update was received, assume constant velocity.
      joint_position_[i] += joint_velocity_[i] * elapsed_time.toSec();
      relative_joint_position_[i] = joint_velocity_[i] * elapsed_time.toSec();
    }
  }

  this->updateIMotionCubeState();

  if (has_power_distribution_board_)
  {
    power_distribution_board_read_ = march_robot_->getPowerDistributionBoard();
  }
}

void MarchHardwareInterface::write(const ros::Time& /* time */, const ros::Duration& elapsed_time)
{
  for (size_t i = 0; i < num_joints_; i++)
  {
    // Enlarge joint_effort_command because ROS control limits the pid values to a certain maximum
    joint_effort_command_[i] = joint_effort_command_[i] * 1000.0;
    if (std::abs(joint_last_effort_command_[i] - joint_effort_command_[i]) > MAX_EFFORT_CHANGE)
    {
      joint_effort_command_[i] =
          joint_last_effort_command_[i] +
          std::copysign(MAX_EFFORT_CHANGE, joint_effort_command_[i] - joint_last_effort_command_[i]);
    }
  }

  // Enforce limits on all joints in effort mode
  effort_joint_soft_limits_interface_.enforceLimits(elapsed_time);

  // Enforce limits on all joints in position mode
  position_joint_soft_limits_interface_.enforceLimits(elapsed_time);

  for (size_t i = 0; i < num_joints_; i++)
  {
    march::Joint& joint = march_robot_->getJoint(joint_names_[i]);

    if (joint.canActuate())
    {
      joint_last_effort_command_[i] = joint_effort_command_[i];

      if (joint.getActuationMode() == march::ActuationMode::position)
      {
        joint.actuateRad(joint_position_command_[i]);
      }
      else if (joint.getActuationMode() == march::ActuationMode::torque)
      {
        joint.actuateTorque(std::round(joint_effort_command_[i]));
      }
    }
  }

  this->updateAfterLimitJointCommand();

  if (has_power_distribution_board_)
  {
    updatePowerDistributionBoard();
  }
}

int MarchHardwareInterface::getEthercatCycleTime() const
{
  return this->march_robot_->getEthercatCycleTime();
}

void MarchHardwareInterface::reserveMemory()
{
  joint_position_.resize(num_joints_);
  relative_joint_position_.resize(num_joints_);
  joint_position_command_.resize(num_joints_);
  joint_velocity_.resize(num_joints_);
  joint_velocity_command_.resize(num_joints_);
  joint_effort_.resize(num_joints_);
  joint_effort_command_.resize(num_joints_);
  joint_last_effort_command_.resize(num_joints_);
  joint_temperature_.resize(num_joints_);
  joint_temperature_variance_.resize(num_joints_);
  soft_limits_.resize(num_joints_);

  after_limit_joint_command_pub_->msg_.name.resize(num_joints_);
  after_limit_joint_command_pub_->msg_.position_command.resize(num_joints_);
  after_limit_joint_command_pub_->msg_.effort_command.resize(num_joints_);

  imc_state_pub_->msg_.joint_names.resize(num_joints_);
  imc_state_pub_->msg_.status_word.resize(num_joints_);
  imc_state_pub_->msg_.detailed_error.resize(num_joints_);
  imc_state_pub_->msg_.motion_error.resize(num_joints_);
  imc_state_pub_->msg_.state.resize(num_joints_);
  imc_state_pub_->msg_.detailed_error_description.resize(num_joints_);
  imc_state_pub_->msg_.motion_error_description.resize(num_joints_);
  imc_state_pub_->msg_.motor_current.resize(num_joints_);
  imc_state_pub_->msg_.motor_voltage.resize(num_joints_);
  imc_state_pub_->msg_.absolute_encoder_value.resize(num_joints_);
  imc_state_pub_->msg_.incremental_encoder_value.resize(num_joints_);
}

void MarchHardwareInterface::updatePowerDistributionBoard()
{
  march_robot_->getPowerDistributionBoard().setMasterOnline();
  march_robot_->getPowerDistributionBoard().setMasterShutDownAllowed(master_shutdown_allowed_command_);
  updateHighVoltageEnable();
  updatePowerNet();
}

void MarchHardwareInterface::updateHighVoltageEnable()
{
  try
  {
    if (march_robot_->getPowerDistributionBoard().getHighVoltage().getHighVoltageEnabled() !=
        enable_high_voltage_command_)
    {
      march_robot_->getPowerDistributionBoard().getHighVoltage().enableDisableHighVoltage(enable_high_voltage_command_);
    }
    else if (!march_robot_->getPowerDistributionBoard().getHighVoltage().getHighVoltageEnabled())
    {
      ROS_WARN_THROTTLE(2, "High voltage disabled");
    }
  }
  catch (std::exception& exception)
  {
    ROS_ERROR("%s", exception.what());
    ROS_DEBUG("Reverting the enable_high_voltage_command input, in attempt to prevent this exception is thrown "
              "again");
    enable_high_voltage_command_ = !enable_high_voltage_command_;
  }
}

void MarchHardwareInterface::updatePowerNet()
{
  if (power_net_on_off_command_.getType() == PowerNetType::high_voltage)
  {
    try
    {
      if (march_robot_->getPowerDistributionBoard().getHighVoltage().getNetOperational(
              power_net_on_off_command_.getNetNumber()) != power_net_on_off_command_.isOnOrOff())
      {
        march_robot_->getPowerDistributionBoard().getHighVoltage().setNetOnOff(
            power_net_on_off_command_.isOnOrOff(), power_net_on_off_command_.getNetNumber());
      }
    }
    catch (std::exception& exception)
    {
      ROS_ERROR("%s", exception.what());
      ROS_DEBUG("Reset power net command, in attempt to prevent this exception is thrown again");
      power_net_on_off_command_.reset();
    }
  }
  else if (power_net_on_off_command_.getType() == PowerNetType::low_voltage)
  {
    try
    {
      if (march_robot_->getPowerDistributionBoard().getLowVoltage().getNetOperational(
              power_net_on_off_command_.getNetNumber()) != power_net_on_off_command_.isOnOrOff())
      {
        march_robot_->getPowerDistributionBoard().getLowVoltage().setNetOnOff(power_net_on_off_command_.isOnOrOff(),
                                                                              power_net_on_off_command_.getNetNumber());
      }
    }
    catch (std::exception& exception)
    {
      ROS_ERROR("%s", exception.what());
      ROS_WARN("Reset power net command, in attempt to prevent this exception is thrown again");
      power_net_on_off_command_.reset();
    }
  }
}

void MarchHardwareInterface::updateAfterLimitJointCommand()
{
  if (!after_limit_joint_command_pub_->trylock())
  {
    return;
  }

  after_limit_joint_command_pub_->msg_.header.stamp = ros::Time::now();
  for (size_t i = 0; i < num_joints_; i++)
  {
    march::Joint& joint = march_robot_->getJoint(joint_names_[i]);

    after_limit_joint_command_pub_->msg_.name[i] = joint.getName();
    after_limit_joint_command_pub_->msg_.position_command[i] = joint_position_command_[i];
    after_limit_joint_command_pub_->msg_.effort_command[i] = joint_effort_command_[i];
  }

  after_limit_joint_command_pub_->unlockAndPublish();
}

void MarchHardwareInterface::updateIMotionCubeState()
{
  if (!imc_state_pub_->trylock())
  {
    return;
  }

  imc_state_pub_->msg_.header.stamp = ros::Time::now();
  for (size_t i = 0; i < num_joints_; i++)
  {
    march::IMotionCubeState imc_state = march_robot_->getJoint(joint_names_[i]).getIMotionCubeState();
    imc_state_pub_->msg_.header.stamp = ros::Time::now();
    imc_state_pub_->msg_.joint_names[i] = joint_names_[i];
    imc_state_pub_->msg_.status_word[i] = imc_state.statusWord;
    imc_state_pub_->msg_.detailed_error[i] = imc_state.detailedError;
    imc_state_pub_->msg_.motion_error[i] = imc_state.motionError;
    imc_state_pub_->msg_.state[i] = imc_state.state.getString();
    imc_state_pub_->msg_.detailed_error_description[i] = imc_state.detailedErrorDescription;
    imc_state_pub_->msg_.motion_error_description[i] = imc_state.motionErrorDescription;
    imc_state_pub_->msg_.motor_current[i] = imc_state.motorCurrent;
    imc_state_pub_->msg_.motor_voltage[i] = imc_state.motorVoltage;
    imc_state_pub_->msg_.absolute_encoder_value[i] = imc_state.absoluteEncoderValue;
    imc_state_pub_->msg_.incremental_encoder_value[i] = imc_state.incrementalEncoderValue;
  }

  imc_state_pub_->unlockAndPublish();
}

void MarchHardwareInterface::iMotionCubeStateCheck(size_t joint_index)
{
  march::IMotionCubeState imc_state = march_robot_->getJoint(joint_names_[joint_index]).getIMotionCubeState();
  if (imc_state.state == march::IMCState::FAULT)
  {
    this->march_robot_->stopEtherCAT();
    std::ostringstream error_stream;
    error_stream << "IMotionCube of joint " << joint_names_[joint_index].c_str() << " is in fault state "
                 << imc_state.state.getString() << std::endl;
    error_stream << "Detailed Error: " << imc_state.detailedErrorDescription << "(" << imc_state.detailedError << ")"
                 << std::endl;
    error_stream << "Motion Error: " << imc_state.motionErrorDescription << "(" << imc_state.motionError << ")"
                 << std::endl;

    throw std::runtime_error(error_stream.str());
  }
}

void MarchHardwareInterface::outsideLimitsCheck(size_t joint_index)
{
  march::Joint& joint = march_robot_->getJoint(joint_names_[joint_index]);
  if (joint_position_[joint_index] < soft_limits_[joint_index].min_position ||
      joint_position_[joint_index] > soft_limits_[joint_index].max_position)
  {
    ROS_ERROR_THROTTLE(1, "Joint %s is outside of its soft limits (%f, %f). Actual position: %f",
                       joint_names_[joint_index].c_str(), soft_limits_[joint_index].min_position,
                       soft_limits_[joint_index].max_position, joint_position_[joint_index]);

    if (joint.canActuate())
    {
      std::ostringstream error_stream;
      error_stream << "Joint " << joint_names_[joint_index].c_str() << " is out of its soft limits ("
                   << soft_limits_[joint_index].min_position << ", " << soft_limits_[joint_index].max_position
                   << "). Actual position: " << joint_position_[joint_index];
      throw std::runtime_error(error_stream.str());
    }
  }
}<|MERGE_RESOLUTION|>--- conflicted
+++ resolved
@@ -202,16 +202,10 @@
 {
   for (size_t i = 0; i < num_joints_; i++)
   {
-<<<<<<< HEAD
-    const double old_relative_position = relative_joint_position_[i];
-
     march::Joint& joint = march_robot_->getJoint(joint_names_[i]);
-=======
-    march::Joint joint = march_robot_->getJoint(joint_names_[i]);
     if (joint.receivedDataUpdate())
     {
       const double old_relative_position = relative_joint_position_[i];
->>>>>>> c47b370f
 
       joint_position_[i] = joint.getAngleRadAbsolute();
       relative_joint_position_[i] = joint.getAngleRadMostPrecise();
