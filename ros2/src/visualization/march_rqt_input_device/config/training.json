--- conflicted
+++ resolved
@@ -1,11 +1,12 @@
 [
   [
     {
-<<<<<<< HEAD
-      "name": "home_sit"
+      "name": "home_sit",
+      "control_type": "position"
     },
     {
-      "name": "home_stand"
+      "name": "home_stand",
+      "control_type": "position"
     },
     {
       "name": "stop",
@@ -16,43 +17,6 @@
       "name": "force_unknown",
       "callback": "publish_sm_to_unknown",
       "always_enabled": true
-    }
-=======
-      "name": "home_sit",
-      "gait_type": 0,
-      "control_type": "position"
-    },
-    {
-      "name": "home_stand",
-      "gait_type": 1,
-      "control_type": "position"
-    },
-    {
-      "name": "stand",
-      "gait_type": 1,
-      "control_type": "position"
-    },
-    {
-      "name": "sit",
-      "gait_type": 0,
-      "control_type": "position"
-    },
-    {
-      "name": "measure-torque",
-      "callback": "measure_torque",
-      "always_enabled": true
-   }
->>>>>>> e61fe6eb
-  ],
-  [
-    {
-      "name": "dynamic_walk"
-    },
-    {
-      "name": "dynamic_step_and_close"
-    },
-    {
-      "name": "dynamic_step"
     }
   ],
   [
@@ -68,10 +32,12 @@
   ],
   [
     {
-      "name": "stand"
+      "name": "stand",
+      "control_type": "position"
     },
     {
-      "name": "sit"
+      "name": "sit",
+      "control_type": "position"
     },
     {
       "name": "eeg",
@@ -84,57 +50,17 @@
       "callback": "publish_error",
       "always_enabled": true
     },
-  {
-      "name": "stepping_stones_step_and_close"
-    },
-    {
-      "name": "start_with_right",
-      "callback": "publish_start_with_right",
-      "always_enabled": true
-    },
-    {
-      "name": "start_with_left",
-      "callback": "publish_start_with_left",
-      "always_enabled": true
-    }
-  ],
-  [
-    {
-<<<<<<< HEAD
-      "name": "small_narrow",
-      "callback": "publish_small_narrow",
-      "always_enabled": true
-    },
-    {
-      "name": "small_wide",
-      "callback": "publish_small_wide",
-      "always_enabled": true
-    },
-    {
-      "name": "large_narrow",
-      "callback": "publish_large_narrow",
-      "always_enabled": true
-    },
-    {
-      "name": "large_wide",
-      "callback": "publish_large_wide",
-      "always_enabled": true
-    }
-=======
-      "name": "eeg"
-    },
     {
       "name": "switch_to_position",
       "callback": "switch_to_position",
       "control_type": "position",
       "always_enabled": true
-   },
-   {
+    },
+    {
       "name": "switch_to_fuzzy",
       "callback": "switch_to_fuzzy",
       "control_type": "fuzzy",
       "always_enabled": true
-   }
->>>>>>> e61fe6eb
+    }
   ]
 ]