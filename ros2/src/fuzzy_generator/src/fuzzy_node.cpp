--- conflicted
+++ resolved
@@ -23,7 +23,7 @@
 
     m_weight_publisher = this->create_publisher<march_shared_msgs::msg::WeightStamped>("fuzzy_weight", 10);
 
-    this->add_on_set_parameters_callback(std::bind(&FuzzyNode::parametersCallback, this, std::placeholders::_1));
+    callback_handle_ = this->add_on_set_parameters_callback(std::bind(&FuzzyNode::parametersCallback, this, std::placeholders::_1));
 
     m_fuzzy_generator = FuzzyGenerator(std::shared_ptr<FuzzyNode>(this));
 }
@@ -82,32 +82,19 @@
         msg.position_weight = 1.0f;
         msg.torque_weight = 0.0f;
         m_weight_publisher->publish(msg);
-<<<<<<< HEAD
         // RCLCPP_INFO_STREAM(this->get_logger(), "published: " << msg.joint_name << " " << msg.position_weight << " " << msg.torque_weight);
-        RCLCPP_INFO_THROTTLE(this->get_logger(), *this->get_clock(), 500, "published: %s position: %f torque: %f", msg.joint_name.c_str(), msg.position_weight, msg.torque_weight);
+        // RCLCPP_INFO_THROTTLE(this->get_logger(), *this->get_clock(), 500, "published: %s position: %f torque: %f", msg.joint_name.c_str(), msg.position_weight, msg.torque_weight);
     }
     else if(allowed_control_type.compare("fuzzy") == 0){
         m_weight_publisher->publish(msg);
         // RCLCPP_INFO_STREAM(this->get_logger(), "published: " << msg.joint_name << " " << msg.position_weight << " " << msg.torque_weight);
-        RCLCPP_INFO_THROTTLE(this->get_logger(), *this->get_clock(), 500, "published: %s position: %f torque: %f", msg.joint_name.c_str(), msg.position_weight, msg.torque_weight);
+        // RCLCPP_INFO_THROTTLE(this->get_logger(), *this->get_clock(), 500, "published: %s position: %f torque: %f", msg.joint_name.c_str(), msg.position_weight, msg.torque_weight);
     }
     else{
-=======
-        // RCLCPP_INFO_STREAM(this->get_logger(), "published: " << msg.joint_name << " " << msg.position_weight << " "
-        // << msg.torque_weight); RCLCPP_INFO_THROTTLE(this->get_logger(), *this->get_clock(), 500, "published: %s
-        // position: %f torque: %f", msg.joint_name.c_str(), msg.position_weight, msg.torque_weight);
-    } else if (allowed_control_type.compare("fuzzy") == 0) {
-        m_weight_publisher->publish(msg);
-        // RCLCPP_INFO_STREAM(this->get_logger(), "published: " << msg.joint_name << " " << msg.position_weight << " "
-        // << msg.torque_weight); RCLCPP_INFO_THROTTLE(this->get_logger(), *this->get_clock(), 500, "published: %s
-        // position: %f torque: %f", msg.joint_name.c_str(), msg.position_weight, msg.torque_weight);
-    } else {
->>>>>>> 8fee9f41
         RCLCPP_WARN_STREAM(this->get_logger(), "NOT A RECOGNIZED CONTROL TYPE: " << allowed_control_type);
     }
 }
 
-<<<<<<< HEAD
 rcl_interfaces::msg::SetParametersResult FuzzyNode::parametersCallback(const std::vector<rclcpp::Parameter>& parameters){
     rcl_interfaces::msg::SetParametersResult result;
     RCLCPP_INFO_STREAM(this->get_logger(), "callback! ");
@@ -115,7 +102,7 @@
     result.reason = "success";
 
     for (const rclcpp::Parameter& param : parameters) {
-        RCLCPP_INFO_STREAM(this->get_logger(), "set " << param.get_name() << " to " << param.as_double());
+        RCLCPP_INFO_STREAM(this->get_logger(), "set " << param.get_name() << " to " << param);
     }
 
     return result;
@@ -123,8 +110,6 @@
 
 
 
-=======
->>>>>>> 8fee9f41
 /**
  * Main function to run the node.
  * @param argc
