#ifndef MARCH_PARAMETER_DETERMINER_H
#define MARCH_PARAMETER_DETERMINER_H
#include "march_shared_msgs/GetGaitParameters.h"
#include "utilities/realsense_gait_utilities.h"
#include "yaml-cpp/yaml.h"
#include <pcl/point_types.h>
#include <pcl_ros/point_cloud.h>
#include <ros/package.h>
#include <string>

using PointCloud2D = pcl::PointCloud<pcl::PointXY>;
using PointNormalCloud = pcl::PointCloud<pcl::PointNormal>;
using PointCloud = pcl::PointCloud<pcl::PointXYZ>;
using Normals = pcl::PointCloud<pcl::Normal>;
using Region = pcl::PointIndices;
using PlaneCoefficients = pcl::ModelCoefficients;
using LineCoefficients = pcl::ModelCoefficients;
using Hull = pcl::PointCloud<pcl::PointXYZ>;
using Polygon = std::vector<pcl::Vertices>;
using RegionVector = std::vector<Region>;
using PlaneCoefficientsVector = std::vector<PlaneCoefficients::Ptr>;
using HullVector = std::vector<Hull::Ptr>;
using PolygonVector = std::vector<Polygon>;
using GaitParameters = march_shared_msgs::GaitParameters;

class ParameterDeterminer {
public:
    ParameterDeterminer(YAML::Node config_tree, bool debugging);
    /** This function is required to be implemented by any plane finder **/
    virtual bool determineParameters(
        boost::shared_ptr<PlaneCoefficientsVector> const
            plane_coefficients_vector,
        boost::shared_ptr<HullVector> const hull_vector,
        boost::shared_ptr<PolygonVector> const polygon_vector,
        SelectedGait const selected_gait,
        boost::shared_ptr<GaitParameters> gait_parameters)
        = 0;

    virtual ~ParameterDeterminer() {};

protected:
    boost::shared_ptr<PlaneCoefficientsVector> plane_coefficients_vector_;
    boost::shared_ptr<HullVector> hull_vector_;
    boost::shared_ptr<PolygonVector> polygon_vector_;
    SelectedGait selected_gait_;
    boost::shared_ptr<GaitParameters> gait_parameters_;
    YAML::Node config_tree_;
    bool debugging_;
};

/** The hull parameter determiner
 *
 */
class HullParameterDeterminer : ParameterDeterminer {
public:
    /** Basic constructor for ParameterDeterminer preprocessor, but this will
     * also read the yaml **/
    HullParameterDeterminer(YAML::Node config_tree, bool debugging);

    /** This function should take in a pointcloud with matching normals and
     * hulls, and turn this into a location where the foot can be placed,
     * from this location, gaits parameters should be made. **/
    bool determineParameters(boost::shared_ptr<PlaneCoefficientsVector> const
                                 plane_coefficients_vector,
        boost::shared_ptr<HullVector> const hull_vector,
        boost::shared_ptr<PolygonVector> const polygon_vector,
        SelectedGait const selected_gait,
        boost::shared_ptr<GaitParameters> gait_parameters) override;

    pcl::PointNormal optimal_foot_location;
    PointNormalCloud::Ptr possible_foot_locations;
    PointCloud2D::Ptr foot_locations_to_try;

protected:
    // Get the optimal foot location by finding which possible foot location is
    // closest to the most desirable foot location
    bool getOptimalFootLocation();

    // Get the optimal foot location by selecting one from the possible
    // locations
    bool getOptimalFootLocationFromPossibleLocations();

    // From the possible foot locations, find which one is closes to the most
    // desirable location
    bool getPossibleMostDesirableLocation();

    // Compute the optimal foot location as if one were not limited by anything.
    bool getGeneralMostDesirableLocation();

    // Create a point cloud with points on the ground where the points represent
    // where it should be checked if there is a valid foot location
    bool getOptionalFootLocations(PointCloud2D::Ptr foot_locations_to_try);

    /** Takes a 2D point cloud of potential foot locations and returns
     * the valid foot locations with associated height and normal vector.
     * Result indicates whether every original point ends up being valid.**/
    bool cropCloudToHullVector(PointCloud2D::Ptr const input_cloud,
        PointNormalCloud::Ptr output_cloud);

    bool cropPointToHullVector(
        pcl::PointXY const input_point, PointNormalCloud::Ptr output_cloud);

    bool cropCloudToHullVectorUnique(PointCloud2D::Ptr const input_cloud,
        PointNormalCloud::Ptr output_cloud);

    // Elevate the 2D points so they have z coordinate as if they lie on the
    // plane of the hull
    bool addZCoordinateToCloudFromPlaneCoefficients(
        PointCloud2D::Ptr input_cloud,
        PlaneCoefficients::Ptr plane_coefficients,
        PointCloud::Ptr elevated_cloud);

    // Remove all points from a cloud which do not fall in the hull
    bool cropCloudToHull(
        PointCloud::Ptr elevated_cloud, Hull::Ptr hull, Polygon polygon);

    // Add normals to the elevated cloud which correspond to the normal vector
    // of the plane
    bool addNormalToCloudFromPlaneCoefficients(PointCloud::Ptr elevated_cloud,
        PlaneCoefficients::Ptr plane_coefficients,
        PointNormalCloud::Ptr elevated_cloud_with_normals);

    // Find the parameters from the foot location by finding at what percentage
    // of the end points it is
    bool getGaitParametersFromFootLocation();

    // Verify if there is support for the entire foot around the possible foot
    // location
    bool entireFootCanBePlaced(pcl::PointNormal possible_foot_location);

    // Fill a point cloud with vertices of the foot on the ground around a
    // possible foot location
    void fillFootPointCloud(PointCloud2D::Ptr foot_pointcloud,
        pcl::PointNormal possible_foot_location);

    // Verify that a possible foot location is valid for the requested gait
    bool isValidLocation(pcl::PointNormal possible_foot_location);

    // get the distance from a location to some object depending on the obstacle
    bool getDistanceToObject(
        pcl::PointNormal possible_foot_location, double& distance);

    // Get the line on which it is possible to stand for a ramp gait.
    bool getExecutableLocationsLine();

    // Find the stairs up parameters from the foot locations
    bool getGaitParametersFromFootLocationStairsUp();

    // Find the ramp down parameter from the foot locations
    bool getGaitParametersFromFootLocationRampDown();

    // Fill the foot locations to try cloud with a line of points from (start,
    // 0) to (end, 0)
    bool fillOptionalFootLocationCloud(double start, double end);

    // Read all relevant parameters from the parameter yaml file
    void readYaml();
    int hull_dimension;
    int number_of_optional_foot_locations;
    double min_x_stairs;
    double max_x_stairs;
    double min_z_stairs;
    double max_z_stairs;
    double y_location;
<<<<<<< HEAD
    double foot_length_back;
    double foot_length_front;
    double foot_width;
    double max_allowed_z_deviation_foot;
=======
    double x_flat;
    double z_flat;
    double x_steep;
    double z_steep;
    double min_search_area;
    double max_search_area;
    double max_distance_to_line;
>>>>>>> 4abb27b1
    bool general_most_desirable_location_is_mid;
    bool general_most_desirable_location_is_small;

    pcl::PointXYZ most_desirable_foot_location_;
    // Interpreted as (x(t), y(t), z(t))^T = ([0], [1], [2])^T * t  + ([3], [4],
    // [5])^T
    LineCoefficients::Ptr executable_locations_line_coefficients_
        = boost::make_shared<LineCoefficients>();
};

/** The simple parameter determiner
 *
 */
class SimpleParameterDeterminer : ParameterDeterminer {
public:
    /** Use the constructors defined in the super class **/
    using ParameterDeterminer::ParameterDeterminer;
    /** A Simple implementation which return parameters of 0.5 **/
    bool determineParameters(boost::shared_ptr<PlaneCoefficientsVector> const
                                 plane_coefficients_vector,
        boost::shared_ptr<HullVector> const hull_vector,
        boost::shared_ptr<PolygonVector> const polygon_vector,
        SelectedGait const selected_gait,
        boost::shared_ptr<GaitParameters> gait_parameters) override;
};

#endif // MARCH_PARAMETER_DETERMINER_H<|MERGE_RESOLUTION|>--- conflicted
+++ resolved
@@ -162,12 +162,10 @@
     double min_z_stairs;
     double max_z_stairs;
     double y_location;
-<<<<<<< HEAD
     double foot_length_back;
     double foot_length_front;
     double foot_width;
     double max_allowed_z_deviation_foot;
-=======
     double x_flat;
     double z_flat;
     double x_steep;
@@ -175,7 +173,6 @@
     double min_search_area;
     double max_search_area;
     double max_distance_to_line;
->>>>>>> 4abb27b1
     bool general_most_desirable_location_is_mid;
     bool general_most_desirable_location_is_small;
 
