--- conflicted
+++ resolved
@@ -13,7 +13,6 @@
 // limitations under the License.
 
 #include "march_hardware_interface/march_exo_system_interface.hpp"
-//#include "march_hardware_interface/weight_node.h"
 
 #include <cassert>
 #include <chrono>
@@ -42,11 +41,8 @@
 MarchExoSystemInterface::MarchExoSystemInterface()
     : logger_(std::make_shared<rclcpp::Logger>(rclcpp::get_logger("HardwareInterface")))
     , clock_(rclcpp::Clock())
-//    , m_weight_node_()
 {
     RCLCPP_INFO((*logger_), "creating Hardware Interface...");
-    //    m_weight_node_->m_hardware_interface = this;
-    //    RCLCPP_INFO((*logger_), "should've assigned the hwi to the weightnode now...");
     go_to_stop_state_on_crash(this); // Note this doesn't work if the ethercat connection is lost.
 }
 
@@ -179,8 +175,6 @@
         state_interfaces.emplace_back(hardware_interface::StateInterface(
             jointInfo.name, hardware_interface::HW_IF_VELOCITY, &jointInfo.velocity));
         // Effort: Couples the state controller to the value jointInfo.velocity through a pointer.
-        // state_interfaces.emplace_back(
-        //     hardware_interface::StateInterface(jointInfo.name, hardware_interface::HW_IF_EFFORT, &jointInfo.torque));
         // For motor controller state broadcasting.
         for (std::pair<std::string, double*>& motor_controller_pointer :
             jointInfo.motor_controller_data.get_pointers()) {
@@ -281,12 +275,6 @@
                 jointInfo.torque_weight = 0.0f;
                 jointInfo.position_weight = 1.0f;
             }
-            // if no weight has been assigned, we start in torque control
-            // if(!jointInfo.torque_weight || isnan(jointInfo.torque_weight) || !jointInfo.position_weight ||
-            // isnan(jointInfo.position_weight) ){
-            //     jointInfo.torque_weight = 1.0f;
-            //     jointInfo.position_weight = 0.0f;
-            // }
 
             RCLCPP_INFO_ONCE((*logger_),
                 "The fuzzy target values are as follows: \n target position: %f \n measured position: %f \n position "
@@ -416,13 +404,7 @@
     RCLCPP_INFO_ONCE((*logger_), "Stopping EthercatCycle...");
     for (JointInfo& jointInfo : joints_info_) {
         // control on zero output torque when the exo shuts down.
-<<<<<<< HEAD
-        // RCLCPP_INFO(rclcpp::get_logger(jointInfo.joint.getName().c_str()), "Position is: %f", jointInfo.position);
         jointInfo.joint.actuate((float)jointInfo.position, /*torque=*/0.0f, 1.0f, 0.0f);
-=======
-        jointInfo.joint.actuate(/*target_position=*/(float)jointInfo.position, /*target_torque=*/0,
-            /*fuzzy_position=*/0, /*fuzzy_torque=*/1);
->>>>>>> c97d0fd1
     }
     joints_ready_for_actuation_ = false;
     march_robot_->stopEtherCAT();
@@ -456,8 +438,6 @@
         jointInfo.torque = jointInfo.joint.getTorque();
         jointInfo.effort_actual = jointInfo.joint.getMotorController()->getActualEffort();
         jointInfo.motor_controller_data.update_values(jointInfo.joint.getMotorController()->getState().get());
-
-        // RCLCPP_INFO(rclcpp::get_logger(jointInfo.joint.getName().c_str()), "Position is: %f", jointInfo.position);
     }
     return hardware_interface::return_type::OK;
 }
