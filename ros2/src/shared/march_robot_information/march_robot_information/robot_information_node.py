"""Author: Bas Volkers, MVI."""
from typing import List, Optional

import rclpy
from march_shared_msgs.srv import GetJointNames
from march_utility.utilities.node_utils import get_joint_names_from_robot, on_urdf_online
from rclpy.node import Node
from rclpy.parameter import Parameter
from contextlib import suppress

NODE_NAME = "robot_information_node"


def main():
    """Starts the robot information node."""
    rclpy.init()

    node = RobotInformation()

    with suppress(KeyboardInterrupt):
        rclpy.spin(node)

    rclpy.shutdown()


class RobotInformation(Node):
    """RobotInformation is a simple node that holds additional information about the march robot in its parameters."""

    def __init__(self, joint_names: Optional[List[str]] = None):
        super().__init__(NODE_NAME)
        self.get_parameter_clients = {}
        self.declare_parameter("joint_names")

        # If the given joint names are not None, use that value for the node
        # Otherwise get the value in the parameters of the node
        # If that value is an empty list, query the joint_names from the
        # robot_state_publisher node
        if joint_names is not None:
            self.joint_names = joint_names
            self.set_ready()
        else:
            joint_names = self.get_parameter("joint_names").get_parameter_value().string_array_value
            if len(joint_names) > 0:
                self.joint_names = sorted(joint_names)
                self.set_ready()
            else:

                def set_joint_names(robot):
                    self.joint_names = get_joint_names_from_robot(robot)
                    self.set_ready()

<<<<<<< HEAD
        self.create_service(GetJointNames, "robot_information/get_joint_names", self.get_joint_names_cb)

    def query_joint_names(self) -> List[str]:
        """Query the joint names from the robot_state_publisher."""
        robot_description = self.make_get_parameters_request(
            node="/robot_state_publisher", names=["robot_description"]
        )[0].string_value
        robot = urdf.Robot.from_xml_string(robot_description)

        return get_joint_names_from_robot(robot)

    def make_get_parameters_request(self, node: str, names: List[str]) -> List[ParameterValue]:
        """Make a request to a GetParameters service of a node.

        Args:
            node (Node): The node to make the request to.
            names (List[str]): Parameter names to request from the node.
=======
                on_urdf_online(self, set_joint_names)
>>>>>>> a34098ee

    def set_ready(self):
        """Makes the services available."""
        self.set_parameters([Parameter(name="joint_names", value=self.joint_names)])
        self.create_service(GetJointNames, "robot_information/get_joint_names", self.get_joint_names_cb)

    def get_joint_names_cb(self, _, response):
        """Return the joint names."""
        response.joint_names = self.joint_names
        return response<|MERGE_RESOLUTION|>--- conflicted
+++ resolved
@@ -49,27 +49,7 @@
                     self.joint_names = get_joint_names_from_robot(robot)
                     self.set_ready()
 
-<<<<<<< HEAD
-        self.create_service(GetJointNames, "robot_information/get_joint_names", self.get_joint_names_cb)
-
-    def query_joint_names(self) -> List[str]:
-        """Query the joint names from the robot_state_publisher."""
-        robot_description = self.make_get_parameters_request(
-            node="/robot_state_publisher", names=["robot_description"]
-        )[0].string_value
-        robot = urdf.Robot.from_xml_string(robot_description)
-
-        return get_joint_names_from_robot(robot)
-
-    def make_get_parameters_request(self, node: str, names: List[str]) -> List[ParameterValue]:
-        """Make a request to a GetParameters service of a node.
-
-        Args:
-            node (Node): The node to make the request to.
-            names (List[str]): Parameter names to request from the node.
-=======
                 on_urdf_online(self, set_joint_names)
->>>>>>> a34098ee
 
     def set_ready(self):
         """Makes the services available."""
