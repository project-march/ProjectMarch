--- conflicted
+++ resolved
@@ -37,24 +37,16 @@
             transitions = {
                 /*{CurrentMode, PossibleModes}*/
                 { exoMode::Stand,
-<<<<<<< HEAD
-                    { exoMode::LargeWalk, exoMode::SmallWalk, exoMode::BootUp, exoMode::Error, exoMode::VariableStep, exoMode::VariableWalk}},
-=======
-                    { exoMode::LargeWalk, exoMode::SmallWalk, exoMode::BootUp, exoMode::Error, exoMode::VariableWalk, exoMode::HighStep1, exoMode::HighStep2, exoMode::HighStep3} },
->>>>>>> 51ba493e
+                    { exoMode::LargeWalk, exoMode::SmallWalk, exoMode::BootUp, exoMode::Error, exoMode::VariableStep, exoMode::VariableWalk, exoMode::HighStep1, exoMode::HighStep2, exoMode::HighStep3}},
                 { exoMode::LargeWalk, { exoMode::Stand, exoMode::Error} },
                 { exoMode::SmallWalk, {exoMode::Stand, exoMode::Error}}, 
                 { exoMode::BootUp, { exoMode::Stand } },
                 { exoMode::Error, {}},
-<<<<<<< HEAD
                 { exoMode::VariableStep, { exoMode::Stand, exoMode::Error}}, 
                 { exoMode::VariableWalk, { exoMode::Stand, exoMode::Error}}
-=======
-                { exoMode::VariableWalk, { exoMode::Stand, exoMode::Error}}, 
                 { exoMode::HighStep1, { exoMode::Stand, exoMode::Error}},
                 { exoMode::HighStep2, { exoMode::Stand, exoMode::Error}},
                 { exoMode::HighStep3, { exoMode::Stand, exoMode::Error}},
->>>>>>> 51ba493e
             };
         }
         else if(type == "Test Joints") {
