"""Author: MVIII."""

import rclpy
from rclpy.node import Node
from control_msgs.msg import JointTrajectoryControllerState
from std_msgs.msg import Bool

from mujoco_interfaces.msg import MujocoInput


class MujocoWriterNode(Node):
    """Writer node that writes the data from the MARCH code to the Mujoco simulation.

    The node gets data from the correct topic, and passes that data to the correct topic for mujoco_sim to use.
    """

    def __init__(self):
        """This node is responsible for sending any commands from our ROS systems to the Mujoco Sim node.

        This node subscribes to the joint_trajectory_state/state topic.
        On this topic, the MARCH Ros system publishes the actual and desired states,
        that the low level controllers should work with.
        This node is a passthrough from the MARCH state messages to the Mujoco sim node.
        """
        super().__init__("mujoco_writer")
        self.publisher = self.create_publisher(MujocoInput, "mujoco_input", 10)
        self.subscription = self.create_subscription(
            JointTrajectoryControllerState, "joint_trajectory_controller/state", self.listener_callback, 10
        )

        # A subscriber that notifies if the queue with trajectory points has to  be reset.
        self.reset_subscription = self.create_subscription(
            Bool, "/mujoco_reset_trajectory", self.reset_callback, 10
        )
        self.reset = False
<<<<<<< HEAD

    def execute_callback(self, goal_handle):
        """Callback for the joint_trajectory action server."""
        trajectory = goal_handle.request.trajectory.points
        msg_to_send = MujocoInput()
        msg_to_send.points = trajectory
        self.publisher.publish(msg_to_send)
        goal_handle.succeed()
        return FollowJointTrajectory.Result()
=======
        # self.subscription  # prevent unused variable warning
>>>>>>> b9a58749

    def listener_callback(self, msg):
        """This listener callback publishes all the messages from the MARCH code to the topic Mujoco sim subscribes to.

        This callback is just a simple passthrough to keep the flow clear.
        """
<<<<<<< HEAD
        trajectory = msg.points
=======
>>>>>>> b9a58749
        msg_to_send = MujocoInput()
        skip = False
        if len(msg.desired.positions) == 0:
            skip = True
        for i, x in enumerate(msg.desired.positions):
            if x != x:
                skip = True
                break
            else:
                msg.desired.positions[i] *= 1
        if not skip:
            msg_to_send.trajectory = msg
            if self.reset:
                msg_to_send.reset = 1
                self.reset = False
            self.publisher.publish(msg_to_send)

    def reset_callback(self, msg):
        """Set the reset flag when a message is received with data True."""
        self.reset = msg.data


def main(args=None):
    """Main function for life cycle of the node.

    :param args:
    :return:
    """
    rclpy.init(args=args)
    node = MujocoWriterNode()
    rclpy.spin(node)
    rclpy.shutdown()


if __name__ == "__main__":
    main()<|MERGE_RESOLUTION|>--- conflicted
+++ resolved
@@ -33,29 +33,13 @@
             Bool, "/mujoco_reset_trajectory", self.reset_callback, 10
         )
         self.reset = False
-<<<<<<< HEAD
-
-    def execute_callback(self, goal_handle):
-        """Callback for the joint_trajectory action server."""
-        trajectory = goal_handle.request.trajectory.points
-        msg_to_send = MujocoInput()
-        msg_to_send.points = trajectory
-        self.publisher.publish(msg_to_send)
-        goal_handle.succeed()
-        return FollowJointTrajectory.Result()
-=======
         # self.subscription  # prevent unused variable warning
->>>>>>> b9a58749
 
     def listener_callback(self, msg):
         """This listener callback publishes all the messages from the MARCH code to the topic Mujoco sim subscribes to.
 
         This callback is just a simple passthrough to keep the flow clear.
         """
-<<<<<<< HEAD
-        trajectory = msg.points
-=======
->>>>>>> b9a58749
         msg_to_send = MujocoInput()
         skip = False
         if len(msg.desired.positions) == 0:
