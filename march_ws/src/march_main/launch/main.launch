--- conflicted
+++ resolved
@@ -1,14 +1,10 @@
 <launch>
 
     <!-- a basic listener node -->
-<<<<<<< HEAD
-    <node name="adele" pkg="march_main" type="Exoskeleton"/>
-=======
     <node name="Adele" pkg="march_main" type="Exoskeleton"/>
     <node name="Beyonce" pkg="march_main" type="DeveloperInputNode" output="screen"/>
     <node name="Charlie" pkg="march_main" type="DataLoggerNode" output="screen"/>
     <node name="Drake" pkg="march_main" type="GaitControllerNode" output="screen"/>
     <node name="Eminem" pkg="march_main" type="MastNode" output="screen"/>
->>>>>>> 0c3dd613
 
 </launch>