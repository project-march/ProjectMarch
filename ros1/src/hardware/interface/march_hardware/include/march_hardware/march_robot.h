// Copyright 2019 Project March.

#ifndef MARCH_HARDWARE_MARCH_ROBOT_H
#define MARCH_HARDWARE_MARCH_ROBOT_H
#include "march_hardware/ethercat/ethercat_master.h"
#include "march_hardware/joint.h"
#include "march_hardware/power/power_distribution_board.h"
#include "march_hardware/pressure_sole/pressure_sole.h"

#include <cstdint>
#include <memory>
#include <string>
#include <vector>

#include <urdf/model.h>

namespace march {
class MarchRobot {
private:
    ::std::vector<Joint> jointList;
    urdf::Model urdf_;
    EthercatMaster ethercatMaster;
    std::unique_ptr<PowerDistributionBoard> pdb_;
    std::vector<PressureSole> pressureSoles;

public:
    using iterator = std::vector<Joint>::iterator;

    MarchRobot(::std::vector<Joint> jointList, urdf::Model urdf,
        ::std::string ifName, int ecatCycleTime, int ecatSlaveTimeout);

    MarchRobot(::std::vector<Joint> jointList, urdf::Model urdf,
        std::unique_ptr<PowerDistributionBoard> powerDistributionBoard,
        ::std::string ifName, int ecatCycleTime, int ecatSlaveTimeout);

    MarchRobot(::std::vector<Joint> jointList, urdf::Model urdf,
        std::unique_ptr<PowerDistributionBoard> powerDistributionBoard,
        std::vector<PressureSole> pressureSoles, ::std::string ifName,
        int ecatCycleTime, int ecatSlaveTimeout);

    ~MarchRobot();

    /* Delete copy constructor/assignment since the ethercat master can not be
     * copied */
    MarchRobot(const MarchRobot&) = delete;
    MarchRobot& operator=(const MarchRobot&) = delete;

    /* Delete move constructor/assignment since atomic bool cannot be moved */
    MarchRobot(MarchRobot&&) = delete;
    MarchRobot& operator=(MarchRobot&&) = delete;

<<<<<<< HEAD
  void resetMotorControllers();
=======
    void resetIMotionCubes();
>>>>>>> 0f8fe76f

    void startEtherCAT(bool reset_imc);

    void stopEtherCAT();

    int getMaxSlaveIndex();

    bool hasValidSlaves();

    bool isEthercatOperational();

    std::exception_ptr getLastEthercatException() const noexcept;

    void waitForPdo();

    int getEthercatCycleTime() const;

    Joint& getJoint(::std::string jointName);

    Joint& getJoint(size_t index);

    size_t size() const;

    iterator begin();
    iterator end();

    bool hasPowerDistributionboard() const;
    PowerDistributionBoard* getPowerDistributionBoard() const;

    bool hasPressureSoles() const;
    std::vector<PressureSole> getPressureSoles() const;

    const urdf::Model& getUrdf() const;

    /** @brief Override comparison operator */
    friend bool operator==(const MarchRobot& lhs, const MarchRobot& rhs)
    {
        if (lhs.jointList.size() != rhs.jointList.size()) {
            return false;
        }
        for (unsigned int i = 0; i < lhs.jointList.size(); i++) {
            const march::Joint& lhsJoint = lhs.jointList.at(i);
            const march::Joint& rhsJoint = rhs.jointList.at(i);
            if (lhsJoint != rhsJoint) {
                return false;
            }
        }
        return true;
    }

    /** @brief Override stream operator for clean printing */
    friend ::std::ostream& operator<<(
        std::ostream& os, const MarchRobot& marchRobot)
    {
        for (unsigned int i = 0; i < marchRobot.jointList.size(); i++) {
            os << marchRobot.jointList.at(i) << "\n";
        }
        return os;
    }
};
} // namespace march
#endif // MARCH_HARDWARE_MARCH_ROBOT_H<|MERGE_RESOLUTION|>--- conflicted
+++ resolved
@@ -49,11 +49,7 @@
     MarchRobot(MarchRobot&&) = delete;
     MarchRobot& operator=(MarchRobot&&) = delete;
 
-<<<<<<< HEAD
-  void resetMotorControllers();
-=======
-    void resetIMotionCubes();
->>>>>>> 0f8fe76f
+    void resetMotorControllers();
 
     void startEtherCAT(bool reset_imc);
 
