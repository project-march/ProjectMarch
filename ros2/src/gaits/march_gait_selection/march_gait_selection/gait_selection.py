--- conflicted
+++ resolved
@@ -70,14 +70,12 @@
                 directory = self.get_parameter("gait_directory").get_parameter_value().string_value
             if balance is None:
                 self._balance_used = self.get_parameter("balance").get_parameter_value().bool_value
-
             if dynamic_gait is None:
                 self._dynamic_gait = self.get_parameter("dynamic_gait").get_parameter_value().bool_value
 
             self._early_schedule_duration = self._parse_duration_parameter("early_schedule_duration")
             self._first_subgait_delay = self._parse_duration_parameter("first_subgait_delay")
             # Setting dynamic gait parameters
-<<<<<<< HEAD
             self.middle_point_fraction = (
                 self.get_parameter("middle_point_fraction")
                 .get_parameter_value()
@@ -108,18 +106,6 @@
                 .get_parameter_value()
                 .bool_value
             )
-=======
-            self.middle_point_fraction = self.get_parameter("middle_point_fraction").get_parameter_value().double_value
-            self.middle_point_height = self.get_parameter("middle_point_height").get_parameter_value().double_value
-            self.minimum_stair_height = self.get_parameter("minimum_stair_height").get_parameter_value().double_value
-            self.push_off_fraction = self.get_parameter("push_off_fraction").get_parameter_value().double_value
-            self.push_off_position = self.get_parameter("push_off_position").get_parameter_value().double_value
-            self.middle_point_fraction = self.get_parameter("middle_point_fraction").get_parameter_value().double_value
-            self.middle_point_height = self.get_parameter("middle_point_height").get_parameter_value().double_value
-            self.minimum_stair_height = self.get_parameter("minimum_stair_height").get_parameter_value().double_value
-            self.push_off_fraction = self.get_parameter("push_off_fraction").get_parameter_value().double_value
-            self.push_off_position = self.get_parameter("push_off_position").get_parameter_value().double_value
->>>>>>> 0c7c8cb0
 
         except ParameterNotDeclaredException:
             self.logger.error(
