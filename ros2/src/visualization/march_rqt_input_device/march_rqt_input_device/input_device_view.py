"""Author: MIV; MV; MVI."""
import json
import os
from typing import List, Callable, Tuple, Optional, Union

from pathlib import Path

from PyQt5.QtCore import Qt
from PyQt5.QtGui import QIcon, QPixmap
from PyQt5.QtWidgets import QToolButton

from .input_device_controller import InputDeviceController
from python_qt_binding import loadUi
from python_qt_binding.QtCore import QSize
from python_qt_binding.QtWidgets import QGridLayout
from python_qt_binding.QtWidgets import QWidget
from ament_index_python.packages import get_package_share_directory
from std_msgs.msg import Bool
from functools import partial

DEFAULT_LAYOUT_FILE = os.path.join(get_package_share_directory("march_rqt_input_device"), "config", "training.json")
MAX_CHARACTERS_PER_LINE_BUTTON = 17


class InputDeviceView(QWidget):
    """The View of the input device, initialized based on an ui file and a controller.

    Args:
        ui_file (str): Path to a Qt UI file.
        layout_file (str): The path to the layout.json file. If the file does not exist is uses the DEFAULT_LAYOUT_FILE.
            See "package[`march_rqt_input_device`]/config/training.json" file for an example layout file.
        controller (InputDeviceController): Input device controller for sending ROS messages.
    """

    def __init__(self, ui_file: str, layout_file: str, controller: InputDeviceController, logger):
        super(InputDeviceView, self).__init__()
        self._controller = controller
        self._controller.accepted_cb = self._accepted_cb
        self._controller.finished_cb = self._finished_cb
        self._controller.rejected_cb = self._rejected_cb
        self._controller.current_gait_cb = self._current_gait_cb
        self.possible_gaits_future = None

        self._controller._node.create_subscription(
            msg_type=Bool,
            topic="/march/eeg/on_off",
            callback=self._eeg_cb,
            qos_profile=1,
        )

        self._eeg_alive_subscriber = self._controller._node.create_subscription(
            msg_type=Bool,
            topic="/eeg_alive",
            callback=self._eeg_alive_callback,
            qos_profile=10,
        )

        self._always_enabled_buttons = []

        # Extend the widget with all attributes and children from UI file
        loadUi(ui_file, self)

        self.refresh_button.clicked.connect(self._controller.update_possible_gaits)

        self.logger = logger
        self._layout_file = layout_file if layout_file != "" else DEFAULT_LAYOUT_FILE
        self._image_names = [
            file.name
            for file in Path(get_package_share_directory("march_rqt_input_device"), "resource", "img").glob("*.png")
        ]
        self._eeg_button = None
        self.eeg = False
        self.eeg_override = True
        self._create_buttons()
        self._update_possible_gaits()

    def _eeg_alive_callback(self, msg: Bool) -> None:
        """Update the possible gaits when eeg is turned on or off."""
        self.eeg = msg.data
        if msg.data:
            self._controller.get_node().get_logger().info("EEG is alive.")
        else:
            self._controller.get_node().get_logger().warn("EEG disconnected.")
            self.eeg_override = True
            self._controller.publish_stop()
        self.set_eeg_button_color()
        self._update_possible_gaits()

    def _create_buttons(self) -> None:
        """Creates all the buttons, new buttons should be added here."""
        with open(self._layout_file) as file:
            json_content = json.loads(file.read())

        button_layout = [[self.create_button(**button_dict) for button_dict in row] for row in json_content]

        # Create the qt_layout from the button layout.
        qt_layout = self.create_layout(button_layout)

        # Apply the qt_layout to the top level widget.
        self.content.setLayout(qt_layout)

        # Make the frame as tight as possible with spacing between the buttons.
        qt_layout.setSpacing(10)
        self.content.adjustSize()

    def _accepted_cb(self) -> None:
        """Show the GaitInstructionResponse and update possible gaits."""
        self.status_label.setText("Gait accepted")
        self._update_possible_gaits()

    def _finished_cb(self) -> None:
        """Show the GaitInstructionResponse and update possible gaits."""
        self.status_label.setText("Gait finished")
        self.gait_label.setText("")
        self._update_possible_gaits()

    def _rejected_cb(self) -> None:
        """Show the GaitInstructionResponse and update possible gaits."""
        self.status_label.setText("Gait rejected")
        self.gait_label.setText("")
        self._update_possible_gaits()

    def _current_gait_cb(self, gait_name: str) -> None:
        """Show the current gait and update possible gaits."""
        self.gait_label.setText(gait_name)

    def _eeg_cb(self, data) -> None:
        """Update the possible gaits when eeg is turned on or off."""
        self._update_possible_gaits()

    def _update_possible_gaits(self) -> None:
        """Updates the gaits based on the possible gaits according to the controller.

        First requests the controller to update the possible, then creates a timer to update the view if the possible
        gaits changed.
        """
        self._controller.update_possible_gaits()
        self.possible_gaits = []
        self._update_gait_buttons([])
        self._controller.gait_future.add_done_callback(self._update_possible_gaits_view)

    def _update_possible_gaits_view(self, future) -> None:
        """Update the buttons if the possible gaits have changed."""
        new_possible_gaits = future.result().gaits
        if self.eeg and not self.eeg_override:
            new_possible_gaits =  ["stop"]
        if set(self.possible_gaits) != set(new_possible_gaits):
            self._update_gait_buttons(new_possible_gaits)

    def _update_gait_buttons(self, possible_gaits: List[str]) -> None:
        """Update which buttons are available to the given possible gaits list.

        Args:
            possible_gaits (List[str]): List of gaits names that can be executed.
        """
        self.frame.setEnabled(False)
        self.frame.verticalScrollBar().setEnabled(False)
        self.possible_gaits = possible_gaits

        layout = self.content.layout()
        if layout:
            for i in range(layout.count()):
                button = layout.itemAt(i).widget()
                name = button.objectName()
                if name in self._always_enabled_buttons:
                    continue
                if name in self.possible_gaits:
                    button.setEnabled(True)
                else:
                    button.setEnabled(False)
        self.frame.setEnabled(True)
        self.frame.verticalScrollBar().setEnabled(True)

    def eeg_callback(self):
        if self.eeg is True:
            self.eeg_override = not self.eeg_override
        if self.eeg_override == True:
            self._controller.publish_stop()
        self.set_eeg_button_color()

    def set_eeg_button_color(self):
        if self.eeg is False:
            self._eeg_button.setStyleSheet("QToolButton {background-color: red; font-size: 13px; font: 'Times New Roman'}")
            self._eeg_button.setText(check_string("eeg is off."))
        elif self.eeg_override is True and self.eeg is True:
            self._eeg_button.setStyleSheet("QToolButton {background-color: orange; font-size: 13px; font: 'Times New Roman'}")
            self._eeg_button.setText(check_string("eeg is connected."))
        elif self.eeg_override is False and self.eeg is True:
            self._eeg_button.setStyleSheet("QToolButton {background-color: green; font-size: 13px; font: 'Times New Roman'}")
            self._eeg_button.setText(check_string("eeg is on!"))
    def create_button(
        self,
        name: str,
        callback: Optional[Union[str, Callable]] = None,
        control_type: Optional[str] = None,
        param: Optional[str] = None,
        image_path: Optional[str] = None,
        size: Tuple[int, int] = (125, 140),
        always_enabled: bool = False,
    ):
        """Create a push button which can be pressed to execute a gait instruction.

        Args:
            name (str): Name of the button.
            callback (Union[str, Callable], Optional): The callback to attach to the button when pressed.
            image_path (str, Optional): The name of the image file. Default is `None`.
            size ((int,int)): Size of the button in pixels in format (width, height). Default is (w=125px, h=140px).
            always_enabled (bool): Whether the button can be disabled. Default is False.
                `True` if the button should never be disabled
                `False` if the button should be disabled if it's not in possible gaits.

        Returns:
            QPushButton. The QPushButton contains the passed arguments and the same style.
        """
        qt_button = QToolButton()
        qt_button.setToolButtonStyle(Qt.ToolButtonTextUnderIcon)
        qt_button.setStyleSheet("QToolButton {background-color: lightgrey; font-size: 13px; font: 'Times New Roman'}")
        qt_button.setIconSize(QSize(90, 90))
        qt_button.setText(check_string(name) + "\n" + check_string(control_type))
        if image_path is not None:
            qt_button.setIcon(QIcon(QPixmap(get_image_path(image_path))))
        elif name + ".png" in self._image_names:
            qt_button.setIcon(QIcon(QPixmap(get_image_path(name))))
        qt_button.setObjectName(name)

        if always_enabled:
            self._always_enabled_buttons.append(name)
            qt_button.setEnabled(True)

        qt_button.setMinimumSize(QSize(*size))
        qt_button.setMaximumSize(QSize(*size))

        if callback is not None:
<<<<<<< HEAD
            if callable(callback):
                qt_button.clicked.connect(callback)
            elif param is None:
=======
            if hasattr(self.__class__, callback) and callable(getattr(self.__class__, callback)):
                qt_button.clicked.connect(getattr(self, callback))
            else:
>>>>>>> 8fee9f41
                qt_button.clicked.connect(getattr(self._controller, callback))
            else:
                qt_button.clicked.connect(partial(getattr(self._controller, callback), param))
        else:
            qt_button.clicked.connect(lambda: self._controller.publish_gait(name, control_type))

        if name == "eeg":
            self._eeg_button = qt_button
            self.set_eeg_button_color()

        return qt_button

    @staticmethod
    def create_layout(layout_list):
        """Create a button layout with a given list of buttons.

        Args:
            layout_list: A list which contains multiple list which represent a row with given items.

        Returns:
            QGridLayout. A populated QGridLayout object which contains the passed input buttons.
        """
        qt_button_layout = QGridLayout()

        for row in range(len(layout_list)):
            for column in range(len(layout_list[row])):
                user_input_object = layout_list[row][column]
                qt_button_layout.addWidget(user_input_object, row, column, 1, 1)

        return qt_button_layout


def get_image_path(image_path: str) -> str:
    """Returns an absolute image path to an image.

    Returns:
        str. The image_path if it is already absolute,
            otherwise it makes an absolute image path.
    """
    if os.path.isabs(image_path):
        return image_path
    else:
        return os.path.join(
            get_package_share_directory("march_rqt_input_device"),
            "resource",
            "img",
            f"{image_path}.png",
        )


def check_string(text: str) -> str:
    """Split text into new lines on every third word.

    Args:
        text (str): The text to split.

    Returns:
         str. The string that has a new word on every third word.
    """
    if text is None:
        return ""
    words = text.replace("_", " ").split(" ")
    new_string = words[0]
    characters_since_line_break = len(new_string)
    for _, word in enumerate(words[1:], 1):
        if characters_since_line_break + len(word) > MAX_CHARACTERS_PER_LINE_BUTTON:
            new_string = new_string + "\n" + word
            characters_since_line_break = len(word)
        else:
            new_string = new_string + " " + word
            characters_since_line_break = len(word) + characters_since_line_break + 1

    return new_string<|MERGE_RESOLUTION|>--- conflicted
+++ resolved
@@ -16,7 +16,6 @@
 from python_qt_binding.QtWidgets import QWidget
 from ament_index_python.packages import get_package_share_directory
 from std_msgs.msg import Bool
-from functools import partial
 
 DEFAULT_LAYOUT_FILE = os.path.join(get_package_share_directory("march_rqt_input_device"), "config", "training.json")
 MAX_CHARACTERS_PER_LINE_BUTTON = 17
@@ -193,7 +192,6 @@
         name: str,
         callback: Optional[Union[str, Callable]] = None,
         control_type: Optional[str] = None,
-        param: Optional[str] = None,
         image_path: Optional[str] = None,
         size: Tuple[int, int] = (125, 140),
         always_enabled: bool = False,
@@ -231,18 +229,10 @@
         qt_button.setMaximumSize(QSize(*size))
 
         if callback is not None:
-<<<<<<< HEAD
-            if callable(callback):
-                qt_button.clicked.connect(callback)
-            elif param is None:
-=======
             if hasattr(self.__class__, callback) and callable(getattr(self.__class__, callback)):
                 qt_button.clicked.connect(getattr(self, callback))
             else:
->>>>>>> 8fee9f41
                 qt_button.clicked.connect(getattr(self._controller, callback))
-            else:
-                qt_button.clicked.connect(partial(getattr(self._controller, callback), param))
         else:
             qt_button.clicked.connect(lambda: self._controller.publish_gait(name, control_type))
 
