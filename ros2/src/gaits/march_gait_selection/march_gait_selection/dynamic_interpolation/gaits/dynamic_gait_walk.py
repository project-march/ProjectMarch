--- conflicted
+++ resolved
@@ -24,16 +24,7 @@
 from march_gait_selection.dynamic_interpolation.trajectory_command_factories.trajectory_command_factory import (
     TrajectoryCommandFactory,
 )
-<<<<<<< HEAD
-from march_gait_selection.dynamic_interpolation.camera_point_handlers.camera_points_handler import (
-    CameraPointsHandler,
-)
-from march_gait_selection.dynamic_interpolation.camera_point_handlers.simulated_points_handler import (
-    SimulatedPointsHandler,
-)
-=======
 from march_gait_selection.dynamic_interpolation.point_handlers.point_handler import PointHandler
->>>>>>> 2881d3db
 from march_shared_msgs.msg import GaitInstruction
 from sensor_msgs.msg import JointState
 
@@ -79,19 +70,11 @@
     _next_command: Optional[TrajectoryCommand]
     _should_stop: bool
 
-<<<<<<< HEAD
-    def __init__(self, name: str, node: Node, points_handler: Union[SimulatedPointsHandler, CameraPointsHandler]):
-        super(DynamicGaitWalk, self).__init__()
-        self.node = node
-        self._logger = node.get_logger().get_child(__class__.__name__)
-        self._points_handler = points_handler
-=======
     def __init__(self, name: str, node: Node, point_handler: PointHandler):
         super(DynamicGaitWalk, self).__init__()
         self.node = node
         self._logger = node.get_logger().get_child(__class__.__name__)
         self._point_handler = point_handler
->>>>>>> 2881d3db
         self.trajectory_command_factory = TrajectoryCommandFactory(
             gait=self,
             point_handler=self._point_handler,
