#define _USE_MATH_DEFINES

#include "model_predictive_controller.hpp"
#include "acado_common.h"
#include "mpc_references.h"

#include <iostream>
#include <vector>
#include <cmath>
#include <fstream>
#include <sstream>
#include <string>

using namespace std;

// Global variables used by the solver
ACADOvariables acadoVariables = {};
ACADOworkspace acadoWorkspace = {};

void ModelPredictiveController::setReference(vector<vector<double>> reference) {
    for(int i = 0; i < ACADO_N; i++) {
        for(int j = 0; j < ACADO_NY; j++) {
            acadoVariables.y[i * ACADO_NY + j] = reference[i][j];
        }
    }
    for(int j = 0; j < ACADO_NYN; j++) {
        acadoVariables.yN[j] = reference[ACADO_N][j];
    }
}

void ModelPredictiveController::init() {

  // Initialize the solver
  acado_initializeSolver();

  // Prepare a consistent initial guess
  for (int i = 0; i < ACADO_N + 1; i++) {
    acadoVariables.x[i * ACADO_NX + 0] = 0; // theta
    acadoVariables.x[i * ACADO_NX + 1] = 0; // dtheta
  }

<<<<<<< HEAD
  // Fill reference vector with sinus and or step signals
//  sinRef(reference, 0.2, 0.785, ACADO_N, 0.001);
  stepRef(reference, 0.785, ACADO_N);
=======
  // Fill reference vector (by chaining reference functions)
  sinRef(reference, 0.01, 0.785, ACADO_N, 0.04);
  stepRef(reference, 0.0, 50*ACADO_N+1);
  sinRef(reference, 0.01, -0.785, ACADO_N, 0.04);
  stepRef(reference, 0.0, 50*ACADO_N+1);
>>>>>>> 8bdcf130

  // Set the reference
  setReference(reference);

  // Current state feedback
  setInitialState(x0);

  // Warm-up the solver
  acado_preparationStep();

    // [Temporary] Has the function been executed?
    std::cout << "\033[4;32m" << __FUNCTION__ << "()\033[0m" << " has executed\n";
}

void ModelPredictiveController::setInitialState(vector<double> x0) {
  for (int i = 0; i < ACADO_NX; ++i) {
    acadoVariables.x0[i] = x0[i];
  }
}

void ModelPredictiveController::setReference(vector<vector<double>> reference) {
    for(int i = 0; i < ACADO_N; i++) {
        for(int j = 0; j < ACADO_NY; j++) {
            acadoVariables.y[i * ACADO_NY + j] = reference[i][j];
        }
    }
    for(int j = 0; j < ACADO_NYN; j++) {
        acadoVariables.yN[j] = reference[ACADO_N][j];
    }
}

void ModelPredictiveController::calculateControlInput() {

  // Set initial state
  setInitialState(x0);

  // Set reference
  ModelPredictiveController::setReference(reference);
//  ModelPredictiveController::scrollReference(reference);

  // preparation step
  setReference(reference);
  acado_preparationStep();

  // feedback step
  acado_feedbackStep();
  u = acadoVariables.u[0];

  // Shift states and control and prepare for the next iteration
  acado_shiftStates(2, 0, 0);
  acado_shiftControls(0);

  // Scroll the reference vector
  if(repeat_reference) {
      scrollReference(reference);
  }

}<|MERGE_RESOLUTION|>--- conflicted
+++ resolved
@@ -39,17 +39,9 @@
     acadoVariables.x[i * ACADO_NX + 1] = 0; // dtheta
   }
 
-<<<<<<< HEAD
   // Fill reference vector with sinus and or step signals
 //  sinRef(reference, 0.2, 0.785, ACADO_N, 0.001);
   stepRef(reference, 0.785, ACADO_N);
-=======
-  // Fill reference vector (by chaining reference functions)
-  sinRef(reference, 0.01, 0.785, ACADO_N, 0.04);
-  stepRef(reference, 0.0, 50*ACADO_N+1);
-  sinRef(reference, 0.01, -0.785, ACADO_N, 0.04);
-  stepRef(reference, 0.0, 50*ACADO_N+1);
->>>>>>> 8bdcf130
 
   // Set the reference
   setReference(reference);
