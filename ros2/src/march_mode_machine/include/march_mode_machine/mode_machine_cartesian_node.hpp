--- conflicted
+++ resolved
@@ -22,12 +22,8 @@
     ~ModeMachineCartesianNode(); 
 
     private: 
-<<<<<<< HEAD
-    void sendRequest(const int& desired_mode);
-=======
     
     void sendRequest(const ExoMode& desired_mode);
->>>>>>> 4dcbc5f2
     void responseFootstepCallback(
         const rclcpp::Client<march_shared_msgs::srv::RequestFootsteps>::SharedFuture future);
     void responseGaitCallback(const rclcpp::Client<march_shared_msgs::srv::RequestGait>::SharedFuture future);
