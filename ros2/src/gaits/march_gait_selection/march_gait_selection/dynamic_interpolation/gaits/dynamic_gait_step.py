"""Author: Marten Haitjema, MVII."""

from queue import Queue
from rclpy.node import Node
from rclpy.time import Time
from typing import Optional
from sensor_msgs.msg import JointState

from march_gait_selection.dynamic_interpolation.gaits.dynamic_gait_walk import (
    DynamicGaitWalk,
)
from march_gait_selection.dynamic_interpolation.trajectory_command_factories.trajectory_command_factory_queue import (
    TrajectoryCommandFactoryQueue,
)
from march_gait_selection.state_machine.gait_update import GaitUpdate
from march_utility.utilities.duration import Duration
from march_utility.utilities.node_utils import DEFAULT_HISTORY_DEPTH

from march_shared_msgs.msg import GaitInstruction


class DynamicGaitStep(DynamicGaitWalk):
    """Step gait based on dynamic setpoint gait.

    Args:
        gait_selection_node (GaitSelection): the gait selection node
    """

    _current_time: Optional[Time]
    _use_position_queue: bool

    def __init__(self, gait_selection_node: Node):
        super().__init__(gait_selection_node)
<<<<<<< HEAD
        self.logger = Logger(gait_selection_node, __class__.__name__)
        self.trajectory_command_factory = TrajectoryCommandFactoryQueue(gait=self, points_handler=self._points_handler)
=======
        self._logger = gait_selection_node.get_logger().get_child(__class__.__name__)
        self.trajectory_command_factory = TrajectoryCommandFactoryQueue(
            gait=self, points_handler=self._camera_points_handler
        )
>>>>>>> dc27cfd5
        self.subgait_id = "right_swing"
        self.gait_name = "dynamic_step"

        self.gait_selection.create_subscription(
            JointState,
            "/march/close/final_position",
            self._update_start_position_idle_state,
            DEFAULT_HISTORY_DEPTH,
        )
        self._final_position_pub = self.gait_selection.create_publisher(
            JointState,
            "/march/step/final_position",
            DEFAULT_HISTORY_DEPTH,
        )

    def _reset(self) -> None:
        """Reset all attributes of the gait."""
        if self.start_position_actuating_joints == self.home_stand_position_actuating_joints:
            self.subgait_id = "right_swing"

        self._should_stop = False
        self._end = False
        self.start_time_next_command = None
        self._current_time = None
        self._next_command = None
        self._has_gait_started = False
        self._scheduled_early = False

    DEFAULT_EARLY_SCHEDULE_UPDATE_DURATION = Duration(0)

    def update(
        self,
        current_time: Time,
        early_schedule_duration: Duration = DEFAULT_EARLY_SCHEDULE_UPDATE_DURATION,
    ) -> GaitUpdate:
        """Give an update on the progress of the gait. This function is called every cycle of the gait_state_machine.

        Schedules the first subgait when the delay has passed. Stops after the single single step is finished.

        Args:
            current_time (Time): Current time
            early_schedule_duration (Duration): Duration that determines how long ahead the next subgait is planned
        Returns:
            GaitUpdate: GaitUpdate containing TrajectoryCommand when finished, else empty GaitUpdate
        """
        if current_time >= self.start_time_next_command and not self._has_gait_started:
            self._has_gait_started = True
            return self._update_start_subgait()

        elif current_time >= self.start_time_next_command and self._has_gait_started:
            self._scheduled_early = True
            self._final_position_pub.publish(
                JointState(position=self.trajectory_command_factory.dynamic_step.get_final_position().values())
            )
            return self._update_state_machine()

        else:
            return GaitUpdate.empty()

    def _update_state_machine(self) -> GaitUpdate:
        """Update the state machine that the single single step has finished. Also switches the subgait_id.

        Returns:
            GaitUpdate: a GaitUpdate for the state machine
        """
        if not self.trajectory_command_factory.has_trajectory_failed():
            if self.subgait_id == "right_swing":
                self.subgait_id = "left_swing"
            elif self.subgait_id == "left_swing":
                self.subgait_id = "right_swing"

        if self._end:
            self.subgait_id = "right_swing"

        return GaitUpdate.finished()

    def _callback_force_unknown(self, msg: GaitInstruction) -> None:
        """Resets the subgait_id, _trajectory_failed and position_queue after a force unknown.

        Args:
            msg (GaitInstruction): the GaitInstruction message that may contain a force unknown
        """
        if msg.type == GaitInstruction.UNKNOWN:
            self._set_start_position_to_home_stand()
            self.subgait_id = "right_swing"
            self.trajectory_command_factory.set_trajectory_failed_false()
            self.position_queue = Queue()
            self.trajectory_command_factory.fill_queue()<|MERGE_RESOLUTION|>--- conflicted
+++ resolved
@@ -31,15 +31,8 @@
 
     def __init__(self, gait_selection_node: Node):
         super().__init__(gait_selection_node)
-<<<<<<< HEAD
-        self.logger = Logger(gait_selection_node, __class__.__name__)
+        self._logger = gait_selection_node.get_logger().get_child(__class__.__name__)
         self.trajectory_command_factory = TrajectoryCommandFactoryQueue(gait=self, points_handler=self._points_handler)
-=======
-        self._logger = gait_selection_node.get_logger().get_child(__class__.__name__)
-        self.trajectory_command_factory = TrajectoryCommandFactoryQueue(
-            gait=self, points_handler=self._camera_points_handler
-        )
->>>>>>> dc27cfd5
         self.subgait_id = "right_swing"
         self.gait_name = "dynamic_step"
 
