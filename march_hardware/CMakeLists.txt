--- conflicted
+++ resolved
@@ -89,17 +89,6 @@
     RUNTIME DESTINATION ${CATKIN_PACKAGE_BIN_DESTINATION}
 )
 
-<<<<<<< HEAD
-=======
-# Give sudo access to ethernet port
-add_custom_command(
-    TARGET slave_count_check
-    COMMAND sudo setcap cap_net_raw+ep slave_count_check
-    WORKING_DIRECTORY ${CATKIN_DEVEL_PREFIX}/${CATKIN_PACKAGE_BIN_DESTINATION}
-    POST_BUILD
-)
-
->>>>>>> 0c473264
 ## Add gtest based cpp test target and link libraries
 if (CATKIN_ENABLE_TESTING)
 
