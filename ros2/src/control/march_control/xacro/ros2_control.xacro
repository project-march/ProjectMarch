<?xml version="1.0"?>
<robot xmlns:xacro="http://www.ros.org/wiki/xacro">

  <!-- Defines a normal effort joint used for within a ros2_control tag. Used in the exo and for gazebo. -->
    <xacro:macro name="effort_joint"
                 params="name stop_when_outside_hard_limits:=^ msec_until_error_when_in_error_soft_limits:=^">
    <joint name="${name}">
<<<<<<< HEAD
      <command_interface name="position"/>
      <command_interface name="effort"/>
=======
      <!-- <command_interface name="effort"/> -->
      <command_interface name="position"/>
>>>>>>> 66d9f622
      <state_interface name="position"/>
      <state_interface name="velocity"/>
      <state_interface name="effort"/>
        <param name="stop_when_outside_hard_limits">${stop_when_outside_hard_limits}</param>
        <param name="msec_until_error_when_in_error_soft_limits">${msec_until_error_when_in_error_soft_limits}</param>
    </joint>
  </xacro:macro>

  <!-- Defines a basic position joint used for within a ros2_control tag. Used when running rviz only. -->
  <xacro:macro name="rviz_joint" params="name">
    <joint name="${name}">
      <command_interface name="position"/>
      <state_interface name="position"/>
      <state_interface name="effort"/>
    </joint>
  </xacro:macro>

  <xacro:macro name="march_joint"
               params="name type:=^|effort
               stop_when_outside_hard_limits:=^|true
               msec_until_error_when_in_error_soft_limits:=^|1000">
    <xacro:if value="${type == 'effort'}">
      <xacro:effort_joint name="${name}"/>
    </xacro:if>
    <xacro:if value="${type == 'rviz'}">
      <xacro:rviz_joint name="${name}"/>
    </xacro:if>
  </xacro:macro>

  <!-- You have 2 types 'effort' or 'rviz' if you do rviz you should only open rviz. -->
  <!-- Default is 'effort' because this makes easier bc gazebo control is activated through the urdf on published on the '/robot_description' -->
  <xacro:arg name="type" default='effort'/>
  <xacro:property name="type" value="$(arg type)"/>

  <!-- You have 2 types 'effort' or 'rviz' if you do rviz you should only open rviz (not gazebo!). -->
  <!-- Has no effect if type is rviz.-->
  <!-- Default is 'true' because this makes easier bc gazebo control is activated through the urdf on published on the '/robot_description' -->
  <xacro:arg name="mujoco" default="true"/>

  <ros2_control name="march" type="system">
    <hardware>
      <xacro:if value="${type == 'rviz'}">
<!--        <plugin>fake_components/GenericSystem</plugin>-->
        <!-- Switch the 'march_hardware_interface/MarchMockSystemInterface' with 'fake_components/GenericSystem' -->
        <!-- If you wish to debug and play around with RVIZ, otherwise use the mock interface for mujoco-->
        <plugin>march_hardware_interface/MarchMockSystemInterface</plugin>
      </xacro:if>
      <xacro:if value="${type == 'effort'}">
          <plugin>march_hardware_interface/MarchExoSystemInterface</plugin>
<<<<<<< HEAD
          <param name="robot">pressure_soles</param>
      </xacro:if>
    </hardware>

    <!-- <xacro:march_joint name="left_ankle" stop_when_outside_hard_limits="false" msec_until_error_when_in_error_soft_limits="0"/>
    <xacro:march_joint name="left_hip_aa" stop_when_outside_hard_limits="false"  msec_until_error_when_in_error_soft_limits="0"/>
=======
          <param name="robot">test_joint_rotational</param>  <!-- change this to 'test_joint_linear' or 'test_joint_rotational' -->
        </xacro:unless>
      </xacro:if>
    </hardware>

    <!-- Uncomment one of the following two. -->
    <xacro:march_joint name="rotational_joint"/>
    <!-- <xacro:march_joint name="linear_joint"/>  -->

    <!-- <xacro:march_joint name="left_ankle" stop_when_outside_hard_limits="false" msec_until_error_when_in_error_soft_limits="0"/>
    <xacro:march_joint name="left_hip_aa"/>
>>>>>>> 66d9f622
    <xacro:march_joint name="left_hip_fe"/>
    <xacro:march_joint name="left_knee"/>
    <xacro:march_joint name="right_ankle" stop_when_outside_hard_limits="false" msec_until_error_when_in_error_soft_limits="0"/>
    <xacro:march_joint name="right_hip_aa" stop_when_outside_hard_limits="false" msec_until_error_when_in_error_soft_limits="0"/>
    <xacro:march_joint name="right_hip_fe"/>
    <xacro:march_joint name="right_knee"/> -->

  </ros2_control>

  <!-- These tags are only used when gazebo control is used -->
  <xacro:arg name="gazebo_control_file" default="NO FILE SPECIFIED"/>
  <gazebo>
    <plugin name="gazebo_ros2_control" filename="libgazebo_ros2_control.so">
      <robot_sim_type>gazebo_ros2_control/GazeboSystem</robot_sim_type>
      <parameters>$(arg gazebo_control_file)</parameters>
    </plugin>
  </gazebo>


</robot><|MERGE_RESOLUTION|>--- conflicted
+++ resolved
@@ -5,13 +5,8 @@
     <xacro:macro name="effort_joint"
                  params="name stop_when_outside_hard_limits:=^ msec_until_error_when_in_error_soft_limits:=^">
     <joint name="${name}">
-<<<<<<< HEAD
       <command_interface name="position"/>
       <command_interface name="effort"/>
-=======
-      <!-- <command_interface name="effort"/> -->
-      <command_interface name="position"/>
->>>>>>> 66d9f622
       <state_interface name="position"/>
       <state_interface name="velocity"/>
       <state_interface name="effort"/>
@@ -61,14 +56,6 @@
       </xacro:if>
       <xacro:if value="${type == 'effort'}">
           <plugin>march_hardware_interface/MarchExoSystemInterface</plugin>
-<<<<<<< HEAD
-          <param name="robot">pressure_soles</param>
-      </xacro:if>
-    </hardware>
-
-    <!-- <xacro:march_joint name="left_ankle" stop_when_outside_hard_limits="false" msec_until_error_when_in_error_soft_limits="0"/>
-    <xacro:march_joint name="left_hip_aa" stop_when_outside_hard_limits="false"  msec_until_error_when_in_error_soft_limits="0"/>
-=======
           <param name="robot">test_joint_rotational</param>  <!-- change this to 'test_joint_linear' or 'test_joint_rotational' -->
         </xacro:unless>
       </xacro:if>
@@ -80,7 +67,6 @@
 
     <!-- <xacro:march_joint name="left_ankle" stop_when_outside_hard_limits="false" msec_until_error_when_in_error_soft_limits="0"/>
     <xacro:march_joint name="left_hip_aa"/>
->>>>>>> 66d9f622
     <xacro:march_joint name="left_hip_fe"/>
     <xacro:march_joint name="left_knee"/>
     <xacro:march_joint name="right_ankle" stop_when_outside_hard_limits="false" msec_until_error_when_in_error_soft_limits="0"/>
