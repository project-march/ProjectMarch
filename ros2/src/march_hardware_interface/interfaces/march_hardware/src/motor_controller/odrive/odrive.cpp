--- conflicted
+++ resolved
@@ -43,25 +43,11 @@
 std::chrono::nanoseconds ODrive::prepareActuation()
 {
     if (!index_found_ && getAxisState() != ODriveAxisState::CLOSED_LOOP_CONTROL) {
-<<<<<<< HEAD
-        if ((int)axis_ == 0) {
-        // For the MDrives and M9 joints
-            setAxisState(ODriveAxisState::ENCODER_INDEX_SEARCH);
-            logger_->info("Initializing the encoder index search.");
-        } else {
-            setAxisState(ODriveAxisState::ENCODER_OFFSET_CALIBRATION);
-            logger_->info("Initializing the encoder offset calibration.");           
-        }
-        
-        return std::chrono::seconds { 60 };
-        logger_->info("Waiting 60 seconds");           
-=======
 
         setAxisState(ODriveAxisState::ENCODER_INDEX_SEARCH);
         logger_->info("Initializing the encoder index search.");    
 
         return std::chrono::seconds {10};
->>>>>>> 16897131
 
     } else {
         return std::chrono::nanoseconds(0);
@@ -254,21 +240,11 @@
 
 uint32_t ODrive::getAbsolutePositionIU()
 {
-<<<<<<< HEAD
-    int32_t iu_value = this->read32(ODrivePDOmap::getMISOByteOffset(ODriveObjectName::AbsolutePosition, axis_)).i;
-    // logger_->info(logger_->fstring("iu value = %d", iu_value)); 
-    if (iu_value == 0) {
-        logger_->warn("sleeeeeeepppiiiiiiinnnggggggg to wait for absolute position readout"); 
-        rclcpp::sleep_for(std::chrono::milliseconds(50)); 
-        iu_value = this->read32(ODrivePDOmap::getMISOByteOffset(ODriveObjectName::AbsolutePosition, axis_)).i;
-        if (iu_value == 0){
-=======
     uint32_t abs_pos_iu = this->read32(ODrivePDOmap::getMISOByteOffset(ODriveObjectName::AbsolutePosition, axis_)).ui;
     if (abs_pos_iu == 0) {
         rclcpp::sleep_for(std::chrono::milliseconds(50)); // Sleep for 50ms to give the MDrive time to update the encoder value
         abs_pos_iu = this->read32(ODrivePDOmap::getMISOByteOffset(ODriveObjectName::AbsolutePosition, axis_)).ui;
         if (abs_pos_iu == 0){
->>>>>>> 16897131
             logger_->fatal("Absolute encoder value is 0 (Check the encoder cable, or flash the odrive).");
         }
     }
