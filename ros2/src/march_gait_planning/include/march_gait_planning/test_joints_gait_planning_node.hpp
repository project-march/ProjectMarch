#ifndef TEST_GAIT_PLANNING_NODE_HPP
#define TEST_GAIT_PLANNING_NODE_HPP

#include "rclcpp/rclcpp.hpp"
#include "trajectory_msgs/msg/joint_trajectory.hpp"
#include "control_msgs/msg/joint_trajectory_controller_state.hpp"
#include "march_gait_planning/test_setup_gait_planning.hpp"
#include "march_shared_msgs/msg/exo_mode.hpp"
#include "march_shared_msgs/msg/exo_mode_and_joint.hpp"
#include "std_msgs/msg/float64_multi_array.hpp"
#include "march_shared_msgs/msg/state_estimation.hpp"
#include "std_msgs/msg/float64_multi_array.hpp"
#include "march_shared_msgs/msg/state_estimation.hpp"

class TestJointsGaitPlanningNode : public rclcpp::Node
{
public:
    explicit TestJointsGaitPlanningNode();
    ~TestJointsGaitPlanningNode() = default;


private:
    void currentModeCallback(const march_shared_msgs::msg::ExoModeAndJoint::SharedPtr msg);
    void footPositionsPublish();
    void timerCallback();
    

    void setActuatedJoint(const std::string &actuated_joint);
    int getActuatedJoint() const;

    void currentJointAnglesCallback(const march_shared_msgs::msg::StateEstimation::SharedPtr msg);
    void processHomeStandGait();

    rclcpp::Subscription<march_shared_msgs::msg::StateEstimation>::SharedPtr m_current_state_subscriber; 
    rclcpp::Subscription<march_shared_msgs::msg::ExoModeAndJoint>::SharedPtr m_exo_mode_subscriber;
    rclcpp::Publisher<std_msgs::msg::Float64MultiArray>::SharedPtr m_joint_angle_trajectory_publisher; 

    TestSetupGaitPlanning m_gait_planning;
    std::vector<double> m_current_trajectory;
    std_msgs::msg::Float64MultiArray m_joints_msg;
    int m_actuated_joint;
    bool m_first_stand;
    int m_counter;
<<<<<<< HEAD
    std::vector<int> m_mapping;
=======
    std::vector<int> m_joint_index_mapping;
>>>>>>> d6f2eec7

    std::vector<double> m_home_stand;
};

#endif // TEST_GAIT_PLANNING_NODE_HPP<|MERGE_RESOLUTION|>--- conflicted
+++ resolved
@@ -41,11 +41,7 @@
     int m_actuated_joint;
     bool m_first_stand;
     int m_counter;
-<<<<<<< HEAD
-    std::vector<int> m_mapping;
-=======
     std::vector<int> m_joint_index_mapping;
->>>>>>> d6f2eec7
 
     std::vector<double> m_home_stand;
 };
