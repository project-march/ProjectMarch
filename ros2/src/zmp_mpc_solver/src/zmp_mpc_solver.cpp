// standard
#include "zmp_mpc_solver/zmp_mpc_solver.hpp"
#include <iostream>

ZmpSolver::ZmpSolver()
    : m_time_horizon(2.0)
    , m_x_current()
    , m_u_current()
    , m_switch(0)
    , m_current_shooting_node(0)
    , m_timing_value(0)
    , m_current_stance_foot(-1)
    , m_previous_stance_foot(-1)
    , m_step_counter(0) // How many steps are actually set based on the state estimation
    , m_gravity_const(9.81)
    , m_candidate_footsteps()
    , m_reference_stepsize_x(20, 0.0)
    , m_reference_stepsize_y(20, 0.0)
    , m_real_time_com_trajectory_x()
    , m_real_time_com_trajectory_y()
<<<<<<< HEAD
    , current_count(-1)
=======
    , m_current_count(-1)
>>>>>>> 39e2947f
{
    initialize_mpc_params();
    m_x_current.fill(0);
    m_x_trajectory.fill(0);
    m_u_current.fill(0);

    // set_current_com(0.0, 0.33, 0.0, 0.0);
    // set_current_zmp(0.0, 0.33);
    // set_current_foot(0.0, 0.33);
    // set_previous_foot(0.0, 0.0);
    set_current_com(0.0, 0.17, 0.0, 0.0);
    set_current_zmp(0.0, 0.17);
    set_current_foot(0.0, 0.0);
    set_previous_foot(0.0, 0.33);
    set_current_state();
}

double ZmpSolver::get_com_height()
{
    return m_com_height;
}

void ZmpSolver::set_m_current_shooting_node(int current_shooting_node)
{
    m_current_shooting_node = current_shooting_node;
}

int ZmpSolver::solve_step()
{
    return solve_zmp_mpc(m_x_current, m_u_current);
    // return 1;
}

std::array<double, NX> ZmpSolver::get_state()
{
    return m_x_current;
}

std::vector<double> ZmpSolver::get_real_time_com_trajectory_x()
{
    return m_real_time_com_trajectory_x;
}

std::vector<double> ZmpSolver::get_real_time_com_trajectory_y()
{
    return m_real_time_com_trajectory_y;
}

std::array<double, NX * ZMP_PENDULUM_ODE_N>* ZmpSolver::get_state_trajectory()
{
    return &m_x_trajectory;
}

std::array<double, NU * ZMP_PENDULUM_ODE_N> ZmpSolver::get_input_trajectory()
{
    return m_u_current;
}

void ZmpSolver::set_current_state()
{
    // This is of course MPC dependent
    m_x_current[0] = m_com_current[0];
    m_x_current[1] = m_com_vel_current[0];

    m_x_current[2] = m_zmp_current[0];

    m_x_current[3] = m_com_current[1];
    m_x_current[4] = m_com_vel_current[1];

    m_x_current[5] = m_zmp_current[1];

    m_x_current[6] = m_pos_foot_current[0];
    m_x_current[7] = m_pos_foot_prev[0];

    m_x_current[8] = m_pos_foot_current[1];
    m_x_current[9] = m_pos_foot_prev[1];

    m_x_current[10] = 0;
    m_x_current[11] = 0;
}

int ZmpSolver::get_current_stance_foot()
{
    return m_current_stance_foot;
}

void ZmpSolver::set_current_foot(double x, double y)
{
    m_pos_foot_current[0] = x;
    m_pos_foot_current[1] = y;
}

void ZmpSolver::update_current_foot()
{
    m_pos_foot_current[0] = m_x_trajectory[6];
    m_pos_foot_current[1] = m_x_trajectory[8];
}

void ZmpSolver::set_right_foot_on_gound(bool foot_on_ground)
{
    m_right_foot_on_ground = foot_on_ground;
}

void ZmpSolver::set_left_foot_on_gound(bool foot_on_ground)
{
    m_left_foot_on_ground = foot_on_ground;
}

void ZmpSolver::set_previous_foot(double x, double y)
{
    m_pos_foot_prev[0] = x;
    m_pos_foot_prev[1] = y;
}

void ZmpSolver::set_candidate_footsteps(geometry_msgs::msg::PoseArray::SharedPtr footsteps)
{
    m_candidate_footsteps.clear();
    for (auto pose : footsteps->poses) {
        m_candidate_footsteps.push_back(pose.position);
    }
}

bool ZmpSolver::check_zmp_on_foot()
{
    bool x_check;
    bool y_check;
    if (m_zmp_current[0] < m_pos_foot_current[0] + m_foot_width_x * 1.01
        && m_zmp_current[0] > m_pos_foot_current[0] - m_foot_width_x * 1.01) {
        x_check = true;
    } else {
        x_check = false;
    }

    if (m_zmp_current[1] < m_pos_foot_current[1] + m_foot_width_y * 1.01
        && m_zmp_current[1] > m_pos_foot_current[1] - m_foot_width_y * 1.01) {
        y_check = true;
    } else {
        y_check = false;
    }

    if (x_check == true && y_check == true) {
        return true;
    } else {
        return false;
    }
}

void ZmpSolver::set_reference_stepsize(std::vector<geometry_msgs::msg::Point> m_candidate_footsteps)
{
    m_reference_stepsize_y.clear();
    m_reference_stepsize_x.clear();
    int n = m_candidate_footsteps.size();

    for (int i = 0; i < n - 1; i++) {
        m_reference_stepsize_x.push_back(m_candidate_footsteps[i + 1].x - m_candidate_footsteps[i].x);
        m_reference_stepsize_y.push_back(m_candidate_footsteps[i + 1].y - m_candidate_footsteps[i].y);
    }
}

void ZmpSolver::set_current_com(double x, double y, double dx, double dy)
{
    m_com_current[0] = x;
    m_com_current[1] = y;

    m_com_vel_current[0] = dx;
    m_com_vel_current[1] = dy;
}

void ZmpSolver::set_com_height(double height)
{
    m_com_height = height;
}

void ZmpSolver::set_current_zmp(double x, double y)
{
    m_zmp_current[0] = x;
    m_zmp_current[1] = y;
}

void ZmpSolver::initialize_mpc_params()
{
    // Later, change this to read from a yaml
    m_admissible_region_x = 0.62;
    m_admissible_region_y = 0.10;
    m_foot_width_x = 0.1;
    m_foot_width_y = 0.3;
    m_step_size_x = 0.2;
    m_step_size_y = 0.33;

    m_com_height = 0.6; // Load this from the com position
    m_first_admissible_region_y = 0.01;

    m_switch = 1.0;
    m_current_shooting_node = 100;
    m_timing_value = 0;

    m_number_of_footsteps = 2;
}

void ZmpSolver::set_current_stance_foot(int stance_foot)
{
    m_current_stance_foot = stance_foot;
}

void ZmpSolver::update_current_shooting_node()
{
    m_current_shooting_node += 1;
}

inline int ZmpSolver::solve_zmp_mpc(
    std::array<double, NX>& x_init_input, std::array<double, NU * ZMP_PENDULUM_ODE_N>& u_current)
{
    ZMP_pendulum_ode_solver_capsule* acados_ocp_capsule = ZMP_pendulum_ode_acados_create_capsule();
    // there is an opportunity to change the number of shooting intervals in C without new code generation
    int N = ZMP_PENDULUM_ODE_N;
    // allocate the array and fill it accordingly
    double* new_time_steps = NULL;
    printf("Shooting nodes: %i\n", N);
    // First, we do some checks so the mpc works
    if ((N - 1) % m_number_of_footsteps != 0) {

        return 5;
    }
    int status = ZMP_pendulum_ode_acados_create_with_discretization(acados_ocp_capsule, N, new_time_steps);

    if (status) {
        printf("ZMP_pendulum_ode_acados_create() returned status %d. Exiting.\n", status);
        exit(1);
    }

    ocp_nlp_config* nlp_config = ZMP_pendulum_ode_acados_get_nlp_config(acados_ocp_capsule);
    ocp_nlp_dims* nlp_dims = ZMP_pendulum_ode_acados_get_nlp_dims(acados_ocp_capsule);
    ocp_nlp_in* nlp_in = ZMP_pendulum_ode_acados_get_nlp_in(acados_ocp_capsule);
    ocp_nlp_out* nlp_out = ZMP_pendulum_ode_acados_get_nlp_out(acados_ocp_capsule);
    ocp_nlp_solver* nlp_solver = ZMP_pendulum_ode_acados_get_nlp_solver(acados_ocp_capsule);
    void* nlp_opts = ZMP_pendulum_ode_acados_get_nlp_opts(acados_ocp_capsule);

    // initial condition
    int idxbx0[NBX0];
    idxbx0[0] = 0;
    idxbx0[1] = 1;
    idxbx0[2] = 2;
    idxbx0[3] = 3;
    idxbx0[4] = 4;
    idxbx0[5] = 5;
    idxbx0[6] = 6;
    idxbx0[7] = 7;
    idxbx0[8] = 8;
    idxbx0[9] = 9;
    idxbx0[10] = 10;
    idxbx0[11] = 11;

    double lbx0[NBX0];
    double ubx0[NBX0];
    lbx0[0] = x_init_input[0];
    ubx0[0] = x_init_input[0];
    lbx0[1] = x_init_input[1];
    ubx0[1] = x_init_input[1];
    lbx0[2] = x_init_input[2];
    ubx0[2] = x_init_input[2];
    lbx0[3] = x_init_input[3];
    ubx0[3] = x_init_input[3];
    lbx0[4] = x_init_input[4];
    ubx0[4] = x_init_input[4];
    lbx0[5] = x_init_input[5];
    ubx0[5] = x_init_input[5];
    lbx0[6] = x_init_input[6];
    ubx0[6] = x_init_input[6];
    lbx0[7] = x_init_input[7];
    ubx0[7] = x_init_input[7];
    lbx0[8] = x_init_input[8];
    ubx0[8] = x_init_input[8];
    lbx0[9] = x_init_input[9];
    ubx0[9] = x_init_input[9];
    lbx0[10] = x_init_input[10];
    ubx0[10] = x_init_input[10];
    lbx0[11] = x_init_input[11];
    ubx0[11] = x_init_input[11];

    ocp_nlp_constraints_model_set(nlp_config, nlp_dims, nlp_in, 0, "idxbx", idxbx0);
    ocp_nlp_constraints_model_set(nlp_config, nlp_dims, nlp_in, 0, "lbx", lbx0);
    ocp_nlp_constraints_model_set(nlp_config, nlp_dims, nlp_in, 0, "ubx", ubx0);

    // We define our constraints here
    // lh: Lower path constraints
    double lh[4];
    // rh: Upper path constraints
    double uh[4];

    // // lhe: TERMINAL Lower path constraints
    // double lhe[2];
    // lhe[0] = -m_foot_width_x;
    // lhe[1] = -m_foot_width_y;
    // // rhe: TERMINAL Upper path constraints
    // double uhe[2];
    // uhe[0] = m_foot_width_x;
    // uhe[1] = m_foot_width_y;
    // ocp_nlp_constraints_model_set(nlp_config, nlp_dims, nlp_in, 0, "lh_e", lhe);
    // ocp_nlp_constraints_model_set(nlp_config, nlp_dims, nlp_in, 0, "uh_e", uhe);

    // initialization for state values
    double x_init[NX];
    x_init[0] = x_init_input[0];
    x_init[1] = x_init_input[1];
    x_init[2] = x_init_input[2];
    x_init[3] = x_init_input[3];
    x_init[4] = x_init_input[4];
    x_init[5] = x_init_input[5];
    x_init[6] = x_init_input[6];
    x_init[7] = x_init_input[7];
    x_init[8] = x_init_input[8];
    x_init[9] = x_init_input[9];
    x_init[10] = x_init_input[10];
    x_init[11] = x_init_input[11];

    // initial value for control input
    double u0[NU];
    u0[0] = 0.0;
    u0[1] = 0.0;
    u0[2] = 0.0;
    u0[3] = 0.0;
    // set parameters
    // WE NEED TO SET OUR PARAMETERS HERE
    double p[NP];
    // p[0] : Planned footstep width;
    // p[1] : Planned footstep height;
    // p[2] : Switch variable(0 at all times, 1 when we want to take a step);
    // p[3] : moving foot constraint timing variable(0-1);
    // p[4] : Periodic tail constraint;
    // p[5] : RK4 constraint (always 0);
    // p[6] : RK4 constraint (always 0);
    p[0] = 0;
    p[1] = 0;
    p[2] = 0;
    p[3] = 0;
    p[4] = 0;

    double dt = 0.0 + (m_time_horizon) / (N - 1);
    // If the footstep is the left foot or the right foot(left is -1, right is 1)

    m_timing_value = 0.0;
    m_switch = 1.0 / dt;
    // The step number
    int step_number = 0; // the virtual step number for the MPC to predict a horizon
    float step_duration = 0.6; // Set this to swing leg_duration, in percentage, so 60% of a step is single stance.
    float step_duration_factor = 1.0 / step_duration;

    // check footstep planner references
    //  std::cout << "Vector elements: ";
    //  for (const auto& element : m_reference_stepsize_x) {
    //      printf("element x is %f\n", element);
    //  }
    //  for (const auto& element : m_reference_stepsize_y) {
    //      printf("element y is %f\n", element);
    //  }
    //  std::cout << std::endl;

    // When a new step is set, take the next reference step from the footstep planner generated trajectory

    printf("step_counter %i\n", m_step_counter);
    printf("current stance foot is %i\n", m_current_stance_foot);
    printf("previous stance foot is %i\n", m_previous_stance_foot);
    // To decide what the timing value is depending on the current shooting node is

    m_current_shooting_node = m_current_shooting_node % (((N - 1)) / (m_number_of_footsteps));

<<<<<<< HEAD
    // only change the initial count when a new footstep has to be set
    if (m_current_shooting_node == 0) {
        current_count = m_current_stance_foot;
        m_is_weight_shift_done = true;
        // printf("hello weight shift check");
        // m_weight_shift_publisher->publish(1);
    }
    int count = current_count;
=======
    // check if swing leg is done for left foot as stance leg and right leg as swing leg
    if (m_current_shooting_node == step_duration * (((N - 1)) / (m_number_of_footsteps)) + 1 && m_current_count == -1
        && m_right_foot_on_ground == true) {
        printf("passed the right foot on ground check \n");
    } else if (m_current_shooting_node == step_duration * (((N - 1)) / (m_number_of_footsteps)) + 1
        && m_current_count == 1 && m_left_foot_on_ground == true) {
        printf("passed the left foot on ground check \n");
    } else if (m_current_shooting_node == step_duration * (((N - 1)) / (m_number_of_footsteps)) + 1) {
        printf("did not pass the foot on ground check \n");
        m_current_shooting_node--;
    }

    // only change the initial count when a new footstep has to be set and check if the weight shift is done by checking
    // the current stance foot and ZMP location based on a margin. (The ZMP has to be on the new stance foot)

    if (m_current_shooting_node == 0 && m_current_stance_foot == -1 && m_current_count == 1
            && check_zmp_on_foot() == true
        || m_current_shooting_node == 0 && m_current_stance_foot == 1 && m_current_count == -1
            && check_zmp_on_foot() == true) {
        m_current_count = m_current_stance_foot;
        m_step_counter++;
        printf("weight shift is complete \n");
    } else if (m_current_shooting_node == 0) {
        m_current_shooting_node--;
    }

    int count = m_current_count;
>>>>>>> 39e2947f

    if (m_current_shooting_node != 0 && step_duration * ((N - 1) / m_number_of_footsteps) < m_current_shooting_node
        && m_current_shooting_node < ((N - 1)) / m_number_of_footsteps) {
        // m_timing_value = m_current_shooting_node*(1/(1-step_duration))/(((N-1))/(m_number_of_footsteps));
        m_timing_value = (m_current_shooting_node - step_duration * ((N - 1) / m_number_of_footsteps))
            * (1 / (1 - step_duration)) / (((N - 1)) / (m_number_of_footsteps));
        count = -count;
        step_number += 1;
        printf("now going into current_shooting node %i\n", m_current_shooting_node);
        printf("with timing value %f\n", m_timing_value);
    } else if (m_current_shooting_node != 0
        && m_current_shooting_node < step_duration * ((N - 1) / m_number_of_footsteps)) {
        m_timing_value = 0;
        count = -count;
        step_number += 1;
        printf("with timing value in else if %f\n", m_timing_value);

    } else {
        ;
    }

    // ii is defined as the current stage
    for (int ii = 0; ii < N; ii++) {
        if (((ii + m_current_shooting_node) % ((N - 1) / m_number_of_footsteps) == 0)) {

            // LOWER_CONSTRAINT
            lh[0] = -0.5 * m_admissible_region_x;
            lh[1] = -count * m_step_size_y - 0.5 * m_admissible_region_y;
            lh[2] = -m_foot_width_x / 2;
            lh[3] = -m_foot_width_y / 2;
            // UPPER_CONSTRAINT
            uh[0] = 0.5 * m_admissible_region_x;
            uh[1] = -count * m_step_size_y + 0.5 * m_admissible_region_y;
            uh[2] = m_foot_width_x / 2;
            uh[3] = m_foot_width_y / 2;
            //
            ocp_nlp_constraints_model_set(nlp_config, nlp_dims, nlp_in, ii, "lh", lh);
            ocp_nlp_constraints_model_set(nlp_config, nlp_dims, nlp_in, ii, "uh", uh);
            count = -count;
            m_timing_value = 1;

            p[0] = m_reference_stepsize_x[step_number + m_step_counter] / dt;
            p[1] = m_reference_stepsize_y[step_number + m_step_counter] / dt;
            p[2] = m_switch;
            p[3] = m_timing_value;
            p[4] = 0;
            step_number += 1;

            ZMP_pendulum_ode_acados_update_params(acados_ocp_capsule, ii, p, NP);
            m_timing_value = 0;
            // printf("Timing value t is %f\n", m_timing_value);

        } else if ((step_number - 1) * ((N - 1) / m_number_of_footsteps) < ii + m_current_shooting_node
            && ii + m_current_shooting_node <= (step_number - 1) * ((N - 1) / m_number_of_footsteps)
                    + ((N - 1) / m_number_of_footsteps / step_duration_factor)) {
            // KEEP SHADOW FOOT ON THE STANCE LEG, keeps timing factor at 0 for the stance leg duration
            m_timing_value = 0;
            p[0] = 0;
            p[1] = 0;
            p[2] = 0;
            p[3] = m_timing_value;
            p[4] = 0;
            ZMP_pendulum_ode_acados_update_params(acados_ocp_capsule, ii, p, NP);

            // LOWER_CONSTRAINT
            lh[0] = -0.5 * m_admissible_region_x;
            lh[1] = -count * m_step_size_y - 0.5 * m_admissible_region_y;
            lh[2] = -m_foot_width_x / 2;
            lh[3] = -m_foot_width_y / 2;
            // UPPER_CONSTRAINT
            uh[0] = 0.5 * m_admissible_region_x;
            uh[1] = -count * m_step_size_y + 0.5 * m_admissible_region_y;
            uh[2] = m_foot_width_x / 2;
            uh[3] = m_foot_width_y / 2;
            //
            ocp_nlp_constraints_model_set(nlp_config, nlp_dims, nlp_in, ii, "lh", lh);
            ocp_nlp_constraints_model_set(nlp_config, nlp_dims, nlp_in, ii, "uh", uh);
            // printf("elif shooting node ii + current = %i\n", ii+m_current_shooting_node);
            // printf("Between %d\n", (step_number-1)*((N-1)/m_number_of_footsteps));
            // printf("and %f\n",(step_number - 1) * ((N - 1) / m_number_of_footsteps) + ((N - 1) /
            // m_number_of_footsteps / step_duration_factor));

            // for periodic tail constraint
        } else if (ii + m_current_shooting_node
            == (2 * (m_current_shooting_node + (N - 1) / m_number_of_footsteps) - 1)) {
            m_timing_value += (1 / (1 - step_duration)) / (((N - 1)) / (m_number_of_footsteps));

            // LOWER_CONSTRAINT
            lh[0] = -0.5 * m_admissible_region_x;
            lh[1] = -count * m_step_size_y - 0.5 * m_admissible_region_y;
            lh[2] = -m_foot_width_x / 2;
            lh[3] = -m_foot_width_y / 2;
            // UPPER_CONSTRAINT
            uh[0] = 0.5 * m_admissible_region_x;
            uh[1] = -count * m_step_size_y + 0.5 * m_admissible_region_y;
            uh[2] = m_foot_width_x / 2;
            uh[3] = m_foot_width_y / 2;
            //
            ocp_nlp_constraints_model_set(nlp_config, nlp_dims, nlp_in, ii, "lh", lh);
            ocp_nlp_constraints_model_set(nlp_config, nlp_dims, nlp_in, ii, "uh", uh);
            p[0] = 0;
            p[1] = 0;
            p[2] = 0;
            p[3] = m_timing_value;
            p[4] = 1;

            ZMP_pendulum_ode_acados_update_params(acados_ocp_capsule, ii, p, NP);

        } else {
            // Standard weight shift
            // m_timing_value += 1.0 / (((N - 1) - m_number_of_footsteps) / (m_number_of_footsteps));
            m_timing_value += (1 / (1 - step_duration)) / (((N - 1)) / (m_number_of_footsteps));

            p[0] = 0;
            p[1] = 0;
            p[2] = 0;
            p[3] = m_timing_value;
            p[4] = 0;
            ZMP_pendulum_ode_acados_update_params(acados_ocp_capsule, ii, p, NP);
            // LOWER_CONSTRAINT
            lh[0] = -0.5 * m_admissible_region_x;
            lh[1] = -count * m_step_size_y - 0.5 * m_admissible_region_y;
            lh[2] = -m_foot_width_x / 2;
            lh[3] = -m_foot_width_y / 2;
            // UPPER_CONSTRAINT
            uh[0] = 0.5 * m_admissible_region_x;
            uh[1] = -count * m_step_size_y + 0.5 * m_admissible_region_y;
            uh[2] = m_foot_width_x / 2;
            uh[3] = m_foot_width_y / 2;
            //
            ocp_nlp_constraints_model_set(nlp_config, nlp_dims, nlp_in, ii, "lh", lh);
            ocp_nlp_constraints_model_set(nlp_config, nlp_dims, nlp_in, ii, "uh", uh);
            // printf("Else Timing value t is %f\n", m_timing_value);
        }
        // printf("current_shooting node is %i\n", ii + m_current_shooting_node);
        // printf("tming value node is %f\n", m_timing_value);

        // printf("Shooting node %i: [%f, %f, %f, %f, %f] \n", ii, p[0], p[1], p[2], p[3], p[4]);
    }
    printf("current_shooting node is %i\n", m_current_shooting_node);

    // Set terminal and initial constraints

    //
    // lh[0] = -m_foot_width_x;
    // lh[1] = -m_foot_width_y;
    // lh[2] = -m_foot_width_x*10;
    // lh[3] = -m_foot_width_y*10;

    // uh[0] = m_foot_width_x;
    // uh[1] = m_foot_width_y;
    // uh[2] = m_foot_width_x*10;
    // uh[3] = m_foot_width_y*10;
    // ocp_nlp_constraints_model_set(nlp_config, nlp_dims, nlp_in, N, "lh", lh);
    // ocp_nlp_constraints_model_set(nlp_config, nlp_dims, nlp_in, N, "uh", uh);

    // prepare evaluation
    int NTIMINGS = 1;
    double min_time = 1e12;
    double kkt_norm_inf;
    double elapsed_time;
    int sqp_iter;

    double xtraj[NX * (N + 1)];
    double utraj[NU * N];

    // solve ocp in loop
    int rti_phase = 0;

    for (int ii = 0; ii < NTIMINGS; ii++) {
        // initialize solution
        for (int i = 0; i < N; i++) {
            ocp_nlp_out_set(nlp_config, nlp_dims, nlp_out, i, "x", x_init);
            ocp_nlp_out_set(nlp_config, nlp_dims, nlp_out, i, "u", u0);
        }
        ocp_nlp_out_set(nlp_config, nlp_dims, nlp_out, N, "x", x_init);
        ocp_nlp_solver_opts_set(nlp_config, nlp_opts, "rti_phase", &rti_phase);
        status = ZMP_pendulum_ode_acados_solve(acados_ocp_capsule);
        ocp_nlp_get(nlp_config, nlp_solver, "time_tot", &elapsed_time);
        min_time = MIN(elapsed_time, min_time);
    }

    /* print solution and statistics */
    for (int ii = 0; ii <= nlp_dims->N; ii++)
        ocp_nlp_out_get(nlp_config, nlp_dims, nlp_out, ii, "x", &xtraj[ii * NX]);
    for (int ii = 0; ii < nlp_dims->N; ii++)
        ocp_nlp_out_get(nlp_config, nlp_dims, nlp_out, ii, "u", &utraj[ii * NU]);

    // printf("\n--- xtraj ---\n");
    // d_print_exp_tran_mat(NX, N + 1, xtraj, NX);
    // printf("\n--- utraj ---\n");
    // d_print_exp_tran_mat(NU, N, utraj, NU);
    // ocp_nlp_out_print(nlp_solver->dims, nlp_out);

    printf("\nsolved ocp %d times, solution printed above\n\n", NTIMINGS);

    if (status == ACADOS_SUCCESS) {
        printf("ZMP_pendulum_ode_acados_solve(): SUCCESS!\n");
        for (int ii = 0; ii < nlp_dims->N; ii++) {
            u_current[ii] = utraj[ii];
        }

        for (int ii = 0; ii < NX; ii++) {
            x_init_input[ii] = xtraj[NX + ii];
        }
        std::copy(xtraj, xtraj + NX * ZMP_PENDULUM_ODE_N, m_x_trajectory.begin());
    } else {
        printf("ZMP_pendulum_ode_acados_solve() failed with status %d.\n", status);
        // m_step_counter = 0;
    }

    // here, we copy our array into the std::array

    // for (int ii = 0; ii < nlp_dims->N; ii++) {
    //         u_current[ii] = utraj[ii];
    //     }

    // for (int ii = 0; ii < NX; ii++) {
    //        x_init_input[ii] = xtraj[NX + ii];
    //     }
    // Take solution from trajectory for visualization
    // m_real_time_com_trajectory_x.empty();
    // m_real_time_com_trajectory_y.empty();
    // std::copy(xtraj, xtraj + NX * ZMP_PENDULUM_ODE_N, m_x_trajectory.begin());
    // for (int ii = 0; ii < NX * (N + 1); ii += NX) {
    // m_x_trajectory[ii] = xtraj[ii];
    // m_real_time_com_trajectory_x.push_back(xtraj[ii]);
    // m_real_time_com_trajectory_y.push_back(xtraj[ii+3]);
    // }

    // printf("m_x_trajectory %f \n", m_x_trajectory[3+12]);
    // printf("m_x_trajectory is %ld \n", m_x_trajectory.size());

    // m_real_time_com_trajectory_x.push_back(xtraj[0]);
    // m_real_time_com_trajectory_y.push_back(xtraj[3]);

    // for (auto element : m_x_trajectory){
    //     printf("real time trajectory is %f\n", element);
    // }

    // get solution
    ocp_nlp_out_get(nlp_config, nlp_dims, nlp_out, 0, "kkt_norm_inf", &kkt_norm_inf);
    ocp_nlp_get(nlp_config, nlp_solver, "sqp_iter", &sqp_iter);

    ZMP_pendulum_ode_acados_print_stats(acados_ocp_capsule);

    printf("\nSolver info:\n");
    printf(" SQP iterations %2d\n minimum time for %d solve %f [ms]\n KKT %e\n", sqp_iter, NTIMINGS, min_time * 1000,
        kkt_norm_inf);

    // free solver
    status = ZMP_pendulum_ode_acados_free(acados_ocp_capsule);
    if (status) {
        printf("ZMP_pendulum_ode_acados_free() returned status %d. \n", status);
    }
    // free solver capsule
    status = ZMP_pendulum_ode_acados_free_capsule(acados_ocp_capsule);
    if (status) {
        printf("ZMP_pendulum_ode_acados_free_capsule() returned status %d. \n", status);
    }

    return status;
}<|MERGE_RESOLUTION|>--- conflicted
+++ resolved
@@ -18,11 +18,7 @@
     , m_reference_stepsize_y(20, 0.0)
     , m_real_time_com_trajectory_x()
     , m_real_time_com_trajectory_y()
-<<<<<<< HEAD
-    , current_count(-1)
-=======
     , m_current_count(-1)
->>>>>>> 39e2947f
 {
     initialize_mpc_params();
     m_x_current.fill(0);
@@ -389,16 +385,6 @@
 
     m_current_shooting_node = m_current_shooting_node % (((N - 1)) / (m_number_of_footsteps));
 
-<<<<<<< HEAD
-    // only change the initial count when a new footstep has to be set
-    if (m_current_shooting_node == 0) {
-        current_count = m_current_stance_foot;
-        m_is_weight_shift_done = true;
-        // printf("hello weight shift check");
-        // m_weight_shift_publisher->publish(1);
-    }
-    int count = current_count;
-=======
     // check if swing leg is done for left foot as stance leg and right leg as swing leg
     if (m_current_shooting_node == step_duration * (((N - 1)) / (m_number_of_footsteps)) + 1 && m_current_count == -1
         && m_right_foot_on_ground == true) {
@@ -426,7 +412,6 @@
     }
 
     int count = m_current_count;
->>>>>>> 39e2947f
 
     if (m_current_shooting_node != 0 && step_duration * ((N - 1) / m_number_of_footsteps) < m_current_shooting_node
         && m_current_shooting_node < ((N - 1)) / m_number_of_footsteps) {
