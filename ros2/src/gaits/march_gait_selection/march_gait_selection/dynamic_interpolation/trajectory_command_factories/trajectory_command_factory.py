"""Author: Marten Haitjema, MVII."""

<<<<<<< HEAD
=======
import os
import yaml

from math import floor
>>>>>>> 8ad54fa9
from typing import Optional, Dict
from queue import Queue
from ament_index_python.packages import get_package_share_path

from march_gait_selection.dynamic_interpolation.gaits.dynamic_step import DynamicStep
from march_gait_selection.state_machine.trajectory_scheduler import TrajectoryCommand
from march_utility.exceptions.gait_exceptions import PositionSoftLimitError, VelocitySoftLimitError, GaitError
from march_utility.utilities.duration import Duration
from march_shared_msgs.msg import FootPosition

from std_msgs.msg import Header
from geometry_msgs.msg import Point

DURATION_INCREASE_FACTOR = 1.5
DURATION_INCREASE_SIZE = 0.25


class TrajectoryCommandFactory:
    """Class that creates and validates a trajectory command.

    Args:
        gait: The gait class
        point_handler: The points handler class

    Attributes:
        subgait_id (str): either 'left_swing' or 'right_swing'
        start_position_all_joints (Dict[str, float]): start joint angles of all joints
        foot_location (FootPosition): foot position message to step towards
        dynamic_step (DynamicStep): instance of the DynamicStep class, used to get trajectory msg
        position_queue (List[Dict[str, float]]): List containing foot position dictionaries for x, y and z coordinates.
            Defined in _position_queue.yaml
        duration_from_yaml (float): duration of the step as specified in _position_queue.yaml

        _use_position_queue (bool): True if _position_queue will be used instead of covid points, else False
        _gait: the gait class
        _point_handler: the points handler class
        _logger (Logger): used to log with the class name as a prefix
    """

    subgait_id: str
    foot_location: FootPosition
    start_position_all_joints: Dict[str, float]
    _stop: bool
    _use_position_queue: bool

    def __init__(self, gait, point_handler):
        self._gait = gait
        self._point_handler = point_handler
        self._logger = gait.node.get_logger().get_child(__class__.__name__)
<<<<<<< HEAD

    @property
    def final_position(self) -> Dict[str, float]:
        """Returns the position that the gait ends in."""
        return self._final_position
=======
        self._trajectory_failed = False
        self._create_position_queue()
        self.update_parameter()
>>>>>>> 8ad54fa9

    def get_trajectory_command(
        self, subgait_id: str, start_position_all_joints: Dict[str, float], start=False, stop=False
    ) -> Optional[TrajectoryCommand]:
        """Return a TrajectoryCommand based on current subgait_id, or based on the _position_queue if enabled.

        Args:
            subgait_id (str): whether it is a right_swing or left_swing
            start_position_all_joints (Dict[str, float]): start joint angles of all joints
            start (bool): whether it is a start gait, default False
            stop (bool): whether it is a stop gait, default False
        Returns:
            TrajectoryCommand: command with the current subgait and start time. Returns None if the location found by
                CoViD is too old.
        """
        self._stop = stop
        self.subgait_id = subgait_id
        self.start_position_all_joints = start_position_all_joints

        if self._stop:
            self._gait._end = True
            self._logger.info("Stopping dynamic gait.")
        else:
<<<<<<< HEAD
            try:
                self.foot_location = self._point_handler.get_foot_location(self.subgait_id)
                stop = self._point_handler.is_foot_location_too_old(self.foot_location)
            except AttributeError:
                self._logger.error("No FootLocation found. Connect the camera or use a gait with a fixed step size.")
                self._gait._end = True
                return None if start else self._get_stop_gait()
            if not stop:
                self._point_handler.publish_chosen_foot_position(self.subgait_id, self.foot_location)
                self._logger.info(
                    f"Stepping to location ({self.foot_location.processed_point.x}, "
                    f"{self.foot_location.processed_point.y}, {self.foot_location.processed_point.z})"
                )

        if start and stop:
            # If it is a start gait and stop is set to true because of the message time, do not return a trajectory.
            return None

        return self._create_and_validate_trajectory_command(start, stop)
=======
            if self._use_position_queue:
                self.foot_location = self._check_if_queue_is_not_empty_and_get_foot_location()
            else:
                self.foot_location = self._get_foot_location_from_point_handler()

        if self.foot_location is None:
            return None

        if not self._stop:
            self._point_handler.publish_chosen_foot_position(self.subgait_id, self.foot_location)
            self._logger.info(
                f"Stepping to location ({self.foot_location.processed_point.x}, "
                f"{self.foot_location.processed_point.y}, {self.foot_location.processed_point.z})"
            )

        return self._get_first_feasible_trajectory(start, self._stop)

    def _check_if_queue_is_not_empty_and_get_foot_location(self) -> Optional[FootPosition]:
        """If the queue is empty, the gait is closed and the queue is reset. Else, gets location from queue."""
        if self.position_queue.empty():
            self._close_gait_and_reset_queue()
            return self.foot_location
        else:
            return self._get_foot_location_from_queue()

    def _get_foot_location_from_point_handler(self) -> Optional[FootPosition]:
        """Returns a FootPosition message from the point handler, if available."""
        try:
            self.foot_location = self._point_handler.get_foot_location(self.subgait_id)
            msg_too_old, msg = self._point_handler.is_foot_location_too_old(self.foot_location)
            if msg_too_old:
                self._gait._end = True
                raise GaitError(msg)
            return self.foot_location
        except AttributeError:
            self._logger.warn("No FootLocation found. Connect the camera or use a gait with a fixed step size.")
            self._gait._end = True
            return None

    def _close_gait_and_reset_queue(self) -> None:
        """Closes the gait and reset the queue after the queue is empty."""
        self.fill_queue()
        self._logger.warn(f"Queue is empty. Closing the gait. Resetting queue to {list(self.position_queue.queue)}")
        self._stop = True
        self._gait._end = True

    def has_trajectory_failed(self) -> bool:
        """Returns true if no feasible trajectory could be created."""
        return self._trajectory_failed
>>>>>>> 8ad54fa9

    def _create_and_validate_trajectory_command(self, start: bool, stop: bool) -> Optional[TrajectoryCommand]:
        """Creates and returns a TrajectoryCommand if first and second step are feasible.

        If first or second step is not feasible, tries to get a close gait. If this is also not possible, returns None.

        Arguments:
            start (bool): whether it is a start gait.
            stop (bool): whether it is a stop gait.

        Returns:
            Optional[TrajectoryCommand]: TrajectoryCommand if feasible, else None.
        """
        try:
            trajectory_command = self._create_trajectory_command(
                self.start_position_all_joints,
                self.subgait_id,
                start,
                stop,
            )
            self._final_position = self.dynamic_step.get_final_position()
            self._is_second_step_possible = self._can_get_second_step()
            self._gait.update_start_position_gait_state()
            return trajectory_command  # noqa R504 variable assignment is necessary to get dynamic_step instance
        except (PositionSoftLimitError, VelocitySoftLimitError, ValueError) as e:
            if not start:
                self._logger.error(f"{self._get_error_msg(e)}")
                return self._get_stop_gait()
            else:
                raise GaitError(self._get_error_msg(e))

    def _get_error_msg(self, error) -> str:
        if self._is_second_step_possible:
            return f"Step is not possible. {error}"
        else:
            return f"Second step is not possible {error}"

    def _can_get_second_step(self) -> bool:
        """Tries to create the subgait that is one step ahead.

        If this is not possible, the first subgait should not be executed.

        Returns:
            bool: True if second step can be made, otherwise false.
        """
        start_position = self.dynamic_step.get_final_position()
        subgait_id = "right_swing" if self.subgait_id == "left_swing" else "left_swing"
        return self._create_trajectory_command(start_position, subgait_id, start=False, stop=False) is not None

    def _get_stop_gait(self) -> TrajectoryCommand:
        """Returns a TrajectoryCommand containing a stop gait.

        Returns:
            TrajectoryCommand: command containing a stop gait
        """
        self._gait._end = True
        try:
            return self._create_trajectory_command(
                self.start_position_all_joints, self.subgait_id, start=False, stop=True
            )
        except (PositionSoftLimitError, VelocitySoftLimitError, ValueError) as e:
            raise GaitError(f"Can not get stop gait. {e}")

    def _create_trajectory_command(
        self,
        start_position: Dict[str, float],
        subgait_id: str,
        start: bool,
        stop: bool,
    ) -> TrajectoryCommand:
        """Create a DynamicStep instance and return the joint_trajectory_msg.

        Args:
            start_position (Dict[str, float]): dict containing joint_names and positions of the joint as floats
            subgait_id (str): either 'left_swing' or 'right_swing'
            start (bool): whether it is a start gait or not
            stop (bool): whether it is a stop gait or not
        Returns:
            TrajectoryCommand: a trajectory command
        """
        self.dynamic_step = DynamicStep(
            self._gait.node,
            self._gait.home_stand_position_all_joints,
            start_position,
            subgait_id,
            self._gait.actuating_joint_names,
            self.foot_location,
            self._gait.joint_soft_limits,
            start,
            stop,
        )

<<<<<<< HEAD
        return TrajectoryCommand(
            self.dynamic_step.get_joint_trajectory_msg(self._gait.add_push_off),
            Duration(self.foot_location.duration),
            self.subgait_id,
            self._gait.start_time_next_command,
        )
=======
    def _get_foot_location_from_queue(self) -> FootPosition:
        """Get FootPosition message from the position queue.

        Returns:
            FootPosition: FootPosition msg with position from queue
        """
        header = Header(stamp=self._gait.node.get_clock().now().to_msg())
        point_from_queue = self.position_queue.get()
        point = Point(x=point_from_queue["x"], y=point_from_queue["y"], z=point_from_queue["z"])

        return FootPosition(header=header, processed_point=point, duration=self.duration_from_yaml)

    def update_parameter(self) -> None:
        """Updates '_use_position_queue' to the newest value in gait_node."""
        self._use_position_queue = self._gait.node.use_position_queue

    def _create_position_queue(self) -> None:
        """Creates and fills the queue with values from position_queue.yaml."""
        queue_path = get_package_share_path("march_gait_selection")
        queue_file_loc = os.path.join(queue_path, "position_queue", "position_queue.yaml")
        try:
            with open(queue_file_loc, "r") as queue_file:
                position_queue_yaml = yaml.load(queue_file, Loader=yaml.SafeLoader)
        except OSError as e:
            self._logger.error(f"Position queue file does not exist. {e}")

        self.duration_from_yaml = position_queue_yaml["duration"]
        self.points_from_yaml = position_queue_yaml["points"]
        self.position_queue = Queue()
        self.fill_queue()

    def fill_queue(self) -> None:
        """Fills the position queue with the values specified in position_queue.yaml."""
        for point in self.points_from_yaml:
            self.position_queue.put(point)
>>>>>>> 8ad54fa9
<|MERGE_RESOLUTION|>--- conflicted
+++ resolved
@@ -1,13 +1,9 @@
 """Author: Marten Haitjema, MVII."""
 
-<<<<<<< HEAD
-=======
 import os
 import yaml
 
-from math import floor
->>>>>>> 8ad54fa9
-from typing import Optional, Dict
+from typing import Optional, Dict, Tuple
 from queue import Queue
 from ament_index_python.packages import get_package_share_path
 
@@ -56,17 +52,14 @@
         self._gait = gait
         self._point_handler = point_handler
         self._logger = gait.node.get_logger().get_child(__class__.__name__)
-<<<<<<< HEAD
+        self._create_position_queue()
+        self.update_parameter()
+        self._is_second_step_possible = False
 
     @property
     def final_position(self) -> Dict[str, float]:
         """Returns the position that the gait ends in."""
         return self._final_position
-=======
-        self._trajectory_failed = False
-        self._create_position_queue()
-        self.update_parameter()
->>>>>>> 8ad54fa9
 
     def get_trajectory_command(
         self, subgait_id: str, start_position_all_joints: Dict[str, float], start=False, stop=False
@@ -90,34 +83,13 @@
             self._gait._end = True
             self._logger.info("Stopping dynamic gait.")
         else:
-<<<<<<< HEAD
-            try:
-                self.foot_location = self._point_handler.get_foot_location(self.subgait_id)
-                stop = self._point_handler.is_foot_location_too_old(self.foot_location)
-            except AttributeError:
-                self._logger.error("No FootLocation found. Connect the camera or use a gait with a fixed step size.")
-                self._gait._end = True
-                return None if start else self._get_stop_gait()
-            if not stop:
-                self._point_handler.publish_chosen_foot_position(self.subgait_id, self.foot_location)
-                self._logger.info(
-                    f"Stepping to location ({self.foot_location.processed_point.x}, "
-                    f"{self.foot_location.processed_point.y}, {self.foot_location.processed_point.z})"
-                )
-
-        if start and stop:
-            # If it is a start gait and stop is set to true because of the message time, do not return a trajectory.
-            return None
-
-        return self._create_and_validate_trajectory_command(start, stop)
-=======
             if self._use_position_queue:
                 self.foot_location = self._check_if_queue_is_not_empty_and_get_foot_location()
             else:
                 self.foot_location = self._get_foot_location_from_point_handler()
 
         if self.foot_location is None:
-            return None
+            return None if start else self._get_stop_gait()
 
         if not self._stop:
             self._point_handler.publish_chosen_foot_position(self.subgait_id, self.foot_location)
@@ -126,41 +98,7 @@
                 f"{self.foot_location.processed_point.y}, {self.foot_location.processed_point.z})"
             )
 
-        return self._get_first_feasible_trajectory(start, self._stop)
-
-    def _check_if_queue_is_not_empty_and_get_foot_location(self) -> Optional[FootPosition]:
-        """If the queue is empty, the gait is closed and the queue is reset. Else, gets location from queue."""
-        if self.position_queue.empty():
-            self._close_gait_and_reset_queue()
-            return self.foot_location
-        else:
-            return self._get_foot_location_from_queue()
-
-    def _get_foot_location_from_point_handler(self) -> Optional[FootPosition]:
-        """Returns a FootPosition message from the point handler, if available."""
-        try:
-            self.foot_location = self._point_handler.get_foot_location(self.subgait_id)
-            msg_too_old, msg = self._point_handler.is_foot_location_too_old(self.foot_location)
-            if msg_too_old:
-                self._gait._end = True
-                raise GaitError(msg)
-            return self.foot_location
-        except AttributeError:
-            self._logger.warn("No FootLocation found. Connect the camera or use a gait with a fixed step size.")
-            self._gait._end = True
-            return None
-
-    def _close_gait_and_reset_queue(self) -> None:
-        """Closes the gait and reset the queue after the queue is empty."""
-        self.fill_queue()
-        self._logger.warn(f"Queue is empty. Closing the gait. Resetting queue to {list(self.position_queue.queue)}")
-        self._stop = True
-        self._gait._end = True
-
-    def has_trajectory_failed(self) -> bool:
-        """Returns true if no feasible trajectory could be created."""
-        return self._trajectory_failed
->>>>>>> 8ad54fa9
+        return self._create_and_validate_trajectory_command(start, self._stop)
 
     def _create_and_validate_trajectory_command(self, start: bool, stop: bool) -> Optional[TrajectoryCommand]:
         """Creates and returns a TrajectoryCommand if first and second step are feasible.
@@ -173,6 +111,25 @@
 
         Returns:
             Optional[TrajectoryCommand]: TrajectoryCommand if feasible, else None.
+        """
+        trajectory_command, success = self._get_first_step(start, stop)
+        is_second_step_possible = self._can_get_second_step() if success else True
+
+        return trajectory_command if is_second_step_possible else (self._get_stop_gait() if not start else None)
+
+    def _get_first_step(self, start: bool, stop: bool) -> Tuple[Optional[TrajectoryCommand], bool]:
+        """Tries to create the subgait for the given foot position.
+
+        Arguments:
+            start (bool): whether it is a start gait.
+            stop (bool): whether it is a stop gait.
+
+        Returns:
+            Optional[TrajectoryCommand]: TrajectoryCommand if feasible, else None.
+            bool: whether the step has been created successfully.
+
+        Raises:
+            GaitError: when the first step is not possible, and it is a start gait.
         """
         try:
             trajectory_command = self._create_trajectory_command(
@@ -182,21 +139,14 @@
                 stop,
             )
             self._final_position = self.dynamic_step.get_final_position()
-            self._is_second_step_possible = self._can_get_second_step()
             self._gait.update_start_position_gait_state()
-            return trajectory_command  # noqa R504 variable assignment is necessary to get dynamic_step instance
+            return trajectory_command, True
         except (PositionSoftLimitError, VelocitySoftLimitError, ValueError) as e:
             if not start:
-                self._logger.error(f"{self._get_error_msg(e)}")
-                return self._get_stop_gait()
+                self._logger.error(f"Step is not possible. {e}")
+                return self._get_stop_gait(), False
             else:
-                raise GaitError(self._get_error_msg(e))
-
-    def _get_error_msg(self, error) -> str:
-        if self._is_second_step_possible:
-            return f"Step is not possible. {error}"
-        else:
-            return f"Second step is not possible {error}"
+                raise GaitError(f"First step is not possible. {e}")
 
     def _can_get_second_step(self) -> bool:
         """Tries to create the subgait that is one step ahead.
@@ -208,7 +158,12 @@
         """
         start_position = self.dynamic_step.get_final_position()
         subgait_id = "right_swing" if self.subgait_id == "left_swing" else "left_swing"
-        return self._create_trajectory_command(start_position, subgait_id, start=False, stop=False) is not None
+        try:
+            self._create_trajectory_command(start_position, subgait_id, start=False, stop=False)
+        except (PositionSoftLimitError, VelocitySoftLimitError, ValueError) as e:
+            self._logger.error(f"Second step is not possible. {e}")
+            return False
+        return True
 
     def _get_stop_gait(self) -> TrajectoryCommand:
         """Returns a TrajectoryCommand containing a stop gait.
@@ -253,14 +208,43 @@
             stop,
         )
 
-<<<<<<< HEAD
         return TrajectoryCommand(
             self.dynamic_step.get_joint_trajectory_msg(self._gait.add_push_off),
             Duration(self.foot_location.duration),
             self.subgait_id,
             self._gait.start_time_next_command,
         )
-=======
+
+    def _check_if_queue_is_not_empty_and_get_foot_location(self) -> Optional[FootPosition]:
+        """If the queue is empty, the gait is closed and the queue is reset. Else, gets location from queue."""
+        if self.position_queue.empty():
+            self._close_gait_and_reset_queue()
+            return self.foot_location
+        else:
+            return self._get_foot_location_from_queue()
+
+    def _get_foot_location_from_point_handler(self) -> Optional[FootPosition]:
+        """Returns a FootPosition message from the point handler, if available."""
+        try:
+            self.foot_location = self._point_handler.get_foot_location(self.subgait_id)
+            msg_too_old, msg = self._point_handler.is_foot_location_too_old(self.foot_location)
+            if msg_too_old:
+                self._gait._end = True
+                self._stop = True
+                self._logger.error(msg)
+            return self.foot_location
+        except AttributeError:
+            self._logger.warn("No FootLocation found. Connect the camera or use a gait with a fixed step size.")
+            self._gait._end = True
+            return None
+
+    def _close_gait_and_reset_queue(self) -> None:
+        """Closes the gait and reset the queue after the queue is empty."""
+        self.fill_queue()
+        self._logger.warn(f"Queue is empty. Closing the gait. Resetting queue to {list(self.position_queue.queue)}")
+        self._stop = True
+        self._gait._end = True
+
     def _get_foot_location_from_queue(self) -> FootPosition:
         """Get FootPosition message from the position queue.
 
@@ -295,5 +279,4 @@
     def fill_queue(self) -> None:
         """Fills the position queue with the values specified in position_queue.yaml."""
         for point in self.points_from_yaml:
-            self.position_queue.put(point)
->>>>>>> 8ad54fa9
+            self.position_queue.put(point)