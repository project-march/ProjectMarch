// Copyright 2019 Project March.

#include <joint_limits_interface/joint_limits.h>
#include <joint_limits_interface/joint_limits_interface.h>
#include <joint_limits_interface/joint_limits_urdf.h>
#include <sstream>

#include <march_hardware/MarchRobot.h>
#include <march_hardware/Joint.h>
#include <march_hardware/ActuationMode.h>

#include <march_hardware_interface/PowerNetOnOffCommand.h>
#include <march_hardware_interface/march_hardware_interface.h>

#include <urdf/model.h>

using joint_limits_interface::JointLimits;
using joint_limits_interface::PositionJointSoftLimitsHandle;
using joint_limits_interface::PositionJointSoftLimitsInterface;
using joint_limits_interface::EffortJointSoftLimitsHandle;
using joint_limits_interface::EffortJointSoftLimitsInterface;
using joint_limits_interface::SoftJointLimits;

namespace march_hardware_interface
{
MarchHardwareInterface::MarchHardwareInterface(ros::NodeHandle& nh, AllowedRobot robotName)
  : nh_(nh), marchRobot(HardwareBuilder(robotName).createMarchRobot())
{
  init();
  controller_manager_.reset(new controller_manager::ControllerManager(this, nh_));
  nh_.param("/march/hardware_interface/loop_hz", loop_hz_, 100.0);
  ros::Duration update_freq = ros::Duration(1.0 / loop_hz_);
  non_realtime_loop_ = nh_.createTimer(update_freq, &MarchHardwareInterface::update, this);
}

MarchHardwareInterface::~MarchHardwareInterface()
{
  this->marchRobot.stopEtherCAT();
}

void MarchHardwareInterface::init()
{
  // Initialize realtime publisher for the IMotionCube states
  imc_state_pub_ = RtPublisherPtr(
      new realtime_tools::RealtimePublisher<march_shared_resources::ImcErrorState>(this->nh_, "/march/imc_states/", 4));

  after_limit_joint_command_pub_ = RtPublisherAfterLimitJointCommandPtr(
      new realtime_tools::RealtimePublisher<march_shared_resources::AfterLimitJointCommand>(
          this->nh_, "/march/controller/after_limit_joint_command/", 4));

  // Start ethercat cycle in the hardware
  this->marchRobot.startEtherCAT();

  urdf::Model model;
  if (!model.initParam("/robot_description"))
  {
    ROS_ERROR("Failed to read the urdf from the parameter server.");
    throw std::runtime_error("Failed to read the urdf from the parameter server.");
  }

  // Get joint names from urdf
  for (auto const& urdfJoint : model.joints_)
  {
    if (urdfJoint.second->type != urdf::Joint::FIXED)
    {
      joint_names_.push_back(urdfJoint.first);
    }
  }

  nh_.setParam("/march/joint_names", joint_names_);

  num_joints_ = joint_names_.size();

  // Resize vectors
  joint_position_.resize(num_joints_);
  joint_velocity_.resize(num_joints_);
  joint_effort_.resize(num_joints_);
  joint_temperature_.resize(num_joints_);
  joint_temperature_variance_.resize(num_joints_);
  joint_position_command_.resize(num_joints_);
  joint_velocity_command_.resize(num_joints_);
  joint_effort_command_.resize(num_joints_);
  soft_limits_.resize(num_joints_);

  for (int i = 0; i < num_joints_; ++i)
  {
    SoftJointLimits soft_limits;
    getSoftJointLimits(model.getJoint(joint_names_[i]), soft_limits);
    ROS_INFO("%s soft_limits_ (%f, %f).", joint_names_[i].c_str(), soft_limits.min_position, soft_limits.max_position);
    soft_limits_[i] = soft_limits;
  }

  resetIMotionCubesUntilTheyWork();

  // Print all joint positions on startup in case initialization fails.
  this->read();
  for (int i = 0; i < num_joints_; ++i)
  {
    ROS_INFO("Joint %s: first read position: %f", joint_names_[i].c_str(), joint_position_[i]);
  }

  // Create march_pdb_state interface
  MarchPdbStateHandle marchPdbStateHandle("PDBhandle", &power_distribution_board_read_,
                                          &master_shutdown_allowed_command, &enable_high_voltage_command,
                                          &power_net_on_off_command_);
  march_pdb_interface.registerHandle(marchPdbStateHandle);

  registerInterface(&march_temperature_interface);
  registerInterface(&march_pdb_interface);
  registerInterface(&joint_state_interface_);
  registerInterface(&position_joint_interface_);
  registerInterface(&effort_joint_interface_);
  registerInterface(&positionJointSoftLimitsInterface);
  registerInterface(&effortJointSoftLimitsInterface);

  hasPowerDistributionBoard = marchRobot.getPowerDistributionBoard()->getSlaveIndex() != -1;
  if (hasPowerDistributionBoard)
  {
    for (int i = 0; i < num_joints_; i++)
    {
      int netNumber = marchRobot.getJoint(joint_names_[i]).getNetNumber();
      if (netNumber == -1)
      {
        std::ostringstream errorStream;
        errorStream << "Joint " << joint_names_[i].c_str() << " has no net number";
        throw std::runtime_error(errorStream.str());
      }
      while (!marchRobot.getPowerDistributionBoard()->getHighVoltage().getNetOperational(netNumber))
      {
        marchRobot.getPowerDistributionBoard()->getHighVoltage().setNetOnOff(true, netNumber);
        usleep(100000);
        ROS_INFO_THROTTLE(1, "Waiting on high voltage for joint %s", joint_names_[i].c_str());
      }
    }
  }
  else
  {
    ROS_WARN("Running without Power Distribution Board");
  }

  // Initialize interfaces for each joint
  for (int i = 0; i < num_joints_; ++i)
  {
    march4cpp::Joint joint = marchRobot.getJoint(joint_names_[i]);
    // Create joint state interface
    JointStateHandle jointStateHandle(joint.getName(), &joint_position_[i], &joint_velocity_[i], &joint_effort_[i]);
    joint_state_interface_.registerHandle(jointStateHandle);

    // Retrieve joint (soft) limits from the urdf
    JointLimits limits;
    getJointLimits(model.getJoint(joint.getName()), limits);

    if (joint.getActuationMode() == march4cpp::ActuationMode::position)
    {
      // Create position joint interface
      JointHandle jointPositionHandle(jointStateHandle, &joint_position_command_[i]);

      // Create joint limit interface
      PositionJointSoftLimitsHandle jointLimitsHandle(jointPositionHandle, limits, soft_limits_[i]);
      positionJointSoftLimitsInterface.registerHandle(jointLimitsHandle);

      position_joint_interface_.registerHandle(jointPositionHandle);
    }
    else if (joint.getActuationMode() == march4cpp::ActuationMode::torque)
    {
      // Create effort joint interface
      JointHandle jointEffortHandle(jointStateHandle, &joint_effort_command_[i]);
      effort_joint_interface_.registerHandle(jointEffortHandle);

      // Create joint effort limit interface
      EffortJointSoftLimitsHandle jointEffortLimitsHandle(jointEffortHandle, limits, soft_limits_[i]);
      effortJointSoftLimitsInterface.registerHandle(jointEffortLimitsHandle);
    }

    // Set the first target as the current position
    this->read();
    joint_velocity_[i] = 0;
    joint_effort_[i] = 0;
    joint_position_command_[i] = joint_position_[i];

    // Create velocity joint interface
    JointHandle jointVelocityHandle(jointStateHandle, &joint_velocity_command_[i]);
    velocity_joint_interface_.registerHandle(jointVelocityHandle);

    // Create effort joint interface
    JointHandle jointEffortHandle(jointStateHandle, &joint_effort_command_[i]);
    effort_joint_interface_.registerHandle(jointEffortHandle);

    // Create march_state interface
    MarchTemperatureSensorHandle marchTemperatureSensorHandle(joint_names_[i], &joint_temperature_[i],
                                                              &joint_temperature_variance_[i]);
    march_temperature_interface.registerHandle(marchTemperatureSensorHandle);

    // Enable high voltage on the IMC
    if (joint.canActuate())
    {
      if (hasPowerDistributionBoard)
      {
        int net_number = joint.getNetNumber();
        if (net_number != -1)
        {
          marchRobot.getPowerDistributionBoard()->getHighVoltage().setNetOnOff(true, net_number);
        }
        else
        {
          ROS_FATAL("Joint %s has no high voltage net number", joint.getName().c_str());
          throw std::runtime_error("Joint has no high voltage net number");
        }
      }
      joint.prepareActuation();
    }
  }
}

void MarchHardwareInterface::update(const ros::TimerEvent& e)
{
  elapsed_time_ = ros::Duration(e.current_real - e.last_real);
  read(elapsed_time_);
  validate();
  controller_manager_->update(ros::Time::now(), elapsed_time_);
  write(elapsed_time_);
}

void MarchHardwareInterface::validate()
{
  for (int i = 0; i < num_joints_; i++)
  {
    this->outsideLimitsCheck(i);
    this->iMotionCubeStateCheck(i);
  }
}

void MarchHardwareInterface::read(ros::Duration elapsed_time)
{
  for (int i = 0; i < num_joints_; i++)
  {
    float oldPosition = joint_position_[i];

    march4cpp::Joint joint = marchRobot.getJoint(joint_names_[i]);

    joint_position_[i] = joint.getAngleRad();

    if (joint.hasTemperatureGES())
    {
      joint_temperature_[i] = joint.getTemperature();
    }

    // Get velocity from encoder position
    float joint_velocity = (joint_position_[i] - oldPosition) * 1 / elapsed_time.toSec();

    // Apply exponential smoothing to velocity obtained from encoder with
    // alpha=0.2
    joint_velocity_[i] = filters::exponentialSmoothing(joint_velocity, joint_velocity_[i], 0.2);

    joint_effort_[i] = joint.getTorque();

    ROS_DEBUG("Joint %s: read position %f", joint_names_[i].c_str(), joint_position_[i]);
  }

  this->updateIMotionCubeState();

  if (hasPowerDistributionBoard)
  {
    power_distribution_board_read_ = *marchRobot.getPowerDistributionBoard();

    if (!power_distribution_board_read_.getHighVoltage().getHighVoltageEnabled())
    {
      ROS_WARN_THROTTLE(10, "All-High-Voltage disabled");
    }
  }
}

void MarchHardwareInterface::write(ros::Duration elapsed_time)
{
  positionJointSoftLimitsInterface.enforceLimits(elapsed_time);
  effortJointSoftLimitsInterface.enforceLimits(elapsed_time);

  for (int i = 0; i < num_joints_; i++)
  {
    march4cpp::Joint joint = marchRobot.getJoint(joint_names_[i]);

    if (joint.canActuate())
    {
      ROS_DEBUG("After limits: Trying to actuate joint %s, to %lf rad, %f "
                "speed, %f effort.",
                joint_names_[i].c_str(), joint_position_command_[i], joint_velocity_command_[i],
                joint_effort_command_[i]);
<<<<<<< HEAD

      if (joint.getActuationMode() == march4cpp::ActuationMode::position)
      {
        joint.actuateRad(static_cast<float>(joint_position_command_[i]));
      }
      else if (joint.getActuationMode() == march4cpp::ActuationMode::torque)
      {
        // Enlarge joint_effort_command so dynamic reconfigure can be used inside it's bounds
        joint_effort_command_[i] = joint_effort_command_[i] * 1000;

        joint.actuateTorque(static_cast<int>(joint_effort_command_[i]));
      }
=======
      joint.actuateRad(static_cast<float>(joint_position_command_[i]));
>>>>>>> 7fc5e279
    }
  }

  this->updateAfterLimitJointCommand();

  if (hasPowerDistributionBoard)
  {
    updatePowerDistributionBoard();
  }
}

void MarchHardwareInterface::resetIMotionCubesUntilTheyWork()
{
  bool encoderSetCorrectly = false;

  while (!encoderSetCorrectly)
  {
    encoderSetCorrectly = true;
    for (int i = 0; i < num_joints_; ++i)
    {
      march4cpp::Joint joint = marchRobot.getJoint(joint_names_[i]);
      if (joint.getAngleIU() == 0)
      {
        ROS_ERROR("Joint %s failed (encoder reset)", joint_names_[i].c_str());
        encoderSetCorrectly = false;
      }
    }
    if (!encoderSetCorrectly)
    {
      // TODO(Martijn) check if you need to reset all joints.
      for (int i = 0; i < num_joints_; ++i)
      {
        march4cpp::Joint joint = marchRobot.getJoint(joint_names_[i]);
        joint.resetIMotionCube();
      }
      ROS_INFO("Restarting EtherCAT");
      marchRobot.stopEtherCAT();
      marchRobot.startEtherCAT();
    }
  }
}

void MarchHardwareInterface::updatePowerDistributionBoard()
{
  marchRobot.getPowerDistributionBoard()->setMasterOnline();
  marchRobot.getPowerDistributionBoard()->setMasterShutDownAllowed(master_shutdown_allowed_command);
  updateHighVoltageEnable();
  updatePowerNet();
}

void MarchHardwareInterface::updateHighVoltageEnable()
{
  try
  {
    if (marchRobot.getPowerDistributionBoard()->getHighVoltage().getHighVoltageEnabled() != enable_high_voltage_command)
    {
      marchRobot.getPowerDistributionBoard()->getHighVoltage().enableDisableHighVoltage(enable_high_voltage_command);
    }
    else if (!marchRobot.getPowerDistributionBoard()->getHighVoltage().getHighVoltageEnabled())
    {
      ROS_WARN_THROTTLE(2, "High voltage disabled");
    }
  }
  catch (std::exception& exception)
  {
    ROS_ERROR("%s", exception.what());
    ROS_DEBUG("Reverting the enable_high_voltage_command input, in attempt to prevent this exception is thrown "
              "again");
    enable_high_voltage_command = !enable_high_voltage_command;
  }
}

void MarchHardwareInterface::updatePowerNet()
{
  if (power_net_on_off_command_.getType() == PowerNetType::high_voltage)
  {
    try
    {
      if (marchRobot.getPowerDistributionBoard()->getHighVoltage().getNetOperational(
              power_net_on_off_command_.getNetNumber()) != power_net_on_off_command_.isOnOrOff())
      {
        marchRobot.getPowerDistributionBoard()->getHighVoltage().setNetOnOff(power_net_on_off_command_.isOnOrOff(),
                                                                             power_net_on_off_command_.getNetNumber());
      }
    }
    catch (std::exception& exception)
    {
      ROS_ERROR("%s", exception.what());
      ROS_DEBUG("Reset power net command, in attempt to prevent this exception is thrown again");
      power_net_on_off_command_.reset();
    }
  }
  else if (power_net_on_off_command_.getType() == PowerNetType::low_voltage)
  {
    try
    {
      if (marchRobot.getPowerDistributionBoard()->getLowVoltage().getNetOperational(
              power_net_on_off_command_.getNetNumber()) != power_net_on_off_command_.isOnOrOff())
      {
        marchRobot.getPowerDistributionBoard()->getLowVoltage().setNetOnOff(power_net_on_off_command_.isOnOrOff(),
                                                                            power_net_on_off_command_.getNetNumber());
      }
    }
    catch (std::exception& exception)
    {
      ROS_ERROR("%s", exception.what());
      ROS_WARN("Reset power net command, in attempt to prevent this exception is thrown again");
      power_net_on_off_command_.reset();
    }
  }
}

void MarchHardwareInterface::updateAfterLimitJointCommand()
{
  if (!after_limit_joint_command_pub_->trylock())
  {
    return;
  }

  // Clear msg of AfterLimitJointCommand
  after_limit_joint_command_pub_->msg_.name.clear();
  after_limit_joint_command_pub_->msg_.position_command.clear();
  after_limit_joint_command_pub_->msg_.effort_command.clear();

  for (int i = 0; i < num_joints_; i++)
  {
    march4cpp::Joint joint = marchRobot.getJoint(joint_names_[i]);

    after_limit_joint_command_pub_->msg_.name.push_back(joint.getName());
    after_limit_joint_command_pub_->msg_.position_command.push_back(joint_position_command_[i]);
    after_limit_joint_command_pub_->msg_.effort_command.push_back(joint_effort_command_[i]);
  }

  after_limit_joint_command_pub_->unlockAndPublish();
}

void MarchHardwareInterface::updateIMotionCubeState()
{
  if (!imc_state_pub_->trylock())
  {
    return;
  }
  // Clear msg of IMotionCubeStates
  imc_state_pub_->msg_.joint_names.clear();
  imc_state_pub_->msg_.status_word.clear();
  imc_state_pub_->msg_.detailed_error.clear();
  imc_state_pub_->msg_.motion_error.clear();
  imc_state_pub_->msg_.state.clear();
  imc_state_pub_->msg_.detailed_error_description.clear();
  imc_state_pub_->msg_.motion_error_description.clear();
  imc_state_pub_->msg_.motor_current.clear();
  imc_state_pub_->msg_.motor_voltage.clear();

  for (int i = 0; i < num_joints_; i++)
  {
    march4cpp::IMotionCubeState iMotionCubeState = marchRobot.getJoint(joint_names_[i]).getIMotionCubeState();
    imc_state_pub_->msg_.joint_names.push_back(joint_names_[i]);
    imc_state_pub_->msg_.status_word.push_back(iMotionCubeState.statusWord);
    imc_state_pub_->msg_.detailed_error.push_back(iMotionCubeState.detailedError);
    imc_state_pub_->msg_.motion_error.push_back(iMotionCubeState.motionError);
    imc_state_pub_->msg_.state.push_back(iMotionCubeState.state.getString());
    imc_state_pub_->msg_.detailed_error_description.push_back(iMotionCubeState.detailedErrorDescription);
    imc_state_pub_->msg_.motion_error_description.push_back(iMotionCubeState.motionErrorDescription);
    imc_state_pub_->msg_.motor_current.push_back(iMotionCubeState.motorCurrent);
    imc_state_pub_->msg_.motor_voltage.push_back(iMotionCubeState.motorVoltage);
  }

  imc_state_pub_->unlockAndPublish();
}

void MarchHardwareInterface::iMotionCubeStateCheck(int joint_index)
{
  {
    march4cpp::IMotionCubeState iMotionCubeState = marchRobot.getJoint(joint_names_[joint_index]).getIMotionCubeState();
    if (iMotionCubeState.state == march4cpp::IMCState::fault)
    {
      std::ostringstream errorStream;
      errorStream << "IMotionCube of joint " << joint_names_[joint_index].c_str() << " is in fault state "
                  << iMotionCubeState.state.getString() << std::endl;
      errorStream << "Detailed Error: " << iMotionCubeState.detailedErrorDescription << "("
                  << iMotionCubeState.detailedError << ")" << std::endl;
      errorStream << "Motion Error: " << iMotionCubeState.motionErrorDescription << "(" << iMotionCubeState.motionError
                  << ")" << std::endl;

      throw std::runtime_error(errorStream.str());
    }
  }
}

void MarchHardwareInterface::outsideLimitsCheck(int joint_index)
{
  march4cpp::Joint joint = marchRobot.getJoint(joint_names_[joint_index]);
  if (joint_position_[joint_index] < soft_limits_[joint_index].min_position ||
      joint_position_[joint_index] > soft_limits_[joint_index].max_position)
  {
    ROS_ERROR_THROTTLE(1, "Joint %s is outside of its soft_limits_ (%f, %f). Actual position: %f",
                       joint_names_[joint_index].c_str(), soft_limits_[joint_index].min_position,
                       soft_limits_[joint_index].max_position, joint_position_[joint_index]);

    if (joint.canActuate())
    {
      std::ostringstream errorStream;
      errorStream << "Joint " << joint_names_[joint_index].c_str() << " is out of its soft_limits_ ("
                  << soft_limits_[joint_index].min_position << ", " << soft_limits_[joint_index].max_position
                  << "). Actual position: " << joint_position_[joint_index];
      throw ::std::runtime_error(errorStream.str());
    }
  }
}
}  // namespace march_hardware_interface<|MERGE_RESOLUTION|>--- conflicted
+++ resolved
@@ -285,7 +285,6 @@
                 "speed, %f effort.",
                 joint_names_[i].c_str(), joint_position_command_[i], joint_velocity_command_[i],
                 joint_effort_command_[i]);
-<<<<<<< HEAD
 
       if (joint.getActuationMode() == march4cpp::ActuationMode::position)
       {
@@ -298,9 +297,6 @@
 
         joint.actuateTorque(static_cast<int>(joint_effort_command_[i]));
       }
-=======
-      joint.actuateRad(static_cast<float>(joint_position_command_[i]));
->>>>>>> 7fc5e279
     }
   }
 
