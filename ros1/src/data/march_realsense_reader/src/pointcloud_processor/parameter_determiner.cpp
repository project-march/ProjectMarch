#include "pointcloud_processor/parameter_determiner.h"
#include "march_shared_msgs/GaitParameters.h"
#include "pointcloud_processor/parameter_determiner.h"
#include "utilities/color_utilities.h"
#include "utilities/linear_algebra_utilities.h"
#include "utilities/output_utilities.h"
#include "utilities/realsense_category_utilities.h"
#include "yaml-cpp/yaml.h"
#include <cmath>
#include <ctime>
#include <pcl/filters/crop_hull.h>
#include <pcl/point_types.h>
#include <pcl_ros/point_cloud.h>
#include <ros/package.h>
#include <utility>

#define EPSILON 0.0001
#define DEBUG_MARKER_SIZE 0.03

using PointCloud2D = pcl::PointCloud<pcl::PointXY>;
using PointCloud = pcl::PointCloud<pcl::PointXYZ>;
using PointNormalCloud = pcl::PointCloud<pcl::PointNormal>;
using Normals = pcl::PointCloud<pcl::Normal>;
using Region = pcl::PointIndices;
using PlaneCoefficients = pcl::ModelCoefficients;
using LineCoefficients = pcl::ModelCoefficients;
using Hull = pcl::PointCloud<pcl::PointXYZ>;
using Polygon = std::vector<pcl::Vertices>;
using RegionVector = std::vector<Region>;
using PlaneCoefficientsVector = std::vector<PlaneCoefficients::Ptr>;
using HullVector = std::vector<Hull::Ptr>;
using PolygonVector = std::vector<Polygon>;
using GaitParameters = march_shared_msgs::GaitParameters;

ParameterDeterminer::ParameterDeterminer(bool debugging)
    : debugging_ { debugging }
{
}

// Construct a basic HullParameterDeterminer class
HullParameterDeterminer::HullParameterDeterminer(bool debugging)
    : ParameterDeterminer(debugging)
{
}

void HullParameterDeterminer::readParameters(
    march_realsense_reader::pointcloud_parametersConfig& config)
{
    number_of_optional_foot_locations
        = config.parameter_determiner_foot_locations;
    hull_dimension = config.hull_dimension;

    min_x_stairs_up
        = (float)config.parameter_determiner_stairs_up_locations_min_x;
    max_x_stairs_up
        = (float)config.parameter_determiner_stairs_up_locations_max_x;
    min_z_stairs_up
        = (float)config.parameter_determiner_stairs_up_locations_min_z;
    max_z_stairs_up
        = (float)config.parameter_determiner_stairs_up_locations_max_z;

    general_most_desirable_location_is_mid
        = config.parameter_determiner_most_desirable_loc_is_mid;
    general_most_desirable_location_is_small
        = config.parameter_determiner_most_desirable_loc_is_small;

    foot_length_back = (float)config.parameter_determiner_foot_length_back;
    foot_length_front = (float)config.parameter_determiner_foot_length_front;
    foot_width = (float)config.parameter_determiner_foot_width;
    hull_dimension = config.hull_dimension;

    ramp_min_search_area
        = (float)config.parameter_determiner_ramp_min_search_area;

    x_flat_down = (float)config.parameter_determiner_ramp_x_flat_down;
    z_flat_down = (float)config.parameter_determiner_ramp_z_flat_down;
    x_steep_down = (float)config.parameter_determiner_ramp_x_steep_down;
    z_steep_down = (float)config.parameter_determiner_ramp_z_steep_down;

    x_flat_up = (float)config.parameter_determiner_ramp_x_flat_up;
    z_flat_up = (float)config.parameter_determiner_ramp_z_flat_up;
    x_steep_up = (float)config.parameter_determiner_ramp_x_steep_up;
    z_steep_up = (float)config.parameter_determiner_ramp_z_steep_up;

    y_location = (float)config.parameter_determiner_y_location;

    max_allowed_z_deviation_foot
        = (float)config.parameter_determiner_max_allowed_z_deviation_foot;
    max_distance_to_line
        = (float)config.parameter_determiner_ramp_max_distance_to_line;

    debugging_ = config.debug;
}

/** This function takes in a pointcloud with matching normals and
 * hulls, and turn this into a location where the foot can be placed,
 * from this location, gaits parameters are made. **/
bool HullParameterDeterminer::determineParameters(
    boost::shared_ptr<PlaneCoefficientsVector> const plane_coefficients_vector,
    boost::shared_ptr<HullVector> const hull_vector,
    boost::shared_ptr<PolygonVector> const polygon_vector,
    RealSenseCategory const realsense_category,
    boost::shared_ptr<GaitParameters> gait_parameters,
<<<<<<< HEAD
    std::string frame_id_to_transform_to, std::string subgait_name)
=======
    std::string frame_id_to_transform_to)
>>>>>>> f9937372
{
    time_t start_determine_parameters = clock();

    ROS_DEBUG("Determining parameters with hull parameter determiner");

    hull_vector_ = hull_vector;
    gait_parameters_ = gait_parameters;
    plane_coefficients_vector_ = plane_coefficients_vector;
    polygon_vector_ = polygon_vector;
    realsense_category_.emplace(realsense_category);
<<<<<<< HEAD
    subgait_name_ = subgait_name;
=======
>>>>>>> f9937372
    frame_id_to_transform_to_ = frame_id_to_transform_to;
    // Initialize the optimal foot location at the origin and the gait
    // parameters at -1 in case the calculation fails
    optimal_foot_location = pcl::PointNormal();
    gait_parameters_->first_parameter = -1;
    gait_parameters_->second_parameter = -1;
    gait_parameters_->side_step_parameter = -1;

    // Since the parameter determining for e.g. ramp down is very similar to
    // ramp up set variables like the size a step on a flat ramp equal to the
    // relevant (up or down) value and continue treating ramp up and ramp down
    // the same
    initializeGaitDimensions();

    if (debugging_) {
        initializeDebugOutput();
        addDebugGaitInformation();
    }

    bool success = true;

    // Only calculate the gait parameters if an optimal foot location has been
    // found
    if (success &= getOptimalFootLocation()) {
        success &= getGaitParametersFromFootLocation();
    }

    if (debugging_) {
        addDebugMarkersToArray();
    }

    if (success) {
        ROS_DEBUG_STREAM("The optimal foot location is "
            << output_utilities::pointToString(optimal_foot_location)
            << "\n With corresponding parameters (size, height, side) ("
            << gait_parameters_->first_parameter << ", "
            << gait_parameters_->second_parameter << ", "
            << gait_parameters_->side_step_parameter << ") ");
    }

    time_t end_determine_parameters = clock();
    double time_taken
        = double(end_determine_parameters - start_determine_parameters)
        / double(CLOCKS_PER_SEC);
    ROS_DEBUG_STREAM("Time taken by the hull parameter determiner,   is : "
        << std::fixed << time_taken << std::setprecision(5) << " sec "
        << std::endl);

    return success;
};

void HullParameterDeterminer::initializeDebugOutput()
{
    visualization_msgs::MarkerArray debug_marker_array;

    int id = 0;
    foot_locations_to_try_marker_list = initializeMarkerListWithId(id);

    id = 1;
    possible_foot_locations_marker_list = initializeMarkerListWithId(id);

    id = 2;
    optimal_foot_location_marker = initializeMarkerListWithId(id);
    // Make the optimal foot location stand out more
    optimal_foot_location_marker.scale.x = DEBUG_MARKER_SIZE * 1.2;
    optimal_foot_location_marker.scale.y = DEBUG_MARKER_SIZE * 1.2;
    optimal_foot_location_marker.scale.z = DEBUG_MARKER_SIZE * 1.2;

    id = 3;
    gait_information_marker_list = initializeMarkerListWithId(id);
}

visualization_msgs::Marker HullParameterDeterminer::initializeMarkerListWithId(
    int id)
{
    visualization_msgs::Marker marker_list;
    marker_list.id = id;
    marker_list.header.frame_id = frame_id_to_transform_to_;
    // Places the marker up right (axis aligned with that of its frame id)
    marker_list.pose.orientation.w = 1.0;
    marker_list.type = visualization_msgs::Marker::SPHERE_LIST;
    marker_list.scale.x = DEBUG_MARKER_SIZE;
    marker_list.scale.y = DEBUG_MARKER_SIZE;
    marker_list.scale.z = DEBUG_MARKER_SIZE;
    return marker_list;
}

void HullParameterDeterminer::addDebugGaitInformation()
{
    std_msgs::ColorRGBA marker_color = color_utilities::RED;

    switch (realsense_category_.value()) {
<<<<<<< HEAD
        case RealSenseCategory::stairs_down:
=======
>>>>>>> f9937372
        case RealSenseCategory::stairs_up: {
            geometry_msgs::Point marker_point;
            marker_point.y = y_location;

            marker_point.x = min_x_stairs;
            marker_point.z = min_z_stairs;
            gait_information_marker_list.points.push_back(marker_point);
            gait_information_marker_list.colors.push_back(marker_color);

            marker_point.x = max_x_stairs;
            marker_point.z = min_z_stairs;
            gait_information_marker_list.points.push_back(marker_point);
            gait_information_marker_list.colors.push_back(marker_color);

            marker_point.x = min_x_stairs;
            marker_point.z = max_z_stairs;
            gait_information_marker_list.points.push_back(marker_point);
            gait_information_marker_list.colors.push_back(marker_color);

            marker_point.x = max_x_stairs;
            marker_point.z = max_z_stairs;
            gait_information_marker_list.points.push_back(marker_point);
            gait_information_marker_list.colors.push_back(marker_color);
            break;
        }
        case RealSenseCategory::ramp_down:
        case RealSenseCategory::ramp_up: {
            geometry_msgs::Point marker_point;
            marker_point.y = y_location;

            marker_point.x = x_flat;
            marker_point.z = z_flat;
            gait_information_marker_list.points.push_back(marker_point);
            gait_information_marker_list.colors.push_back(marker_color);

            marker_point.x = x_steep;
            marker_point.z = z_steep;
            gait_information_marker_list.points.push_back(marker_point);
            gait_information_marker_list.colors.push_back(marker_color);
            break;
        }
        default: {
            ROS_WARN_STREAM("gait debug information is not implemented yet "
                            "for realsense category "
                << realsense_category_.value());
        }
    }
}

void HullParameterDeterminer::addDebugMarkersToArray()
{
    debug_marker_array.markers.push_back(foot_locations_to_try_marker_list);
    debug_marker_array.markers.push_back(possible_foot_locations_marker_list);
    debug_marker_array.markers.push_back(optimal_foot_location_marker);
    debug_marker_array.markers.push_back(gait_information_marker_list);
}

void HullParameterDeterminer::initializeGaitDimensions()
{
    switch (realsense_category_.value()) {
        case RealSenseCategory::ramp_down: {
            x_flat = x_flat_down;
            x_steep = x_steep_down;
            z_flat = z_flat_down;
            z_steep = z_steep_down;
            break;
        }
        case RealSenseCategory::ramp_up: {
            x_flat = x_flat_up;
            x_steep = x_steep_up;
            z_flat = z_flat_up;
            z_steep = z_steep_up;
            break;
        }
        case RealSenseCategory::stairs_up: {
            min_x_stairs = min_x_stairs_up;
            max_x_stairs = max_x_stairs_up;
            min_z_stairs = min_z_stairs_up;
            max_z_stairs = max_z_stairs_up;
            break;
        }
        case RealSenseCategory::stairs_down: {
            min_x_stairs = -min_x_stairs_up;
            max_x_stairs = -max_x_stairs_up;
            min_z_stairs = -min_z_stairs_up;
            max_z_stairs = -max_z_stairs_up;
            break;
        }
    }
    // If the subgait is a swing subgait, double the gait parameters as
    // the step size (and height) of a swing subgait are twice that of
    // an open or close subgait
    if (subgait_name_.substr(subgait_name_.size() - 5) == "swing") {
        x_flat *= 2;
        x_steep *= 2;
        z_flat *= 2;
        z_steep *= 2;
        min_x_stairs *= 2;
        max_x_stairs *= 2;
        min_z_stairs *= 2;
        max_z_stairs *= 2;
    }
}

// Find the parameters from the foot location by finding at what percentage of
// the end points it is
bool HullParameterDeterminer::getGaitParametersFromFootLocation()
{
    bool success = true;
    switch (realsense_category_.value()) {
        case RealSenseCategory::stairs_up: {
            success &= getGaitParametersFromFootLocationStairsUp();
            break;
        }
        case RealSenseCategory::ramp_down:
        case RealSenseCategory::ramp_up: {
            success &= getGaitParametersFromFootLocationRamp();
            break;
        }
        default: {
            ROS_ERROR_STREAM(
                "No way to transform a foot location to parameters "
                "is implemented yet for obstacle "
                << realsense_category_.value());
            return false;
        }
    }
    return success;
}
bool HullParameterDeterminer::getGaitParametersFromFootLocationStairsUp()
{
    gait_parameters_->first_parameter = (optimal_foot_location.x - min_x_stairs)
        / (max_x_stairs - min_x_stairs);
    gait_parameters_->second_parameter
        = (optimal_foot_location.z - min_z_stairs)
        / (max_z_stairs - min_z_stairs);
    // The side step parameter is unused for the stairs gait so we set it to -1
    gait_parameters_->side_step_parameter = -1;
    return true;
}

bool HullParameterDeterminer::getGaitParametersFromFootLocationRamp()
{
    // As we can only execute gaits in a certain line,
    // project to the line and find where on the line the point falls.
    // The distance to the line is capped by max_distance_to_line
    pcl::PointXYZ projected_optimal_foot_location
        = linear_algebra_utilities::projectPointToLine(
            optimal_foot_location, executable_locations_line_coefficients_);

    optimal_foot_location.x = projected_optimal_foot_location.x;
    optimal_foot_location.y = projected_optimal_foot_location.y;
    optimal_foot_location.z = projected_optimal_foot_location.z;

    double parameter_from_x
        = (optimal_foot_location.x - x_flat) / (x_steep - x_flat);
    double parameter_from_z
        = (optimal_foot_location.z - z_flat) / (z_steep - z_flat);

    if (parameter_from_x - parameter_from_z < EPSILON) {
        gait_parameters_->first_parameter
            = (optimal_foot_location.x - x_flat) / (x_steep - x_flat);
    } else {
        ROS_ERROR_STREAM(
            "The optimal foot location for the ramp gait was not on a linear "
            "line "
            "between the flat and steep gait, unable to determine parameter.");
        return false;
    }

    // The step height and side step parameter are unused for the ramp down
    // gait, so they are set to -1
    gait_parameters_->second_parameter = -1;
    gait_parameters_->side_step_parameter = -1;
    return true;
}

// Get the optimal foot location by finding which possible foot location is
// closest to the most desirable foot location
bool HullParameterDeterminer::getOptimalFootLocation()
{
    bool success = true;
    // Get some locations on the ground we might want to place our foot
    foot_locations_to_try = boost::make_shared<PointCloud2D>();
    success &= getOptionalFootLocations(foot_locations_to_try);

    // Crop those locations to only be left with locations where it is possible
    // to place the foot
    possible_foot_locations = boost::make_shared<PointNormalCloud>();
    success &= cropCloudToHullVectorUnique(
        foot_locations_to_try, possible_foot_locations);

    success &= getOptimalFootLocationFromPossibleLocations();

    if (debugging_) {
        geometry_msgs::Point marker_point;
        marker_point.x = optimal_foot_location.x;
<<<<<<< HEAD
        marker_point.y = optimal_foot_location.x;
=======
        marker_point.y = optimal_foot_location.y;
>>>>>>> f9937372
        marker_point.z = optimal_foot_location.z;
        std_msgs::ColorRGBA marker_color = color_utilities::WHITE;

        optimal_foot_location_marker.points.push_back(marker_point);
        optimal_foot_location_marker.colors.push_back(marker_color);
    }

    return success;
}

// Get the optimal foot location by selecting one from the possible locations
bool HullParameterDeterminer::getOptimalFootLocationFromPossibleLocations()
{
    bool success = true;
    switch (realsense_category_.value()) {
        case RealSenseCategory::stairs_up: {
            // Get the location where we would ideally place the foot
            success &= getGeneralMostDesirableLocation();

            // Get the possible location which is closest to the ideal location
            success &= getPossibleMostDesirableLocation();
            break;
        }
        case RealSenseCategory::ramp_down:
        case RealSenseCategory::ramp_up: {
            // Get the line on which it is possible to stand for a ramp gait.
            success &= getExecutableLocationsLine();

            // Get the possible location which is closest to the line
            success &= getPossibleMostDesirableLocation();
            break;
        }
        default: {
            ROS_ERROR_STREAM("getOptimalFootLocation method is not implemented "
                             "for selected obstacle "
                << realsense_category_.value());
            return false;
        }
    }
    return success;
}

bool HullParameterDeterminer::getExecutableLocationsLine()
{
    // Interpreted as (x(t), y(t), z(t))^T = ([0], [1], [2])^T * t + ([3], [4],
    // [5])^T
    executable_locations_line_coefficients_->values.resize(/*__new_size=*/6);

    executable_locations_line_coefficients_->values[0] = x_flat - x_steep;
    executable_locations_line_coefficients_->values[1] = 0;
    executable_locations_line_coefficients_->values[2] = z_flat - z_steep;

    executable_locations_line_coefficients_->values[3] = x_steep;
    executable_locations_line_coefficients_->values[4] = y_location;
    executable_locations_line_coefficients_->values[5] = z_steep;

    return true;
}

// From the possible foot locations, find which one is closes to some object
// For the stair gaits this object is a most desirable location
// For the ramp gait this is the possible locations line
bool HullParameterDeterminer::getPossibleMostDesirableLocation()
{
    bool success = true;
    if (possible_foot_locations->points.size() == 0) {
        ROS_ERROR_STREAM(
            "The possible foot locations cloud is empty. "
            "Unable to compute corresponding possible foot locations");
        return false;
    }

    double min_distance_to_object = std::numeric_limits<double>::max();
    double distance_to_object;

    for (pcl::PointNormal& possible_foot_location : *possible_foot_locations) {
        if (not isValidLocation(possible_foot_location)) {
            continue;
        }

        success
            &= getDistanceToObject(possible_foot_location, distance_to_object);

        if (distance_to_object < min_distance_to_object) {
            min_distance_to_object = distance_to_object;
            optimal_foot_location = possible_foot_location;
        }
    }
    if (min_distance_to_object != std::numeric_limits<double>::max()) {
        ROS_DEBUG_STREAM("The optimal foot location is "
            << min_distance_to_object << " removed from its ideal location");
        return success;
    } else {
        ROS_ERROR_STREAM("No valid foot location could be found for the "
                         "current selected gait "
            << realsense_category_.value());
        return false;
    }
}

// get the distance from a location to some object depending on the obstacle
bool HullParameterDeterminer::getDistanceToObject(
    pcl::PointNormal possible_foot_location, double& distance)
{
    switch (realsense_category_.value()) {
        case RealSenseCategory::stairs_up:
        case RealSenseCategory::stairs_down: {
            // For stairs gait find which point is closest to the most desirable
            // location
            distance = linear_algebra_utilities::distanceBetweenPoints(
                possible_foot_location, most_desirable_foot_location_);
            break;
        }
        case RealSenseCategory::ramp_up:
        case RealSenseCategory::ramp_down: {
            // For the ramp find which point is closest to the possible
            // locations line
            distance = linear_algebra_utilities::distancePointToLine(
                possible_foot_location,
                executable_locations_line_coefficients_);
            break;
        }
        default: {
            ROS_ERROR_STREAM("getDistanceToObject method is not implemented "
                             "for selected obstacle "
                << realsense_category_.value());
            distance = std::numeric_limits<double>::max();
            return false;
        }
    }
    return true;
}

// Verify that the found location is valid for the requested gait
bool HullParameterDeterminer::isValidLocation(
    pcl::PointNormal possible_foot_location)
{
    // Less and larger than signs are swapped for the x coordinate as the
    // positive x axis points in the backwards direction of the exoskeleton
    switch (realsense_category_.value()) {
        case RealSenseCategory::stairs_up: {

            if (debugging_) {
                geometry_msgs::Point marker_point;
                marker_point.x = possible_foot_location.x;
                marker_point.y = possible_foot_location.y;
                marker_point.z = possible_foot_location.z;

                std_msgs::ColorRGBA marker_color;
                if (!(possible_foot_location.x < min_x_stairs
                        && possible_foot_location.x > max_x_stairs
                        && possible_foot_location.z > min_z_stairs
                        && possible_foot_location.z < max_z_stairs)) {
                    marker_color = color_utilities::YELLOW;
                } else if (!entireFootCanBePlaced(possible_foot_location)) {
                    marker_color = color_utilities::PURPLE;
                } else {
<<<<<<< HEAD
                    marker_color = color_utilities::RED;
=======
                    marker_color = color_utilities::GREEN;
>>>>>>> f9937372
                }
                possible_foot_locations_marker_list.points.push_back(
                    marker_point);
                possible_foot_locations_marker_list.colors.push_back(
                    marker_color);
            }

            // A possible foot location for the stairs gait is valid if it is
            // reachable by the stairs gait and the location offers support
            // for the entire foot
            return (possible_foot_location.x < min_x_stairs
                && possible_foot_location.x > max_x_stairs
                && possible_foot_location.z > min_z_stairs
                && possible_foot_location.z < max_z_stairs
                && entireFootCanBePlaced(possible_foot_location));
        }
        case RealSenseCategory::ramp_down:
        case RealSenseCategory::ramp_up: {
            pcl::PointXYZ projected_point
                = linear_algebra_utilities::projectPointToLine(
                    possible_foot_location,
                    executable_locations_line_coefficients_);
            double distance = linear_algebra_utilities::distanceBetweenPoints(
                projected_point, possible_foot_location);

            if (debugging_) {
                geometry_msgs::Point marker_point;
                marker_point.x = possible_foot_location.x;
                marker_point.y = possible_foot_location.y;
                marker_point.z = possible_foot_location.z;

                std_msgs::ColorRGBA marker_color;
                if (!(projected_point.x < x_steep
                        && projected_point.x > x_flat)) {
                    marker_color = color_utilities::YELLOW;
                } else if (!(distance < max_distance_to_line)) {
                    marker_color = color_utilities::PURPLE;
                } else {
<<<<<<< HEAD
                    marker_color = color_utilities::RED;
=======
                    marker_color = color_utilities::GREEN;
>>>>>>> f9937372
                }
                possible_foot_locations_marker_list.points.push_back(
                    marker_point);
                possible_foot_locations_marker_list.colors.push_back(
                    marker_color);
            }

            // only points which are close enough to the line are valid
            // Only points on the line which are between the two given values
            // are valid
            return (projected_point.x < x_steep && projected_point.x > x_flat
                && distance < max_distance_to_line);
        }
        default: {
            ROS_ERROR_STREAM(
                "isValidLocation method has not been implemented for obstacle "
                << realsense_category_.value() << ". Returning false.");
            return false;
        }
    }
}

// Verify if there is support for the entire foot around the possible foot
// location
bool HullParameterDeterminer::entireFootCanBePlaced(
    pcl::PointNormal possible_foot_location)
{
    bool success = true;
    // First create a pointcloud containing the edge points (vertices) of the
    // foot on the ground
    PointCloud2D::Ptr foot_pointcloud = boost::make_shared<PointCloud2D>();
    fillFootPointCloud(foot_pointcloud, possible_foot_location);

    // Then find possible foot locations associated with the foot vertices
    PointNormalCloud::Ptr potential_foot_support_cloud
        = boost::make_shared<PointNormalCloud>();
    success &= cropCloudToHullVectorUnique(
        foot_pointcloud, potential_foot_support_cloud);

    // The location is only valid if all foot vertices can be placed
    success
        &= (potential_foot_support_cloud->size() == foot_pointcloud->size());

    // The location is only valid if the foot vertices have a z value close
    // enough to the locations z value
    for (pcl::PointNormal potential_foot_support :
        *potential_foot_support_cloud) {
        success &= (abs(potential_foot_support.z - possible_foot_location.z)
            < max_allowed_z_deviation_foot);
    }
    return success;
}

// Fill a point cloud with vertices of the foot on the ground around a possible
// foot location
void HullParameterDeterminer::fillFootPointCloud(
    const PointCloud2D::Ptr& foot_pointcloud,
    pcl::PointNormal possible_foot_location)
{
    foot_pointcloud->points.resize(/*__new_size=*/4);

    // Deviation back is added as the forward direction of the exoskeleton
    // is the negative x direction in the simulation
    foot_pointcloud->points[0].x = possible_foot_location.x + foot_length_back;
    foot_pointcloud->points[0].y = possible_foot_location.y - foot_width / 2.0F;

    foot_pointcloud->points[1].x = possible_foot_location.x + foot_length_back;
    foot_pointcloud->points[1].y = possible_foot_location.y + foot_width / 2.0F;

    // Deviation front is subtracted as the forward direction of the exoskeleton
    // is the negative x direction in the simulation
    foot_pointcloud->points[2].x = possible_foot_location.x - foot_length_front;
    foot_pointcloud->points[2].y = possible_foot_location.y - foot_width / 2.0F;

    foot_pointcloud->points[3].x = possible_foot_location.x - foot_length_front;
    foot_pointcloud->points[3].y = possible_foot_location.y + foot_width / 2.0F;
}

// Compute the optimal foot location as if one were not limited by anything.
bool HullParameterDeterminer::getGeneralMostDesirableLocation()
{
    if (general_most_desirable_location_is_mid) {
        most_desirable_foot_location_.x = (min_x_stairs + max_x_stairs) / 2.0F;
        most_desirable_foot_location_.y = y_location;
        most_desirable_foot_location_.z = (min_z_stairs + max_z_stairs) / 2.0F;
    } else if (general_most_desirable_location_is_small) {
        most_desirable_foot_location_.x = min_x_stairs;
        most_desirable_foot_location_.y = y_location;
        most_desirable_foot_location_.z = min_z_stairs;
    } else {
        ROS_ERROR_STREAM(
            "No method for finding the general most desirable foot location "
            "was given. "
            "Unable to compute general most desirable foot location.");
        return false;
    }
    if (debugging_) {
        std_msgs::ColorRGBA marker_color = color_utilities::RED;
        geometry_msgs::Point marker_point;
        marker_point.x = most_desirable_foot_location_.x;
        marker_point.y = most_desirable_foot_location_.y;
        marker_point.z = most_desirable_foot_location_.z;

        gait_information_marker_list.points.push_back(marker_point);
        gait_information_marker_list.colors.push_back(marker_color);
    }
    return true;
}

// Create a point cloud with points on the ground where the points represent
// where it should be checked if there is a valid foot location
bool HullParameterDeterminer::getOptionalFootLocations(
    const PointCloud2D::Ptr& foot_locations_to_try)
{
    bool success = true;
    foot_locations_to_try->points.resize(number_of_optional_foot_locations);
    switch (realsense_category_.value()) {
        case RealSenseCategory::stairs_up: {
            success
                &= fillOptionalFootLocationCloud(min_x_stairs, max_x_stairs);
            break;
        }
        case RealSenseCategory::ramp_down:
        case RealSenseCategory::ramp_up: {
            // A point further than x_flat can never be project on the right
            // part of the potential foot locations line assuming that the
            // x_flat > x_steep and z_flat < z_steep
            success
                &= fillOptionalFootLocationCloud(ramp_min_search_area, x_flat);
            break;
        }
        default: {
            ROS_ERROR_STREAM("The selected obstacle "
                << realsense_category_.value()
                << " does not have a way to create the optional foot locations "
                   "to try cloud");
            return false;
        }
    }
    return success;
}

// Fill the foot locations to try cloud with a line of points from (start, 0) to
// (end, 0)
bool HullParameterDeterminer::fillOptionalFootLocationCloud(
    float start, float end)
{
    if (number_of_optional_foot_locations == 0) {
        ROS_WARN_STREAM(
            "The number of optional foot locations parameter is set to 0, "
            "not filling the foot_locations_to_try cloud");
        return false;
    }
    for (int i = 0; i < number_of_optional_foot_locations; i++) {
        float x_location = start
            + (end - start) * (float)i
                / ((float)number_of_optional_foot_locations - 1.0F);
        foot_locations_to_try->points[i].x = x_location;
        foot_locations_to_try->points[i].y = y_location;

        if (debugging_) {
            geometry_msgs::Point marker_point;
            marker_point.x = x_location;
            marker_point.y = y_location;
            marker_point.z = 0;

            std_msgs::ColorRGBA marker_color = color_utilities::BLUE;

            foot_locations_to_try_marker_list.points.push_back(marker_point);
            foot_locations_to_try_marker_list.colors.push_back(marker_color);
        }
    }
    return true;
}

/** For each hull, the input cloud's z coordinate is set so that it
 * lies on the corresponding plane, then the input cloud is cropped, the points
 * inside the hull (the cropped cloud) are moved to the output cloud with the
 * normal of the plane This process is repeated for each hull. If each point in
 * the input_cloud has been moved to the output cloud,
 * result is set to true, it is set to false otherwise **/
bool HullParameterDeterminer::cropCloudToHullVector(
    PointCloud2D::Ptr const& input_cloud,
    const PointNormalCloud::Ptr& output_cloud)
{
    if (input_cloud->points.size() == 0) {
        ROS_WARN_STREAM("cropCloudToHullVector method called with an input "
                        "cloud of size zero. "
                        "No cropping can be done, returning.");
        return false;
    } else if (hull_vector_->size() == 0) {
        ROS_WARN_STREAM(
            "cropCloudToHull method called with emtpy hull_vector_. "
            "No cropping can be done, returning.");
        return false;
    }
    bool success = true;
    for (int hull_index = 0; hull_index < hull_vector_->size(); hull_index++) {
        PointCloud::Ptr elevated_cloud = boost::make_shared<PointCloud>();
        success &= addZCoordinateToCloudFromPlaneCoefficients(input_cloud,
            plane_coefficients_vector_->at(hull_index), elevated_cloud);

        success &= cropCloudToHull(elevated_cloud, hull_vector_->at(hull_index),
            polygon_vector_->at(hull_index));

        PointNormalCloud::Ptr elevated_cloud_with_normals
            = boost::make_shared<PointNormalCloud>();
        success &= addNormalToCloudFromPlaneCoefficients(elevated_cloud,
            plane_coefficients_vector_->at(hull_index),
            elevated_cloud_with_normals);

        *output_cloud += *elevated_cloud_with_normals;
    }

    return success;
}

// Crops a single point to a hull vector.
bool HullParameterDeterminer::cropPointToHullVector(
    pcl::PointXY const input_point, const PointNormalCloud::Ptr& output_cloud)
{
    PointCloud2D::Ptr input_cloud = boost::make_shared<PointCloud2D>();
    input_cloud->push_back(input_point);

    bool success = cropCloudToHullVector(input_cloud, output_cloud);
    return success;
}

// Crops a cloud to a hull vector, but only puts each input point in
// the highest hull it falls into
bool HullParameterDeterminer::cropCloudToHullVectorUnique(
    PointCloud2D::Ptr const& input_cloud,
    const PointNormalCloud::Ptr& output_cloud)
{
    bool success = true;

    for (pcl::PointXY ground_point : *input_cloud) {
        PointNormalCloud::Ptr potential_foot_locations_of_point
            = boost::make_shared<PointNormalCloud>();
        success &= HullParameterDeterminer::cropPointToHullVector(
            ground_point, potential_foot_locations_of_point);

        if (potential_foot_locations_of_point->points.size() != 0) {
            auto result
                = std::max_element(potential_foot_locations_of_point->begin(),
                    potential_foot_locations_of_point->end(),
                    linear_algebra_utilities::pointIsLower);
            output_cloud->push_back(*result);
        }
    }
    return success;
}

// Elevate the 2D points so they have z coordinate as if they lie on the plane
// of the hull
bool HullParameterDeterminer::addZCoordinateToCloudFromPlaneCoefficients(
    PointCloud2D::Ptr const& input_cloud,
    PlaneCoefficients::Ptr const& plane_coefficients,
    const PointCloud::Ptr& elevated_cloud)
{
    elevated_cloud->points.resize(input_cloud->points.size());

    int point_index = 0;
    for (pcl::PointXYZ& elevated_point : *elevated_cloud) {
        // using z = - (d + by + ax) / c from plane equation ax + by + cz + d =
        // 0
        pcl::PointXY input_point = input_cloud->points[point_index];
        elevated_point.x = input_point.x;
        elevated_point.y = input_point.y;
        elevated_point.z = -(plane_coefficients->values[3]
                               + plane_coefficients->values[1]
                                   * input_cloud->points[point_index].y
                               + plane_coefficients->values[0]
                                   * input_cloud->points[point_index].x)
            / plane_coefficients->values[2];

        point_index++;
    }
    return true;
}

// Remove all points from a cloud which do not fall in the hull
bool HullParameterDeterminer::cropCloudToHull(
    const PointCloud::Ptr& elevated_cloud, const Hull::Ptr& hull,
    const Polygon& polygon)
{
    if (elevated_cloud->points.size() == 0) {
        ROS_WARN_STREAM("The cloud to be cropped in the "
                        "HullParameterDeterminer contains no points.");
        return false;
    }
    pcl::CropHull<pcl::PointXYZ> crop_filter;
    crop_filter.setInputCloud(elevated_cloud);
    crop_filter.setHullCloud(hull);
    crop_filter.setHullIndices(polygon);
    crop_filter.setDim(hull_dimension);
    crop_filter.filter(*elevated_cloud);
    return true;
}

// Add normals to the elevated cloud which correspond to the normal vector of
// the plane
bool HullParameterDeterminer::addNormalToCloudFromPlaneCoefficients(
    PointCloud::Ptr const& elevated_cloud,
    PlaneCoefficients::Ptr const& plane_coefficients,
    const PointNormalCloud::Ptr& elevated_cloud_with_normals)
{
    elevated_cloud_with_normals->width = elevated_cloud->width;
    elevated_cloud_with_normals->height = elevated_cloud->height;
    elevated_cloud_with_normals->points.resize(elevated_cloud->points.size());

    float normalising_constant
        = plane_coefficients->values[0] * plane_coefficients->values[0]
        + plane_coefficients->values[1] * plane_coefficients->values[1]
        + plane_coefficients->values[2] * plane_coefficients->values[2];

    if (normalising_constant < std::numeric_limits<double>::epsilon()) {
        ROS_ERROR_STREAM("The normal vector of the current plane is too close "
                         "to the zero vector.");
        return false;
    }

    int point_index = 0;
    for (pcl::PointNormal& elevated_point_with_normal :
        *elevated_cloud_with_normals) {
        pcl::PointXYZ elevated_point = elevated_cloud->points[point_index];
        elevated_point_with_normal.x = elevated_point.x;
        elevated_point_with_normal.y = elevated_point.y;
        elevated_point_with_normal.z = elevated_point.z;

        // using that [a b c]^T is perpendicular to the plane in plane equation
        // ax + by + cz + d = 0
        elevated_point_with_normal.normal_x
            = plane_coefficients->values[0] / normalising_constant;
        elevated_point_with_normal.normal_y
            = plane_coefficients->values[1] / normalising_constant;
        elevated_point_with_normal.normal_z
            = plane_coefficients->values[2] / normalising_constant;
        point_index++;
    }
    return true;
}

bool SimpleParameterDeterminer::determineParameters(
    boost::shared_ptr<PlaneCoefficientsVector> const plane_coefficients_vector,
    boost::shared_ptr<HullVector> const hull_vector,
    boost::shared_ptr<PolygonVector> const polygon_vector,
    RealSenseCategory const realsense_category,
    boost::shared_ptr<GaitParameters> gait_parameters,
<<<<<<< HEAD
    std::string frame_id_to_transform_to, std::string subgait_name)
=======
    std::string frame_id_to_transform_to)
>>>>>>> f9937372
{
    ROS_DEBUG("Determining parameters with simple parameter determiner");
    hull_vector_ = hull_vector;
    realsense_category_.emplace(realsense_category);
    gait_parameters_ = gait_parameters;
    plane_coefficients_vector_ = plane_coefficients_vector;
    polygon_vector_ = polygon_vector;
    frame_id_to_transform_to_ = frame_id_to_transform_to;

    // Return a standard step parameter, which works for medium stairs and
    // medium ramp
    gait_parameters_->first_parameter = 0.5;
    gait_parameters_->second_parameter = 0.5;
    return true;
};<|MERGE_RESOLUTION|>--- conflicted
+++ resolved
@@ -101,11 +101,7 @@
     boost::shared_ptr<PolygonVector> const polygon_vector,
     RealSenseCategory const realsense_category,
     boost::shared_ptr<GaitParameters> gait_parameters,
-<<<<<<< HEAD
     std::string frame_id_to_transform_to, std::string subgait_name)
-=======
-    std::string frame_id_to_transform_to)
->>>>>>> f9937372
 {
     time_t start_determine_parameters = clock();
 
@@ -116,10 +112,7 @@
     plane_coefficients_vector_ = plane_coefficients_vector;
     polygon_vector_ = polygon_vector;
     realsense_category_.emplace(realsense_category);
-<<<<<<< HEAD
     subgait_name_ = subgait_name;
-=======
->>>>>>> f9937372
     frame_id_to_transform_to_ = frame_id_to_transform_to;
     // Initialize the optimal foot location at the origin and the gait
     // parameters at -1 in case the calculation fails
@@ -212,10 +205,7 @@
     std_msgs::ColorRGBA marker_color = color_utilities::RED;
 
     switch (realsense_category_.value()) {
-<<<<<<< HEAD
         case RealSenseCategory::stairs_down:
-=======
->>>>>>> f9937372
         case RealSenseCategory::stairs_up: {
             geometry_msgs::Point marker_point;
             marker_point.y = y_location;
@@ -413,11 +403,7 @@
     if (debugging_) {
         geometry_msgs::Point marker_point;
         marker_point.x = optimal_foot_location.x;
-<<<<<<< HEAD
-        marker_point.y = optimal_foot_location.x;
-=======
         marker_point.y = optimal_foot_location.y;
->>>>>>> f9937372
         marker_point.z = optimal_foot_location.z;
         std_msgs::ColorRGBA marker_color = color_utilities::WHITE;
 
@@ -575,11 +561,7 @@
                 } else if (!entireFootCanBePlaced(possible_foot_location)) {
                     marker_color = color_utilities::PURPLE;
                 } else {
-<<<<<<< HEAD
-                    marker_color = color_utilities::RED;
-=======
                     marker_color = color_utilities::GREEN;
->>>>>>> f9937372
                 }
                 possible_foot_locations_marker_list.points.push_back(
                     marker_point);
@@ -618,11 +600,7 @@
                 } else if (!(distance < max_distance_to_line)) {
                     marker_color = color_utilities::PURPLE;
                 } else {
-<<<<<<< HEAD
-                    marker_color = color_utilities::RED;
-=======
                     marker_color = color_utilities::GREEN;
->>>>>>> f9937372
                 }
                 possible_foot_locations_marker_list.points.push_back(
                     marker_point);
@@ -972,11 +950,7 @@
     boost::shared_ptr<PolygonVector> const polygon_vector,
     RealSenseCategory const realsense_category,
     boost::shared_ptr<GaitParameters> gait_parameters,
-<<<<<<< HEAD
     std::string frame_id_to_transform_to, std::string subgait_name)
-=======
-    std::string frame_id_to_transform_to)
->>>>>>> f9937372
 {
     ROS_DEBUG("Determining parameters with simple parameter determiner");
     hull_vector_ = hull_vector;
