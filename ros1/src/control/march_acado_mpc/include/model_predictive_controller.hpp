--- conflicted
+++ resolved
@@ -9,17 +9,10 @@
 
 public:
     // Public variables
-<<<<<<< HEAD
-    vector<double> x0{0,0}; // Current state
-    double u;               // Calculated control input
-    int iter = 0;           // Current iteration of the control loop
-    vector<vector<double>> reference; // reference vector
-=======
     vector<double> x0{0,0};             // Current state
     double u;                           // Calculated control input
     vector<vector<double>> reference;   // Current reference
     bool repeat_reference = true;      // Periodically Repeat the reference
->>>>>>> 5bcd46f1
 
     /**
      * \brief Initialise the model predictive controller
@@ -37,30 +30,7 @@
      * @param x0 - initial state
      * @return u - control input
      */
-<<<<<<< HEAD
-    void controller();
-
-    /**
-     * \brief Retrieve reference data and assign it to
-     * @param filename
-     * @param data
-     * @return
-     */
-
-    void setReference(vector<vector<double>> reference);
-
-    void scrollReference(vector<vector<double>>& reference);
-
-//    void stepRef(vector<vector<double>>& ref, double amp, int N, double dt);
-
-//    void sinRef(vector<vector<double>>& ref, double freq, double amp, int N, double dt);
-
-private:
-
-
-=======
     void calculateControlInput();
->>>>>>> 5bcd46f1
 
     void setReference(vector<vector<double>> reference);
 };
