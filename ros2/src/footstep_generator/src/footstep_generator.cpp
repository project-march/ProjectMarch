#include "footstep_generator/footstep_generator.hpp"
using namespace std::chrono_literals;
using std::placeholders::_1;
using std::placeholders::_2;

FootstepGenerator::FootstepGenerator()
<<<<<<< HEAD
        : Node("footstep_generator_node")
        , m_steps(8)
        , m_vx(1.0)
        , m_vy(0.0)
        , m_l(0.3)
=======
    : Node("footstep_generator_node")
    , m_steps(20) // Change this so we can interactively edit the amount of footsteps while Koengaiting
    , m_vx(0.15)
    , m_vy(0.0)
    , m_l(0.33)
>>>>>>> 10581a0d
{
    m_service = this->create_service<march_shared_msgs::srv::RequestFootsteps>(
            "footstep_generator", std::bind(&FootstepGenerator::publish_foot_placements, this, _1, _2));
    m_publisher = this->create_publisher<geometry_msgs::msg::PoseArray>("/desired_footsteps", 10);
    m_swing_trajectory_command_publisher
        = this->create_publisher<std_msgs::msg::Int32>("/publish_swing_leg_command", 10);
    declare_parameter("n_footsteps", 20);
    declare_parameter("step_length", 0.1);
    m_steps = this->get_parameter("n_footsteps").as_int();
    m_vx = this->get_parameter("step_length").as_double();
}

void FootstepGenerator::publish_foot_placements(
        const std::shared_ptr<march_shared_msgs::srv::RequestFootsteps::Request> request,
        std::shared_ptr<march_shared_msgs::srv::RequestFootsteps::Response> response)
{
    m_steps = this->get_parameter("n_footsteps").as_int();
    m_vx = this->get_parameter("step_length").as_double();
    if (request->gait_type != 0) {
        auto footsteps = generate_foot_placements(request->stance_leg, request->gait_type);
        // ADD THE EMPTY REQUEST HERE
        if (request->gait_type == 3) {
            std_msgs::msg::Int32 msg;
            msg.data = 0;
            m_swing_trajectory_command_publisher->publish(msg);
        }
        m_publisher->publish(footsteps);
        response->status = true;
    }
}

geometry_msgs::msg::PoseArray FootstepGenerator::generate_foot_placements(int stance_leg, int gait_type)
{
    geometry_msgs::msg::PoseArray footstep_array;
    geometry_msgs::msg::Pose footstep;
    footstep_array.header.frame_id = "mpc_frame";
    double x = 0.0;
    // Our frame is from the right foot, where y=0;
    // 1 is right leg
    // -1 is left leg
    stance_leg = -1;
    double y = m_l / 2 - stance_leg * m_l / 2;
    // STAND = 1
    // WALK = 2
    // STEP_CLOSE = 3

    switch (gait_type) {
        case 1:
            y = 0;
            for (int i = 0; i < m_steps * 5; i++) {
                x += 0;
                y = (1 - ((y > 0) - (y < 0))) * m_l;
                footstep.position.x = x;
                footstep.position.y = y;
                footstep.position.z = 0;

                footstep_array.poses.push_back(footstep);
            }
            break;

        case 2: // CHANGE SO THAT FULL FOOTSTEP PLAN GETS SENT, STARTING WITH THE CURRENT STANCE FOOTSTEP POINT
            x = 0.0;
            y = y;
            footstep.position.x = x;
            footstep.position.y = y;
            footstep.position.z = 0;
            footstep_array.poses.push_back(footstep);

            x = 0.0;
            y += m_vy * 1.0 + stance_leg * m_l;
            footstep.position.x = x;
            footstep.position.y = y;
            footstep.position.z = 0;
            footstep_array.poses.push_back(footstep);
            stance_leg = -stance_leg;

            for (int i = 2; i < m_steps; i++) {
                x += m_vx * 1.0;
                y += m_vy * 1.0 + stance_leg * m_l;
                stance_leg = -stance_leg;

                footstep.position.x = x;
                footstep.position.y = y;
                footstep.position.z = 0;

                footstep_array.poses.push_back(footstep);
                // printf("stance_leg %i\n", stance_leg);
            }
            break;

        case 3:
            // for (int i = 0; i < 1; i++) {
            //     x += m_vx * 1.0;
            //     y += m_vy * 1.0 - stance_leg * m_l;
            //     stance_leg = -stance_leg;

            //     footstep.position.x = x;
            //     footstep.position.y = y;
            //     footstep.position.z = 0;

            //     footstep_array.poses.push_back(footstep);
            // }

            // starting step
            x = 0.0;
            y = y;
            footstep.position.x = x;
            footstep.position.y = y;
            footstep.position.z = 0;
            footstep_array.poses.push_back(footstep);

            x = 0.0;
            y += m_vy * 1.0 + stance_leg * m_l;
            footstep.position.x = x;
            footstep.position.y = y;
            footstep.position.z = 0;
            footstep_array.poses.push_back(footstep);
            stance_leg = -stance_leg;
            // Then, add the closing steps that stay on 0

            for (int i = 2; i < m_steps * 5; i++) {
                x = m_vx * 1.0;
                y += m_vy * 1.0 + stance_leg * m_l;
                stance_leg = -stance_leg;

                footstep.position.x = x;
                footstep.position.y = y;
                footstep.position.z = 0;

                footstep_array.poses.push_back(footstep);
                // printf("stance_leg %i\n", stance_leg);
            }
            break;
    }

    return footstep_array;
}

void FootstepGenerator::publish_footsteps(geometry_msgs::msg::PoseArray footsteps)
{
    m_publisher->publish(footsteps);
}

int FootstepGenerator::get_steps()
{
    return m_steps;
}

double FootstepGenerator::get_velocity_x()
{
    return m_vx;
}

double FootstepGenerator::get_velocity_y()
{
    return m_vy;
}

double FootstepGenerator::get_feet_spread()
{
    return m_l;
}<|MERGE_RESOLUTION|>--- conflicted
+++ resolved
@@ -4,19 +4,11 @@
 using std::placeholders::_2;
 
 FootstepGenerator::FootstepGenerator()
-<<<<<<< HEAD
-        : Node("footstep_generator_node")
-        , m_steps(8)
-        , m_vx(1.0)
-        , m_vy(0.0)
-        , m_l(0.3)
-=======
     : Node("footstep_generator_node")
     , m_steps(20) // Change this so we can interactively edit the amount of footsteps while Koengaiting
     , m_vx(0.15)
     , m_vy(0.0)
     , m_l(0.33)
->>>>>>> 10581a0d
 {
     m_service = this->create_service<march_shared_msgs::srv::RequestFootsteps>(
             "footstep_generator", std::bind(&FootstepGenerator::publish_foot_placements, this, _1, _2));
