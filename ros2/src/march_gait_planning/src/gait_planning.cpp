--- conflicted
+++ resolved
@@ -28,109 +28,6 @@
     std::cout << "Bezier CSV created" << std::endl; 
   }
 
-<<<<<<< HEAD
-std::vector<std::array<double, 3>> GaitPlanning::getFootEndPositions() const {
-    // should be for both swing and stance leg. 
-    // define as xyz coordinates, but translate to exo frame 
-    std::array<double, 3> final_swing_leg_position; 
-    std::array<double, 3> final_stance_leg_position;
-    // final array has left foot first
-        std::vector<std::array<double, 3>> final_array;  
-    if (m_current_stance_foot == 0){
-        // from home stand, both legs are together. Right leg will take half a step first. 
-        final_swing_leg_position = m_current_right_foot_position; 
-        final_swing_leg_position[0] += m_step_size/2.0;
-        final_stance_leg_position = m_current_left_foot_position; 
-        final_stance_leg_position[0] -= m_step_size/2.0; 
-        final_array.push_back(final_stance_leg_position); 
-        final_array.push_back(final_swing_leg_position); 
-    }
-    else if (m_current_stance_foot == -1){
-        // left stance foot, right is assumed to be behind left foot. 
-        final_swing_leg_position = m_current_right_foot_position; 
-        final_swing_leg_position[0] += m_step_size;
-        final_stance_leg_position = m_current_left_foot_position; 
-        final_stance_leg_position[0] -= m_step_size;
-        final_array.push_back(final_stance_leg_position); 
-        final_array.push_back(final_swing_leg_position); 
-    }
-    else if (m_current_stance_foot == 1){
-        // right stand foot, left is assumed to be behind left foot. 
-        final_swing_leg_position = m_current_left_foot_position; 
-        final_swing_leg_position[0] += m_step_size;
-        final_stance_leg_position = m_current_right_foot_position; 
-        final_stance_leg_position[0] -= m_step_size;
-        final_array.push_back(final_swing_leg_position); 
-        final_array.push_back(final_stance_leg_position); 
-    }
-    return final_array; 
-}
-
-void GaitPlanning::setBezierGait(){
-    std::vector<CSVRow> data;
-    std::vector<CSVRow> data2; 
-    std::ifstream file("src/march_gait_planning/m9_gait_files/cartesian/first_step.csv");
-    std::ifstream file2("src/march_gait_planning/m9_gait_files/cartesian/normal_gait.csv"); 
-
-    if (!file.is_open() || !file2.is_open()) {
-        std::cerr << "Error opening file." << std::endl;
-    }
-
-    std::string line;
-    std::string line2; 
-    while (std::getline(file, line)) {
-        std::istringstream iss(line);
-        CSVRow row;
-
-        // Assuming the CSV has two columns, modify as needed
-        std::getline(iss, row.x_swing, ',');
-        std::getline(iss, row.z_swing, ',');
-        std::getline(iss, row.x_stance, ',');
-        std::getline(iss, row.z_stance, ','); 
-
-        // Add more lines if you have more columns
-
-        data.push_back(row);
-    }
-
-    file.close();
-
-    for (const auto& row : data) {
-        m_first_step_trajectory.push_back({std::stod(row.x_swing), std::stod(row.z_swing), std::stod(row.x_stance), std::stod(row.z_stance)}); 
-    }
-
-    while (std::getline(file2, line2)) {
-        std::istringstream iss(line2);
-        CSVRow row2;
-
-        // Assuming the CSV has two columns, modify as needed
-        std::getline(iss, row2.x_swing, ',');
-        std::getline(iss, row2.z_swing, ',');
-        std::getline(iss, row2.x_stance, ',');
-        std::getline(iss, row2.z_stance, ','); 
-
-        // Add more lines if you have more columns
-
-        data2.push_back(row2);
-    }
-
-    file2.close(); 
-
-    for (const auto& row2 : data2) {
-        m_bezier_trajectory.push_back({std::stod(row2.x_swing), std::stod(row2.z_swing), std::stod(row2.x_stance), std::stod(row2.z_stance)}); 
-    } 
-}
-
-std::vector<std::array<double, 4>> GaitPlanning::getTrajectory() const{
-    if (m_current_stance_foot == 0){
-        return m_first_step_trajectory; 
-    } else {
-        return m_bezier_trajectory; 
-    }
-}
-
-=======
->>>>>>> 04bb2e5f
 void GaitPlanning::setStanceFoot(const int &new_stance_foot){
     m_current_stance_foot = new_stance_foot;  
 }
