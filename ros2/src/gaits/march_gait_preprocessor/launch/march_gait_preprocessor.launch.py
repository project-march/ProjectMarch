"""Author: Marten  Haitjema, MVII."""
from launch import LaunchDescription
from launch_ros.actions import Node
from launch.actions import Shutdown, DeclareLaunchArgument
from launch.substitutions import LaunchConfiguration
from march_utility.utilities.utility_functions import (
    get_lengths_robot_from_urdf_for_inverse_kinematics,
)

# Get lengths from urdf:
lengths = get_lengths_robot_from_urdf_for_inverse_kinematics()
LENGTH_HIP_AA, LENGTH_HIP_BASE = lengths[2], lengths[-1]
DEFAULT_FEET_DISTANCE = 0.16 # LENGTH_HIP_AA * 2 + LENGTH_HIP_BASE


def generate_launch_description():
    """Launch file for the gait_preprocessor node that will spam fake possible foot location.

    For more information see '../march_gait_preprocessor/gait_preprocessor_publisher.py'.

    Can change parameters during runtime by calling in a terminal:
        'ros2 param set gait_preprocessor_node [param_name] [value]'
        with param_name and value possibilities:
        * location_x: either a double or 'random'
        * location_y: either a double or 'random'
    """
    return LaunchDescription(
        [
            DeclareLaunchArgument(
                name="use_sim_time",
                default_value="true",
                description="Whether to use simulation time as published on the "
                "/clock topic by gazebo instead of system time.",
            ),
            DeclareLaunchArgument(
                name="location_x",
                default_value="0.1",
                description="x-location for fake covid topic, takes double'",
            ),
            DeclareLaunchArgument(
                name="location_y",
                default_value="0.0",
                description="y-location for fake covid topic, takes double",
            ),
            DeclareLaunchArgument(
                name="location_z",
<<<<<<< HEAD
                default_value="0.4",
=======
                default_value= "0.4", #str(DEFAULT_FEET_DISTANCE),
>>>>>>> 20f01d01
                description="z-location for fake covid topic, takes double or 'random'",
            ),
            DeclareLaunchArgument(
                name="offset_x",
                default_value="0.07",
                description="X offset for covid points.",
            ),
            DeclareLaunchArgument(
                name="offset_y",
                default_value="0.0",
                description="Y offset for covid points.",
            ),
            DeclareLaunchArgument(
                name="offset_z",
                default_value="0.22",
                description="Z offset for covid points.",
            ),
            DeclareLaunchArgument(
                name="duration",
                default_value="3.0",
                description="Base duration of dynamic gait, may be scaled depending on step height",
            ),
            DeclareLaunchArgument(
                name="deviation_coefficient",
                default_value="0.5",
                description="Coefficient used to compute the deviation of two midpoints from a middle fraction",
            ),
            DeclareLaunchArgument(
                name="max_deviation",
                default_value="0.15",
                description="Maximum allowed midpoint deviation from the standard midpoint fraction",
            ),
            DeclareLaunchArgument(
                name="use_simulated_deviation",
                default_value="false",
                description="Whether to use simulated, fixed, deviation for calculating mid points.",
            ),
            DeclareLaunchArgument(
                name="simulated_deviation",
                default_value="0.05",
                description="midpoint deviation for simulated points.",
            ),
            DeclareLaunchArgument(
                name="max_offset_x",
                default_value="0.125",
                description="Max offset_x",
            ),
            Node(
                package="march_gait_preprocessor",
                executable="march_gait_preprocessor",
                output="screen",
                name="gait_preprocessor",
                namespace="march",
                parameters=[
                    {"use_sim_time": LaunchConfiguration("use_sim_time")},
                    {"location_x": LaunchConfiguration("location_x")},
                    {"location_y": LaunchConfiguration("location_y")},
                    {"location_z": LaunchConfiguration("location_z")},
                    {"offset_x": LaunchConfiguration("offset_x")},
                    {"offset_y": LaunchConfiguration("offset_y")},
                    {"offset_z": LaunchConfiguration("offset_z")},
                    {"duration": LaunchConfiguration("duration")},
                    {"deviation_coefficient": LaunchConfiguration("deviation_coefficient")},
                    {"max_deviation": LaunchConfiguration("max_deviation")},
                    {"use_simulated_deviation": LaunchConfiguration("use_simulated_deviation")},
                    {"simulated_deviation": LaunchConfiguration("simulated_deviation")},
                    {"max_offset_x": LaunchConfiguration("max_offset_x")},
                ],
                on_exit=Shutdown(),
            ),
        ]
    )<|MERGE_RESOLUTION|>--- conflicted
+++ resolved
@@ -44,11 +44,7 @@
             ),
             DeclareLaunchArgument(
                 name="location_z",
-<<<<<<< HEAD
-                default_value="0.4",
-=======
                 default_value= "0.4", #str(DEFAULT_FEET_DISTANCE),
->>>>>>> 20f01d01
                 description="z-location for fake covid topic, takes double or 'random'",
             ),
             DeclareLaunchArgument(
