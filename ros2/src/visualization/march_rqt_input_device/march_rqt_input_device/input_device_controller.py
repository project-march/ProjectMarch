--- conflicted
+++ resolved
@@ -67,15 +67,14 @@
             topic="/march/gait_request",
             qos_profile=10,
         )
-<<<<<<< HEAD
         self._set_gait_control_type = self._node.create_publisher(
             msg_type=String,
             topic="weight_control_type",
-=======
+            qos_profile=10,
+        )
         self._swing_leg_command_pub = self._node.create_publisher(
             msg_type=Int32,
             topic="/publish_swing_leg_command",
->>>>>>> 10581a0d
             qos_profile=10,
         )
         self._gait_response_subscriber = self._node.create_subscription(
@@ -84,13 +83,11 @@
             callback=self._gait_response_callback,
             qos_profile=10,
         )
-<<<<<<< HEAD
         self.direct_torque_pub = self._node.create_publisher(
             msg_type=Float32,
             topic="direct_torque",
             qos_profile=10,
         )
-=======
 
         self._eeg_input_subscriber = self._node.create_subscription(
             msg_type=Int32,
@@ -99,7 +96,6 @@
             qos_profile=10,
         )
 
->>>>>>> 10581a0d
         if self._ping:
             self._alive_pub = self._node.create_publisher(
                 Alive,
@@ -130,19 +126,22 @@
         """Update current node from the state machine."""
         self._current_gait = msg.gait_type
 
-<<<<<<< HEAD
+    def _eeg_gait_request_callback(self, msg: Int32):
+        self.get_node().get_logger().info("EEG requested gait: " + str(msg.data))
+        self.publish_gait(msg.data)
+
+    def publish_eeg_on_off(self) -> None:
+        """Publish eeg on if its off and off if it is on."""
+        self._eeg_on_off_pub.publish(Bool(data=not self.eeg))
+
+    def update_eeg_on_off(self, msg: Bool) -> None:
+        """Update eeg value for when it is changed in the state machine."""
+        self.eeg = msg.data
+
     def publish_gait(self, gait_type: int, control_type) -> None:
         """Publish a message on `/march/gait_request` to publish the gait."""
         self._node.get_logger().debug("Mock Input Device published gait: " + str(gait_type))
         self._node.get_logger().info("publishing gait: " + str(gait_type))
-=======
-    def _eeg_gait_request_callback(self, msg: Int32):
-        self.get_node().get_logger().info("EEG requested gait: " + str(msg.data))
-        self.publish_gait(msg.data)
-
-    def publish_gait(self, gait_type: int) -> None:
-        """Publish a message on `/march/gait_request` to publish the gait."""
->>>>>>> 10581a0d
         self._current_gait = gait_type
         msg = GaitRequest(
             header=Header(stamp=self._node.get_clock().now().to_msg()),
@@ -150,18 +149,10 @@
             id=str(self._id),
         )
         self._send_gait_request.publish(msg)
-<<<<<<< HEAD
         if control_type is not None:
             self.publish_control_type(control_type)
 
-    def publish_eeg_on_off(self) -> None:
-        """Publish eeg on if its off and off if it is on."""
-        self._eeg_on_off_pub.publish(Bool(data=not self.eeg))
-
-    def update_eeg_on_off(self, msg: Bool) -> None:
-        """Update eeg value for when it is changed in the state machine."""
-        self.eeg = msg.data
-=======
+
         if gait_type in [2, 3]:
             zero_swing_msg = Int32()
             zero_swing_msg.data = 0
@@ -172,7 +163,6 @@
             error_msg.error_message = "Error button clicked on IPD"
             error_msg.type = 0
             self._error_pub.publish(error_msg)
->>>>>>> 10581a0d
 
     def _timer_callback(self) -> None:
         """Callback to send out an alive message."""
