// Copyright 2018 Project March.
#include <march_hardware/IMotionCube.h>
#include <march_hardware/error/hardware_exception.h>
#include <march_hardware/error/motion_error.h>
#include <march_hardware/EtherCAT/EthercatSDO.h>
#include <march_hardware/EtherCAT/EthercatIO.h>

#include <bitset>
#include <string>
#include <unistd.h>

#include <ros/ros.h>

namespace march
{
IMotionCube::IMotionCube(int slave_index, Encoder encoder, ActuationMode actuation_mode)
  : Slave(slave_index), encoder_(encoder), actuation_mode_(actuation_mode)
{
  this->encoder_.setSlaveIndex(slave_index);
}

void IMotionCube::writeInitialSDOs(int cycle_time)
{
  if (this->actuation_mode_ == ActuationMode::unknown)
  {
    throw error::HardwareException(error::ErrorType::INVALID_ACTUATION_MODE, "Cannot write initial settings to "
                                                                             "IMotionCube "
                                                                             "as it has actuation mode of unknown");
  }

  mapMisoPDOs();
  mapMosiPDOs();
  writeInitialSettings(cycle_time);
}

// Map Process Data Object (PDO) for by sending SDOs to the IMC
// Master In, Slave Out
void IMotionCube::mapMisoPDOs()
{
  PDOmap map_miso = PDOmap();
  map_miso.addObject(IMCObjectName::StatusWord);      // Compulsory!
  map_miso.addObject(IMCObjectName::ActualPosition);  // Compulsory!
  map_miso.addObject(IMCObjectName::ActualTorque);    // Compulsory!
  map_miso.addObject(IMCObjectName::MotionErrorRegister);
  map_miso.addObject(IMCObjectName::DetailedErrorRegister);
  map_miso.addObject(IMCObjectName::DCLinkVoltage);
  this->miso_byte_offsets_ = map_miso.map(this->slaveIndex, DataDirection::MISO);
}

// Map Process Data Object (PDO) for by sending SDOs to the IMC
// Master Out, Slave In
void IMotionCube::mapMosiPDOs()
{
  PDOmap map_mosi = PDOmap();
  map_mosi.addObject(IMCObjectName::ControlWord);  // Compulsory!
  map_mosi.addObject(IMCObjectName::TargetPosition);
  map_mosi.addObject(IMCObjectName::TargetTorque);
  this->mosi_byte_offsets_ = map_mosi.map(this->slaveIndex, DataDirection::MOSI);
}

// Set configuration parameters to the IMC
void IMotionCube::writeInitialSettings(uint8_t cycle_time)
{
  ROS_DEBUG("IMotionCube::writeInitialSettings");

  // mode of operation
  int mode_of_op = sdo_bit8(slaveIndex, 0x6060, 0, this->actuation_mode_.toModeNumber());

  // position limit -- min position
  int min_pos_lim = sdo_bit32(slaveIndex, 0x607D, 1, this->encoder_.getLowerSoftLimitIU());

  // position limit -- max position
  int max_pos_lim = sdo_bit32(slaveIndex, 0x607D, 2, this->encoder_.getUpperSoftLimitIU());

  // Quick stop option
  int stop_opt = sdo_bit16(slaveIndex, 0x605A, 0, 6);

  // Quick stop deceleration
  int stop_decl = sdo_bit32(slaveIndex, 0x6085, 0, 0x7FFFFFFF);

  // Abort connection option code
  int abort_con = sdo_bit16(slaveIndex, 0x6007, 0, 1);

  // set the ethercat rate of encoder in form x*10^y
  int rate_ec_x = sdo_bit8(slaveIndex, 0x60C2, 1, cycle_time);
  int rate_ec_y = sdo_bit8(slaveIndex, 0x60C2, 2, -3);

  if (!(mode_of_op && max_pos_lim && min_pos_lim && stop_opt && stop_decl && abort_con && rate_ec_x && rate_ec_y))
  {
    throw error::HardwareException(error::ErrorType::WRITING_INITIAL_SETTINGS_FAILED,
                                   "Failed writing initial settings to IMC of slave %d", this->slaveIndex);
  }
}

void IMotionCube::actuateRad(float target_rad)
{
  if (this->actuation_mode_ != ActuationMode::position)
  {
    throw error::HardwareException(error::ErrorType::INVALID_ACTUATION_MODE,
                                   "trying to actuate rad, while actuation mode is %s",
                                   this->actuation_mode_.toString().c_str());
  }

  if (std::abs(target_rad - this->getAngleRad()) > MAX_TARGET_DIFFERENCE)
  {
    throw error::HardwareException(error::ErrorType::TARGET_EXCEEDS_MAX_DIFFERENCE,
                                   "Target %f exceeds max difference of %f from current %f for slave %d", target_rad,
                                   MAX_TARGET_DIFFERENCE, this->getAngleRad(), this->slaveIndex);
  }
  this->actuateIU(this->encoder_.RadtoIU(target_rad));
}

void IMotionCube::actuateIU(int target_iu)
{
  if (!this->encoder_.isValidTargetIU(this->getAngleIU(), target_iu))
  {
    throw error::HardwareException(error::ErrorType::INVALID_ACTUATE_POSITION,
                                   "Position %i is invalid for slave %d. (%d, %d)", target_iu, this->slaveIndex,
                                   this->encoder_.getLowerSoftLimitIU(), this->encoder_.getUpperSoftLimitIU());
  }

  bit32 target_position;
  target_position.i = target_iu;

  uint8_t target_position_location = this->mosi_byte_offsets_.at(IMCObjectName::TargetPosition);

  ROS_DEBUG("Trying to actuate slave %d, soem location %d to targetposition %d", this->slaveIndex,
            target_position_location, target_position.i);
  set_output_bit32(this->slaveIndex, target_position_location, target_position);
}

void IMotionCube::actuateTorque(int target_torque)
{
  if (this->actuation_mode_ != ActuationMode::torque)
  {
    throw error::HardwareException(error::ErrorType::INVALID_ACTUATION_MODE,
                                   "trying to actuate torque, while actuation mode is %s",
                                   this->actuation_mode_.toString().c_str());
  }

  if (target_torque >= MAX_TARGET_TORQUE)
  {
    throw error::HardwareException(error::ErrorType::TARGET_TORQUE_EXCEEDS_MAX_TORQUE,
                                   "Target torque of %d exceeds max torque of %d", target_torque, MAX_TARGET_TORQUE);
  }

  bit16 target_torque_struct;
  target_torque_struct.i = target_torque;

  uint8_t target_torque_location = this->mosi_byte_offsets_.at(IMCObjectName::TargetTorque);

  ROS_DEBUG("Trying to actuate slave %d, soem location %d with target torque %d", this->slaveIndex,
            target_torque_location, target_torque_struct.i);
  set_output_bit16(this->slaveIndex, target_torque_location, target_torque_struct);
}

float IMotionCube::getAngleRad()
{
<<<<<<< HEAD
  return this->encoder_.getAngleRad(this->miso_byte_offsets_.at(IMCObjectName::ActualPosition));
=======
  ROS_ASSERT_MSG(this->misoByteOffsets.count(IMCObjectName::ActualPosition) == 1, "ActualPosition not defined in PDO "
                                                                                  "mapping, so can't get angle");
  if (!IMotionCubeTargetState::SWITCHED_ON.isReached(this->getStatusWord()) &&
      !IMotionCubeTargetState::OPERATION_ENABLED.isReached(this->getStatusWord()))
  {
    ROS_WARN_THROTTLE(10, "Invalid use of encoders, you're not in the correct state.");
  }
  return this->encoder.getAngleRad(this->misoByteOffsets[IMCObjectName::ActualPosition]);
>>>>>>> ef5826cb
}

float IMotionCube::getTorque()
{
  bit16 return_byte = get_input_bit16(this->slaveIndex, this->miso_byte_offsets_.at(IMCObjectName::ActualTorque));
  ROS_DEBUG("Actual Torque read: %d", return_byte.i);
  return return_byte.i;
}

int IMotionCube::getAngleIU()
{
  return this->encoder_.getAngleIU(this->miso_byte_offsets_.at(IMCObjectName::ActualPosition));
}

uint16_t IMotionCube::getStatusWord()
{
  return get_input_bit16(this->slaveIndex, this->miso_byte_offsets_.at(IMCObjectName::StatusWord)).ui;
}

uint16_t IMotionCube::getMotionError()
{
  return get_input_bit16(this->slaveIndex, this->miso_byte_offsets_.at(IMCObjectName::MotionErrorRegister)).ui;
}

uint16_t IMotionCube::getDetailedError()
{
  return get_input_bit16(this->slaveIndex, this->miso_byte_offsets_.at(IMCObjectName::DetailedErrorRegister)).ui;
}

float IMotionCube::getMotorCurrent()
{
  const float PEAK_CURRENT = 40.0;            // Peak current of iMC drive
  const float IU_CONVERSION_CONST = 65520.0;  // Conversion parameter, see Technosoft CoE programming manual

  int16_t motor_current_iu =
      get_input_bit16(this->slaveIndex, this->miso_byte_offsets_.at(IMCObjectName::ActualTorque)).i;
  return (2.0f * PEAK_CURRENT / IU_CONVERSION_CONST) *
         static_cast<float>(motor_current_iu);  // Conversion to Amp, see Technosoft CoE programming manual
}

float IMotionCube::getMotorVoltage()
{
  const float V_DC_MAX_MEASURABLE = 102.3;    // maximum measurable DC voltage found in EMS Setup/Drive info button
  const float IU_CONVERSION_CONST = 65520.0;  // Conversion parameter, see Technosoft CoE programming manual

  uint16_t motor_voltage_iu =
      get_input_bit16(this->slaveIndex, this->miso_byte_offsets_.at(IMCObjectName::DCLinkVoltage)).ui;
  return (V_DC_MAX_MEASURABLE / IU_CONVERSION_CONST) *
         static_cast<float>(motor_voltage_iu);  // Conversion to Volt, see Technosoft CoE programming manual
}

void IMotionCube::setControlWord(uint16_t control_word)
{
  bit16 controlwordu;
  controlwordu.i = control_word;
  set_output_bit16(slaveIndex, this->mosi_byte_offsets_.at(IMCObjectName::ControlWord), controlwordu);
}

void IMotionCube::goToTargetState(IMotionCubeTargetState target_state)
{
  ROS_DEBUG("\tTry to go to '%s'", target_state.getDescription().c_str());
  while (!target_state.isReached(this->getStatusWord()))
  {
    this->setControlWord(target_state.getControlWord());
    ROS_INFO_DELAYED_THROTTLE(5, "\tWaiting for '%s': %s", target_state.getDescription().c_str(),
                              std::bitset<16>(this->getStatusWord()).to_string().c_str());
    if (target_state.getState() == IMotionCubeTargetState::OPERATION_ENABLED.getState() &&
        IMCState(this->getStatusWord()) == IMCState::FAULT)
    {
      ROS_FATAL("IMotionCube went to fault state while attempting to go to '%s'. Shutting down.",
                target_state.getDescription().c_str());
      ROS_FATAL("Detailed Error: %s", error::parseDetailedError(this->getDetailedError()).c_str());
      ROS_FATAL("Motion Error: %s", error::parseMotionError(this->getMotionError()).c_str());
      throw std::domain_error("IMC to fault state");
    }
  }
  ROS_DEBUG("\tReached '%s'!", target_state.getDescription().c_str());
}

void IMotionCube::goToOperationEnabled()
{
  this->setControlWord(128);

  this->goToTargetState(IMotionCubeTargetState::SWITCH_ON_DISABLED);
  this->goToTargetState(IMotionCubeTargetState::READY_TO_SWITCH_ON);
  this->goToTargetState(IMotionCubeTargetState::SWITCHED_ON);

<<<<<<< HEAD
  int angle = this->getAngleIU();
=======
  int angleRead = this->getAngleIU();
>>>>>>> ef5826cb
  //  If the encoder is functioning correctly and the joint is not outside hardlimits, move the joint to its current
  //  position. Otherwise shutdown
  if (abs(angle) <= 2)
  {
    throw error::HardwareException(error::ErrorType::ENCODER_RESET,
                                   "Encoder of IMotionCube with slave index %d has reset. Read angle %d IU",
                                   this->slaveIndex, angle);
  }
  else if (!this->encoder_.isWithinHardLimitsIU(angle))
  {
    throw error::HardwareException(error::ErrorType::OUTSIDE_HARD_LIMITS,
                                   "Joint with slave index %d is outside hard limits (read value %d IU, limits from %d "
                                   "IU to %d IU)",
                                   this->slaveIndex, angle, this->encoder_.getLowerHardLimitIU(),
                                   this->encoder_.getUpperHardLimitIU());
  }

  if (this->actuationMode == ActuationMode::position)
  {
<<<<<<< HEAD
    if (this->actuation_mode_ == ActuationMode::position)
    {
      this->actuateIU(angle);
    }
    if (this->actuation_mode_ == ActuationMode::torque)
    {
      this->actuateTorque(0);
    }
=======
    this->actuateIU(angleRead);
  }
  if (this->actuationMode == ActuationMode::torque)
  {
    this->actuateTorque(0);
>>>>>>> ef5826cb
  }
  this->goToTargetState(IMotionCubeTargetState::OPERATION_ENABLED);
}

void IMotionCube::resetIMotionCube()
{
  this->setControlWord(0);
  ROS_DEBUG("Slave: %d, Try to reset IMC", this->slaveIndex);
  sdo_bit16(slaveIndex, 0x2080, 0, 1);
}

ActuationMode IMotionCube::getActuationMode() const
{
  return this->actuation_mode_;
}
}  // namespace march<|MERGE_RESOLUTION|>--- conflicted
+++ resolved
@@ -156,18 +156,12 @@
 
 float IMotionCube::getAngleRad()
 {
-<<<<<<< HEAD
-  return this->encoder_.getAngleRad(this->miso_byte_offsets_.at(IMCObjectName::ActualPosition));
-=======
-  ROS_ASSERT_MSG(this->misoByteOffsets.count(IMCObjectName::ActualPosition) == 1, "ActualPosition not defined in PDO "
-                                                                                  "mapping, so can't get angle");
   if (!IMotionCubeTargetState::SWITCHED_ON.isReached(this->getStatusWord()) &&
       !IMotionCubeTargetState::OPERATION_ENABLED.isReached(this->getStatusWord()))
   {
     ROS_WARN_THROTTLE(10, "Invalid use of encoders, you're not in the correct state.");
   }
-  return this->encoder.getAngleRad(this->misoByteOffsets[IMCObjectName::ActualPosition]);
->>>>>>> ef5826cb
+  return this->encoder_.getAngleRad(this->miso_byte_offsets_.at(IMCObjectName::ActualPosition));
 }
 
 float IMotionCube::getTorque()
@@ -255,11 +249,7 @@
   this->goToTargetState(IMotionCubeTargetState::READY_TO_SWITCH_ON);
   this->goToTargetState(IMotionCubeTargetState::SWITCHED_ON);
 
-<<<<<<< HEAD
-  int angle = this->getAngleIU();
-=======
-  int angleRead = this->getAngleIU();
->>>>>>> ef5826cb
+  const int angle = this->getAngleIU();
   //  If the encoder is functioning correctly and the joint is not outside hardlimits, move the joint to its current
   //  position. Otherwise shutdown
   if (abs(angle) <= 2)
@@ -277,25 +267,15 @@
                                    this->encoder_.getUpperHardLimitIU());
   }
 
-  if (this->actuationMode == ActuationMode::position)
-  {
-<<<<<<< HEAD
-    if (this->actuation_mode_ == ActuationMode::position)
-    {
-      this->actuateIU(angle);
-    }
-    if (this->actuation_mode_ == ActuationMode::torque)
-    {
-      this->actuateTorque(0);
-    }
-=======
-    this->actuateIU(angleRead);
-  }
-  if (this->actuationMode == ActuationMode::torque)
+  if (this->actuation_mode_ == ActuationMode::position)
+  {
+    this->actuateIU(angle);
+  }
+  if (this->actuation_mode_ == ActuationMode::torque)
   {
     this->actuateTorque(0);
->>>>>>> ef5826cb
-  }
+  }
+
   this->goToTargetState(IMotionCubeTargetState::OPERATION_ENABLED);
 }
 
