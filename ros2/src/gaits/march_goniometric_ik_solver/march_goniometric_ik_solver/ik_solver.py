"""Author: Jelmer de Wolde, MVII."""

import numpy as np
import matplotlib.pyplot as plt

import march_goniometric_ik_solver.triangle_angle_solver as tas
import march_goniometric_ik_solver.quadrilateral_angle_solver as qas

from typing import List, Dict, Union, Optional
from march_goniometric_ik_solver.ik_solver_parameters import IKSolverParameters
from march_utility.exceptions.gait_exceptions import PositionSoftLimitError
from march_utility.utilities.utility_functions import (
    get_lengths_robot_from_urdf_for_inverse_kinematics,
    get_limits_robot_from_urdf_for_inverse_kinematics,
    get_joint_names_from_urdf,
)

# Get lengths from urdf:
(
    LENGTH_UPPER_LEG,
    LENGTH_LOWER_LEG,
    LENGTH_HIP_AA,
    LENGTH_HIP_BASE,
) = get_lengths_robot_from_urdf_for_inverse_kinematics(
    length_names=["upper_leg", "lower_leg", "hip_aa_front", "hip_base"]
)
LENGTH_LEG = LENGTH_UPPER_LEG + LENGTH_LOWER_LEG
LENGTH_HIP = 2 * LENGTH_HIP_AA + LENGTH_HIP_BASE

# List the joints we have:
JOINT_NAMES = get_joint_names_from_urdf(return_fixed_joints=True)

# Create a dictionary of joint limits:
JOINT_LIMITS = {}

for name in JOINT_NAMES:
    JOINT_LIMITS[name] = get_limits_robot_from_urdf_for_inverse_kinematics(name)

# Constants:
LENGTH_FOOT = 0.10  # m

ANKLE_ZERO_ANGLE = np.pi / 2  # rad
KNEE_ZERO_ANGLE = np.pi  # rad
HIP_ZERO_ANGLE = np.pi  # rad

# Default parameters:
DEFAULT_PARAMETERS = IKSolverParameters()


class Pose:
    """Pose class used for inverse kinematic calculations.

    Used to solve inverse kinematics for a desired end_position or mid_position of the foot.
    The class contains the joint_angles and the foot_rotation of the rear foot (in case of a toe-off)
    Solving can be done for the left or right foot, therefore this class uses the definition of 1 or 2
    for the joints, where 1 is the rear leg and 2 the front leg.
    Positive defined are: ankle dorsi-flexion, hip abduction, hip flexion, knee flexion.

    Args:
        parameters (IKSolverParameters): dataclass containing reconfigurable parameters
        pose (List[float]): List of the joint angles for the pose.
        leg1 (str): Leg that is the stance leg (leg1) of the starting position. For a right_swing, should be 'left'.

    Attributes:
        fe_ankle1 (float): dorsi-flexion (flexion) or plantar-flexion (extension) of the ankle of the hip on the stance leg.
        aa_hip1 (float): adduction or abduction of hip on the stance leg.
        fe_hip1 (float): flexion or extension of the hip on the stance leg.
        fe_knee1 (float): flexion or extension of the knee on the stance leg.
        fe_ankle2 (float): dorsi-flexion (flexion) or plantar-flexion (extension) of the ankle of the hip on the swing leg.
        aa_hip2 (float): adduction or abduction of hip on the swing leg.
        fe_hip2 (float): flexion or extension of the hip on the swing leg.
        fe_knee2 (float): flexion or extension of the knee on the swing leg.
        rot_foot1 (float): angle between flat ground and the foot on the stance leg.
    """

    def __init__(
        self,
        parameters: IKSolverParameters = DEFAULT_PARAMETERS,
        pose: Union[List[float], None] = None,
        leg1: str = "left",
    ) -> None:
        self._parameters = parameters
        print(self._parameters.base_number)

        self._max_ankle_flexion = (
            min(JOINT_LIMITS["left_ankle"].upper, JOINT_LIMITS["right_ankle"].upper)
            - self._parameters.ankle_buffer_radians
        )
        self._max_hip_extension = (
            max(JOINT_LIMITS["left_hip_fe"].lower, JOINT_LIMITS["right_hip_fe"].lower)
            + self._parameters.hip_buffer_radians
        )
        self._max_hip_abduction = (
            min(JOINT_LIMITS["left_hip_aa"].upper, JOINT_LIMITS["right_hip_aa"].upper)
            - self._parameters.hip_buffer_radians
        )
        self._max_hip_adduction = (
            max(JOINT_LIMITS["left_hip_aa"].lower, JOINT_LIMITS["right_hip_aa"].lower)
            + self._parameters.hip_buffer_radians
        )

        if pose is None:
            angle_ankle, angle_hip, angle_knee = self.leg_length_angles(self.max_leg_length)
            self.fe_ankle1 = self.fe_ankle2 = angle_ankle
            self.fe_hip1 = self.fe_hip2 = angle_hip
            self.fe_knee1 = self.fe_knee2 = KNEE_ZERO_ANGLE - angle_knee
            self.aa_hip1 = self.aa_hip2 = 0
        else:
            if leg1 == "left":
                (
                    self.fe_ankle1,
                    self.aa_hip1,
                    self.fe_hip1,
                    self.fe_knee1,
                    self.fe_ankle2,
                    self.aa_hip2,
                    self.fe_hip2,
                    self.fe_knee2,
                ) = pose
            elif leg1 == "right":
                (
                    self.fe_ankle2,
                    self.aa_hip2,
                    self.fe_hip2,
                    self.fe_knee2,
                    self.fe_ankle1,
                    self.aa_hip1,
                    self.fe_hip1,
                    self.fe_knee1,
                ) = pose
            else:
                raise ValueError(f"Invalid input {leg1}, should be 'right' or 'left'.")
        self.rot_foot1 = 0

    def reset_to_zero_pose(self) -> None:
        """Reset the post to the default zero pose."""
        self.__init__(self._parameters)

    @property
    def pose_right(self) -> List[float]:
        """Returns the pose as list with the right leg as the swing leg (leg2)."""
        return [
            self.fe_ankle1,
            self.aa_hip1,
            self.fe_hip1,
            self.fe_knee1,
            self.fe_ankle2,
            self.aa_hip2,
            self.fe_hip2,
            self.fe_knee2,
        ]

    @property
    def pose_left(self) -> List[float]:
        """Returns the pose as list with the left leg as swing leg (leg2)."""
        return [
            self.fe_ankle2,
            self.aa_hip2,
            self.fe_hip2,
            self.fe_knee2,
            self.fe_ankle1,
            self.aa_hip1,
            self.fe_hip1,
            self.fe_knee1,
        ]

    def calculate_joint_positions(self) -> Dict[str, np.ndarray]:
        """Calculates the joint positions for a given pose as a chain from rear toes (toes1) to front toes (toes2).

        If a positive angle represents an anti-clockwise rotation, the angle variable is positive in the rot function.
        If a positive angle represents a clockwise rotation, the angle variable is negative in the rot function.
        The vectors (all np.array's) do always describe the translation when no rotation is applied.
        The rot_total matrix expands every step, since every joint location depends on all previous joint angles in the
        chain.

        Args:
            joint (str): specific joint of which the joint position should be returned.
                default argument is 'all', which returns a list joint positions for all joints.
                possible arguments are: pos_toes1, pos_ankle1, pos_knee1, pos_hip, pos_knee2, pos_ankle2, pos_toes2.

        Returns:
            tuple/float: returns a tuple if all joint positions are asked, otherwise a float of the single joint position.
        """
        # create rotation matrix that we expand after every rotation:
        rot_total = rot(0)

        # toes1 is defined at [LENGTH_FOOT, 0]:
        pos_toes1 = np.array([LENGTH_FOOT, 0])

        # ankle1 = toes1 + translation_by_foot1:
        rot_foot = rot(-self.rot_foot1)
        rot_total = rot_total @ rot_foot
        pos_ankle1 = pos_toes1 + rot_total @ np.array([-LENGTH_FOOT, 0])

        # knee1 = ankle1 + translation_by_lower_leg1:
        rot_ankle1 = rot(-self.fe_ankle1)
        rot_total = rot_total @ rot_ankle1
        pos_knee1 = pos_ankle1 + rot_total @ np.array([0, LENGTH_LOWER_LEG])

        # hip = knee1 + translation_by_upper_leg1:
        rot_knee1 = rot(self.fe_knee1)
        rot_total = rot_total @ rot_knee1
        pos_hip = pos_knee1 + rot_total @ np.array([0, LENGTH_UPPER_LEG])

        # knee2 = hip + translation_by_upper_leg2:
        rot_hip = rot(self.fe_hip2 - self.fe_hip1)
        rot_total = rot_total @ rot_hip
        pos_knee2 = pos_hip + rot_total @ np.array([0, -LENGTH_UPPER_LEG])

        # ankle2 = knee2 + translation_by_lower_leg2:
        rot_knee2 = rot(-self.fe_knee2)
        rot_total = rot_total @ rot_knee2
        pos_ankle2 = pos_knee2 + rot_total @ np.array([0, -LENGTH_LOWER_LEG])

        # toe2 = ankle2 + translation_by_foot2:
        rot_ankle2 = rot(self.fe_ankle2)
        rot_total = rot_total @ rot_ankle2
        pos_toes2 = pos_ankle2 + rot_total @ np.array([LENGTH_FOOT, 0])

        # return all joint positions:
        return {
            "pos_toes1": pos_toes1,
            "pos_ankle1": pos_ankle1,
            "pos_knee1": pos_knee1,
            "pos_hip": pos_hip,
            "pos_knee2": pos_knee2,
            "pos_ankle2": pos_ankle2,
            "pos_toes2": pos_toes2,
        }

    @property
    def pos_toes1(self) -> np.ndarray:
        """np.Array[x,y]. Calculates position of the stance leg toes."""
        return self.calculate_joint_positions()["pos_toes1"]

    @property
    def pos_ankle1(self) -> np.ndarray:
        """np.Array[x,y]. Calculates position of the stance leg ankle."""
        return self.calculate_joint_positions()["pos_ankle1"]

    @property
    def pos_knee1(self) -> np.ndarray:
        """np.Array[x,y]. Calculates position of the stance leg knee."""
        return self.calculate_joint_positions()["pos_knee1"]

    @property
    def pos_hip(self) -> np.ndarray:
        """np.Array[x,y]. Calculates position of the hip."""
        return self.calculate_joint_positions()["pos_hip"]

    @property
    def pos_knee2(self) -> np.ndarray:
        """np.Array[x,y]. Calculates position of the swing leg knee."""
        return self.calculate_joint_positions()["pos_knee2"]

    @property
    def pos_ankle2(self) -> np.ndarray:
        """np.Array[x,y]. Calculates position of the swing leg ankle."""
        return self.calculate_joint_positions()["pos_ankle2"]

    @property
    def pos_toes2(self) -> np.ndarray:
        """np.Array[x,y]. Calculates position of the swing leg toes."""
        return self.calculate_joint_positions()["pos_toes2"]

    @property
    def point_below_hip(self) -> np.ndarray:
        """np.Array[x,y]. Returns a ground point below the hip."""
        return np.array([self.pos_hip[0], 0])

    @property
    def point_right_to_ankle2(self) -> np.ndarray:
        """np.Array[x,y]. Returns a point right from ankle at distance LENGTH_FOOT."""
        return np.array([self.pos_ankle2[0] + LENGTH_FOOT, self.pos_ankle2[1]])

    @property
    def hip_x(self) -> float:
        """float. Returns hip x position, based on how far forward the hip is placed."""
        return self.ankle_x * self.hip_x_fraction

    @property
    def max_leg_length(self) -> float:
        """Returns the max net leg length (between ankle and hip) for the given knee_bend of the pose object."""
        pos_ankle = np.array([0, 0])
        pos_knee = pos_ankle + np.array([0, LENGTH_LOWER_LEG])

        try:
            knee_angle = self.knee_bend
        except AttributeError:
            knee_angle = self._parameters.default_knee_bend_radians

        pos_hip = pos_knee + rot(knee_angle) @ np.array([0, LENGTH_UPPER_LEG])
        return np.linalg.norm(pos_hip - pos_ankle)

    @property
    def ankle_limit_pos_hip(self) -> np.ndarray:
        """Returns the hip position when the ankle is in max dorsi flexion."""
        pose = Pose(self._parameters)
        pose.fe_ankle1 = self._max_ankle_flexion
        return pose.pos_hip

    @property
    def ankle_limit_toes_knee_distance(self) -> float:
        """Returns the distance between knee and toes when the ankle is in max dorsi flexion."""
        pose = Pose(self._parameters)
        pose.fe_ankle1 = self._max_ankle_flexion
        return np.linalg.norm(pose.pos_knee1 - pose.pos_toes1)

    @property
    def ankle_limit_toes_hip_distance(self) -> float:
        """Returns the distance between hip and toes when the ankle is in max dorsi flexion."""
        pose = Pose(self._parameters)
        pose.fe_ankle1 = self._max_ankle_flexion
        return np.linalg.norm(pose.pos_hip - pose.pos_toes1)

    @property
    def min_step_size_rotated_foot(self) -> float:
        """Returns the minimum step distance at which ankle2 can reach the ground with ankle1 at maximum dorsi flexion and no flat rear foot."""
        if self.ankle_limit_toes_hip_distance > self.max_leg_length:
            return LENGTH_FOOT + np.sqrt(self.ankle_limit_toes_hip_distance ** 2 - self.max_leg_length ** 2)
        else:
            return self.ankle_limit_pos_hip[0]

    @property
    def min_step_height_rotated_foot(self) -> float:
        """Returns the lowest possible ankle2 height which can be reached with ankle1 at maximum dorsi flexion and no flat rear foot."""
        long_side = self.ankle_limit_toes_hip_distance
        horizontal_side = self.ankle_x - LENGTH_FOOT
        if long_side >= horizontal_side:
            hip_height = np.sqrt(long_side ** 2 - horizontal_side ** 2)
        else:
            hip_height = 0.0
        return hip_height - self.max_leg_length

    @property
    def max_step_size_flat_foot(self) -> float:
        """Returns the maximum step distance with the rear foot flat on the ground."""
        return self.ankle_limit_pos_hip[0] * 2

    def leg_length_angles(self, leg_length: float) -> List[float]:
        """Returns the required angles in the triangle between ankle, hip and knee to meet the leg_length.

        Args:
            leg_length (float): the desired distance between ankle and hip.

        Returns:
            List[float]: returns the required angles in order: ankle, hip knee.
        """
        if leg_length < LENGTH_LEG:
            sides = [LENGTH_UPPER_LEG, LENGTH_LOWER_LEG, leg_length]
            angle_ankle, angled_hip, angle_knee = tas.get_angles_from_sides(sides)
            return [angle_ankle, angled_hip, angle_knee]
        else:
            return [0.0, 0.0, np.pi]

    def solve_leg(
        self,
        pos_hip: np.ndarray,
        pos_ankle: np.ndarray,
        leg: str,
    ) -> None:
        """Solve the joint angles for a given leg to have hip and ankle at given positions.

        Args:
            pos_hip (np.array): a 2D numpy array containing the position of the hip
            pos_ankle (np.array): a 2D numpy array containing the position of the ankle
            leg (str): defines for which leg it needs to solve, can be 'rear' or 'front'.
        """
        dist_ankle_hip = np.linalg.norm(pos_hip - pos_ankle)
        angle_ankle, angle_hip, angle_knee = self.leg_length_angles(dist_ankle_hip)

        base_angle = np.arcsin(abs(pos_ankle[0] - pos_hip[0]) / dist_ankle_hip)

        if leg == "rear":
            self.fe_ankle1 = base_angle + angle_ankle
            self.fe_hip1 = -base_angle + angle_hip
            self.fe_knee1 = KNEE_ZERO_ANGLE - angle_knee

        elif leg == "front":
            self.fe_ankle2 = -base_angle + angle_ankle
            self.fe_hip2 = base_angle + angle_hip
            self.fe_knee2 = KNEE_ZERO_ANGLE - angle_knee

        else:
            raise ValueError("Expected leg to be 'rear' or 'front'.")

    def reduce_swing_dorsi_flexion_update_pose(
        self, rotation_point: str, rotation: float, angle_knee2: float, angle_hip: float
    ) -> None:
        """Updates the pose based on a certain dorsi flexion reduction of the swing leg.

        Args:
            rotation_point (str): the point we rotate around to reduce dorsi flexion. This can be 'toes' or 'ankle'.
            rotation (float): the amount of rotation we apply to reduce dorsi flexion.
            angle_knee2 (float): the angle of knee2 calculated with the reduce_swing_dorsi_flexion_calculate_angles() method.
            angle_hip (float): the angle of hip calculated with the reduce_swing_dorsi_flexion_calculate_angles() method.
        """
        if rotation_point == "toes":
            self.rot_foot1 -= rotation
            pos_rot = self.pos_toes1
        elif rotation_point == "ankle":
            self.fe_ankle1 -= rotation
            pos_rot = self.pos_ankle1

        self.fe_hip1 = np.sign(self.pos_knee1[0] - self.pos_hip[0]) * qas.get_angle_between_points(
            [self.pos_knee1, self.pos_hip, self.point_below_hip]
        )
        self.fe_hip2 = angle_hip + np.sign(pos_rot[0] - self.pos_hip[0]) * qas.get_angle_between_points(
            [pos_rot, self.pos_hip, self.point_below_hip]
        )
        self.fe_knee2 = KNEE_ZERO_ANGLE - angle_knee2
        self.fe_ankle2 = ANKLE_ZERO_ANGLE - qas.get_angle_between_points(
            [self.pos_knee2, self.pos_ankle2, self.point_right_to_ankle2]
        )

    def reduce_swing_dorsi_flexion_calculate_angles(self, known_angle: float, rotation_point: str) -> List[float]:
        """Calculates the other angles for the quadrilateral used to reduce dorsi_flexion.

        Args:
            known_angle (float): the angle in the quadrilateral that is known/defined.
            rotation_point (str): the point we rotate around to reduce dorsi flexion. This can be 'toes' or 'ankle'.

        Returns:
            List[float]: returns the angles for the used quadrilateral.
        """
        # Define desired angle_ankle2 and determine other angles in quadrilateral:
        dist_toes1_ankle2 = np.linalg.norm(self.pos_toes1 - self.pos_ankle2)
        dist_ankle1_ankle2 = np.linalg.norm(self.pos_ankle1 - self.pos_ankle2)

        if rotation_point == "toes":
            sides = [
                self.ankle_limit_toes_hip_distance,
                dist_toes1_ankle2,
                LENGTH_LOWER_LEG,
                LENGTH_UPPER_LEG,
            ]
        elif rotation_point == "ankle":
            sides = [
                self.max_leg_length,
                dist_ankle1_ankle2,
                LENGTH_LOWER_LEG,
                LENGTH_UPPER_LEG,
            ]

        angle_rotation_point, angle_ankle2, angle_knee2, angle_hip = qas.solve_quadritlateral(sides, known_angle)
        return [angle_rotation_point, angle_ankle2, angle_knee2, angle_hip]

    def reduce_swing_dorsi_flexion(self) -> None:
        """Calculates the pose after reducing the dorsiflexion for the swing leg.

        If the current pose has foot rotation, it creates a quadrilateral between toes1, ankle2, knee2, hip.
        If reducing is not (completely) possible with foot rotation, it creates a quadrilateral between ankle1, ankle2, knee2, hip.
        It reduces the angle at ankle2 so that dorsiflexion is within the limit.
        Next it defines the other angles in the quadrilateral with this new ankle angle.
        Finally it updates the pose with the reduced dorsiflexion.
        """
        # First try to reduce dorsi flexion with foot rotation:
        if self.rot_foot1 > 0:

            # Define desired angle_ankle2 and determine other angles in quadrilateral:
            reduction = self.fe_ankle2 - self._max_ankle_flexion
            angle_ankle2 = qas.get_angle_between_points([self.pos_toes1, self.pos_ankle2, self.pos_knee2]) - reduction
            angle_toes1, angle_ankle2, angle_knee2, angle_hip = self.reduce_swing_dorsi_flexion_calculate_angles(
                known_angle=angle_ankle2, rotation_point="toes"
            )

            # If we can compensate everything with foot rotation, we update the pose:
            angle_toes1_before = qas.get_angle_between_points([self.pos_ankle2, self.pos_toes1, self.pos_hip])
            rotation = angle_toes1 - angle_toes1_before
            if rotation < self.rot_foot1:
                self.reduce_swing_dorsi_flexion_update_pose(
                    "toes", rotation=rotation, angle_knee2=angle_knee2, angle_hip=angle_hip
                )

            # Otherwise we reset pose to have zero foot rotation and compensate the rest with ankle rotation:
            else:
                self.reset_to_zero_pose()
                self.fe_ankle1 = self._max_ankle_flexion
                self.fe_hip1 = np.sign(self.pos_knee1[0] - self.pos_hip[0]) * qas.get_angle_between_points(
                    [self.pos_knee1, self.pos_hip, self.point_below_hip]
                )
                self.solve_leg(self.pos_hip, np.array([self.ankle_x, self.ankle_y]), "front")

        # If it was not possible to reduce (everything) with foot rotation, we will reduce with ankle rotation:
        if self.fe_ankle2 > self._max_ankle_flexion:

            # Define desired angle_ankle2 and determine other angles in quadrilateral:
            reduction = self.fe_ankle2 - self._max_ankle_flexion
            angle_ankle2 = qas.get_angle_between_points([self.pos_ankle1, self.pos_ankle2, self.pos_knee2]) - reduction
            angle_ankle1, angle_ankle2, angle_knee2, angle_hip = self.reduce_swing_dorsi_flexion_calculate_angles(
                known_angle=angle_ankle2, rotation_point="ankle"
            )

            # Update the pose:
            angle_ankle1_before = qas.get_angle_between_points([self.pos_ankle2, self.pos_ankle1, self.pos_hip])
            rotation = angle_ankle1 - angle_ankle1_before
            self.reduce_swing_dorsi_flexion_update_pose(
                "ankle", rotation=rotation, angle_knee2=angle_knee2, angle_hip=angle_hip
            )

    def keep_hip_above_rear_ankle(self) -> None:
        """Calculates the pose required to keep the hip above the rear ankle while reaching the goal location for the toes."""
        # Store desired toes location and reset pose:
        pos_toes2 = np.array([self.ankle_x + LENGTH_FOOT, self.ankle_y])
        self.reset_to_zero_pose()

        # Calculate angles in triangle between hip, toes2 and knee2:
        dist_hip_toes2 = np.linalg.norm(self.pos_hip - pos_toes2)
        dist_toes2_knee2 = self.ankle_limit_toes_knee_distance
        angle_hip, angle_toes2, angle_knee2 = tas.get_angles_from_sides(
            [dist_toes2_knee2, LENGTH_UPPER_LEG, dist_hip_toes2]
        )

        # Calculate outer angles of hip and knee:
        angle_hip_out = qas.get_angle_between_points([self.point_below_hip, self.pos_hip, pos_toes2])
        angle_knee2_out = tas.get_angle_from_sides(LENGTH_FOOT, np.array([LENGTH_LOWER_LEG, dist_toes2_knee2]))

        # Update the pose:
        self.fe_hip2 = angle_hip + angle_hip_out
        self.fe_knee2 = KNEE_ZERO_ANGLE - (angle_knee2 - angle_knee2_out)
        self.fe_ankle2 = self._max_ankle_flexion

    def reduce_hip_extension(self) -> None:
        """Reduces hip extension of one while keeping the same step size, by adding flexion to the other leg."""
        reduction = self._max_hip_extension - self.fe_hip1
        self.fe_hip1 += reduction
        self.fe_hip2 += reduction

    def perform_side_step(self, y: float, z: float):
        """Calculates the required hip adduction/abduction to step sidewards.

        Updates the pose to add the sidewards step, without changing the forward or upward step already in the pose.
        Requires very complex equations, see the README.MD of this package for more information.

        Args:
            y (float): the distance between the two feet in upward direction.
            z (float): the distance between the two feet in sidewards direction.
        """
        # Get y position of hip and toes:
        y_hip = self.pos_hip[1]
        y_toes1 = self.pos_toes1[1]
        y_toes2 = self.pos_toes2[1]

        # Determine lengths:
        length_leg_short, length_leg_long = sorted([y_hip - y_toes1, y_hip - y_toes2])
        length_short, length_long = (
            np.sqrt(length_leg_short ** 2 + LENGTH_HIP_AA ** 2),
            np.sqrt(length_leg_long ** 2 + LENGTH_HIP_AA ** 2),
        )

        # Calculate theta_long and theta_short:
        # Note that flake8-expression-complexity check is disabled since this is a very complex calculation.
        theta_long = 2 * np.arctan(  # noqa: ECE001
            (
                -2 * length_long * LENGTH_HIP_BASE
                + 2 * length_long * z
                - np.sqrt(
                    -(length_long ** 4)
                    + 2 * length_long ** 2 * length_short ** 2
                    + 2 * length_long ** 2 * LENGTH_HIP_BASE ** 2
                    - 4 * length_long ** 2 * LENGTH_HIP_BASE * z
                    + 2 * length_long ** 2 * y ** 2
                    + 2 * length_long ** 2 * z ** 2
                    - length_short ** 4
                    + 2 * length_short ** 2 * LENGTH_HIP_BASE ** 2
                    - 4 * length_short ** 2 * LENGTH_HIP_BASE * z
                    + 2 * length_short ** 2 * y ** 2
                    + 2 * length_short ** 2 * z ** 2
                    - LENGTH_HIP_BASE ** 4
                    + 4 * LENGTH_HIP_BASE ** 3 * z
                    - 2 * LENGTH_HIP_BASE ** 2 * y ** 2
                    - 6 * LENGTH_HIP_BASE ** 2 * z ** 2
                    + 4 * LENGTH_HIP_BASE * y ** 2 * z
                    + 4 * LENGTH_HIP_BASE * z ** 3
                    - y ** 4
                    - 2 * y ** 2 * z ** 2
                    - z ** 4
                )
            )
            / (
                length_long ** 2
                + 2 * length_long * y
                - length_short ** 2
                + LENGTH_HIP_BASE ** 2
                - 2 * LENGTH_HIP_BASE * z
                + y ** 2
                + z ** 2
            )
        )

        theta_short = np.arccos((length_long * np.cos(theta_long) - y) / length_short)

        # Determine hip_aa for both hips:
        angle_hip_long = tas.get_angle_from_sides(length_leg_long, np.array([length_long, LENGTH_HIP_AA]))
        angle_hip_short = tas.get_angle_from_sides(length_leg_short, np.array([length_short, LENGTH_HIP_AA]))

        hip_aa_long = theta_long + angle_hip_long - HIP_ZERO_ANGLE / 2
        hip_aa_short = theta_short + angle_hip_short - HIP_ZERO_ANGLE / 2

        # Update pose:
        if y_toes1 > y_toes2:
            self.aa_hip1 = hip_aa_short
            self.aa_hip2 = hip_aa_long
        else:
            self.aa_hip1 = hip_aa_long
            self.aa_hip2 = hip_aa_short

    def solve_mid_position(
        self,
<<<<<<< HEAD
        ankle_x: float,
        ankle_y: float,
        ankle_z: float,
        midpoint_fraction: float,
        midpoint_height: float,
=======
        next_pose: "Pose",
        frac: float,
        ankle_y: float,
>>>>>>> f8a814a9
        subgait_id: str,
    ) -> List[float]:
        """Solves inverse kinematics for the middle position.

        Assumes that the stance leg is straight with a knee flexion of self._parameters.default_knee_bend_radians.
        First it calculates the desired foot location using end position, midpoint fraction and midpoint height.
        Next it resets to zero pose and calculates the required angles for the swing leg to reach the calculated midpoint.

        Args:
<<<<<<< HEAD
            ankle_x (float): the forward distance for the end position.
            ankle_y (float): the upward distance for the end position.
            ankle_z (float): the sideward distance for the end position.
            midpoint_fraction (float): the fraction of the step at which the mid position should be.
            midpoint_height (float): the height the mid position should be relative to the end position.
=======
            next_pose (Pose): the next pose to move to.
            frac (float): the fraction of the step at which the mid position should be.
            ankle_y (float): the desired height  of the ankle for the mid position.
>>>>>>> f8a814a9
            subgait_id (str): either 'left_swing' or 'right_swing', defines which leg is the swing leg.

        Returns:
            List[float]: a list of all the joint angles to perform the desired mid position.
        """
<<<<<<< HEAD
        # Get swing distance in current pose and calculate ankle2 midpoint location:
        swing_distance = np.linalg.norm(self.pos_ankle1 - self.pos_ankle2)
        midpoint_x = midpoint_fraction * (swing_distance + ankle_x) - swing_distance
        midpoint_y = ankle_y + midpoint_height
        pos_ankle2 = np.array([midpoint_x, midpoint_y])
=======
        pos_ankle = np.array([self.get_ankle_mid_x(frac, next_pose), ankle_y])
        print(f"frac hip {frac}, ankle x {pos_ankle[0]}")

        # Store current hip_aa to calculate hip_aa of midpoint later:
        current_hip_aa_1, current_hip_aa_2 = self.aa_hip1, self.aa_hip2
>>>>>>> f8a814a9

        # Store start pose:
        start_hip_aa1 = self.aa_hip1
        start_hip_aa2 = self.aa_hip1

        # Reset pose to zero_pose and calculate distance between hip and ankle2 midpoint location:
        self.reset_to_zero_pose()
        dist_ankle2_hip = np.linalg.norm(pos_ankle2 - self.pos_hip)

        # Calculate hip and knee2 angles in triangle with ankle2:
        angle_hip, angle_knee2, angle_ankle2 = tas.get_angles_from_sides(
            [LENGTH_LOWER_LEG, dist_ankle2_hip, LENGTH_UPPER_LEG]
        )

        # fe_hip2 = angle_hip +- hip angle between ankle2 and knee1:
        hip_angle_ankle2_knee1 = qas.get_angle_between_points([pos_ankle2, self.pos_hip, self.pos_knee1])
        self.fe_hip2 = angle_hip + np.sign(midpoint_x) * hip_angle_ankle2_knee1

        # update fe_knee2:
        self.fe_knee2 = KNEE_ZERO_ANGLE - angle_knee2

        # Apply the desired rotation of the upper body:
        self.fe_hip2 += self._parameters.upper_body_front_rotation_radians
        self.fe_hip1 += self._parameters.upper_body_front_rotation_radians

        if self.fe_hip1 < self._max_hip_extension:
            self.reduce_hip_extension()

        # lift toes as much as possible:
        self.fe_ankle2 = self._max_ankle_flexion

<<<<<<< HEAD
        # Set hip_aa to average of start and end pose:
        end_pose = Pose(self._parameters)
        end_pose.solve_end_position(ankle_x, ankle_y, ankle_z, subgait_id)
        self.aa_hip1 = start_hip_aa1 * (1 - midpoint_fraction) + end_pose.aa_hip1 * midpoint_fraction
        self.aa_hip2 = start_hip_aa2 * (1 - midpoint_fraction) + end_pose.aa_hip2 * midpoint_fraction
=======
        # Add hip_swing or set hip_aa to average of start and end pose:
        if self._parameters.hip_swing:
            max_hip_swing = min(abs(self._max_hip_abduction), abs(self._max_hip_adduction))
            self.aa_hip1 = max_hip_swing
            self.aa_hip2 = -max_hip_swing
        else:
            self.aa_hip1 = current_hip_aa_1 * (1 - frac) + next_pose.aa_hip1 * frac
            self.aa_hip2 = current_hip_aa_2 * (1 - frac) + next_pose.aa_hip2 * frac

        # Create a list of the pose:
        pose_list = self.pose_left if (subgait_id == "left_swing") else self.pose_right

        # Perform a limit check and raise error if limit is exceeded:
        check_on_limits(pose_list)
>>>>>>> f8a814a9

        # return pose as list:
        return self.pose_left if (subgait_id == "left_swing") else self.pose_right

    def get_ankle_mid_x(self, hip_frac: float, next_pose):
        """Calculates the ankle x position relative to the stance leg.

        Arguments:
            hip_frac: fraction of the step at which the hip is placed
            next_pose (Pose): pose of the end position

        Returns:
            float: swing leg ankle x position relative to the stance leg
        """
        ankle_frac = (hip_frac - self._parameters.middle_point_fraction) / self._parameters.middle_point_fraction
        return (
            np.sign(ankle_frac)
            * (1 - (1 - self._parameters.base_number ** (1 - abs(ankle_frac))) / (1 - self._parameters.base_number))
            * (next_pose.pos_ankle2[0] / 2)
        )

    def step_with_flat_stance_foot(self) -> None:
        """Solves the required pose for a step small enough to keep the stance foot flat on the ground."""
        hip_y = np.sqrt(self.max_leg_length ** 2 - self.hip_x ** 2)
        pos_hip = np.array([self.hip_x, hip_y])
        self.solve_leg(pos_hip, self.desired_pos_ankle1, "rear")
        self.solve_leg(pos_hip, self.desired_pos_ankle2, "front")

    def set_hip_intersection_of_circles(self) -> None:
        """Determines the desired hip position using the intersection of circles method."""
        pos_hip_solutions = qas.get_intersection_of_circles(
            self.pos_toes1,
            np.array([self.ankle_x, 0.0]),
            self.ankle_limit_toes_hip_distance,
            self.max_leg_length,
        )

        if pos_hip_solutions[0] is not None:
            self.desired_pos_hip = abs(pos_hip_solutions[0])
        else:
            raise ValueError("Expected a solution for the hip that is not None.")

    def set_hip_linearly_scaled(self) -> None:
        """Determines the desired hip position as a percentage between the two other methods.

        It linearly scales the hip position between the hip position for the largest possible flat foot step and
        the hip position for the smallest possible step using the intersection_of_circles method.
        This linearly scaling results in a fluent transition between the two previous methods.
        """
        hip_x = self.ankle_limit_pos_hip[0] + (self.ankle_x - self.max_step_size_flat_foot) / (
            self.min_step_size_rotated_foot - self.max_step_size_flat_foot
        ) * (self.min_step_size_rotated_foot - self.ankle_limit_pos_hip[0])
        hip_y = np.sqrt(self.ankle_limit_toes_hip_distance ** 2 - (hip_x - self.pos_toes1[0]) ** 2)
        self.desired_pos_hip = np.array([hip_x, hip_y])

        # If the required ankle height is larger than the desired height, we will use the required ankle height:
        leg_height = np.sqrt(self.max_leg_length ** 2 - (self.ankle_x - hip_x) ** 2)
        ankle_y_required = hip_y - leg_height
        if ankle_y_required > self.ankle_y:
            self.ankle_y = ankle_y_required

    def step_with_rotated_stance_foot(self) -> None:
        """Solves the required pose for a step that requires foot rotation of the stance foot to reach the desired location."""
        self.rot_foot1 = qas.get_angle_between_points([self.ankle_limit_pos_hip, self.pos_toes1, self.desired_pos_hip])
        self.fe_ankle1 = self._max_ankle_flexion
        self.fe_hip1 = np.sign(self.pos_knee1[0] - self.pos_hip[0]) * qas.get_angle_between_points(
            [self.pos_knee1, self.pos_hip, self.point_below_hip]
        )
        self.solve_leg(self.desired_pos_hip, np.array([self.ankle_x, self.ankle_y]), "front")

    def step_down_with_rotated_stance_foot(self) -> None:
        """Solves the required pose for a step down that requires foot rotation of the stance foot to reach the desired location."""
        pos_hip_solutions = qas.get_intersection_of_circles(
            self.pos_toes1,
            self.desired_pos_ankle2,
            self.ankle_limit_toes_hip_distance,
            self.max_leg_length,
        )

        if pos_hip_solutions[0] is not None:
            pos_hip = abs(pos_hip_solutions[0])
            if pos_hip[0] > self.ankle_limit_pos_hip[0]:
                self.rot_foot1 = qas.get_angle_between_points([self.ankle_limit_pos_hip, self.pos_toes1, pos_hip])
                self.fe_ankle1 = self._max_ankle_flexion
                self.fe_hip1 = np.sign(self.pos_knee1[0] - self.pos_hip[0]) * qas.get_angle_between_points(
                    [self.pos_knee1, self.pos_hip, self.point_below_hip]
                )
            else:
                self.solve_leg(pos_hip, np.array([0, 0]), "rear")

            self.solve_leg(pos_hip, self.desired_pos_ankle2, "front")
        else:
            raise ValueError("Expected a solution for the hip that is not None.")

    def get_knee1_position_for_hip_above_ankle2(self) -> Union[np.ndarray, None]:
        """Calculates the knee1 position for step down with the hip above ankle2.

        Returns:
            Union[np.ndarray, None]: Returns the position of knee1, or None if there is no solution possible.
        """
        self.desired_pos_hip = self.desired_pos_ankle2 + np.array([0.0, self.max_leg_length])

        # pos_knee1:
        return qas.get_intersection_of_circles(
            self.pos_toes1,
            self.desired_pos_hip,
            self.ankle_limit_toes_knee_distance,
            LENGTH_UPPER_LEG,
        )[1]

    def step_down_with_hip_above_ankle2(self, pos_knee1: np.ndarray) -> None:
        """Solves the required pose for a step down with the hip located above ankle2.

        Args:
            pos_knee1 (np.ndarray): The required position of pos_knee1 to get the hip above ankle2.
        """
        self.fe_ankle1 = self._max_ankle_flexion
        self.rot_foot1 = qas.get_angle_between_points([pos_knee1, self.pos_toes1, self.pos_knee1])
        self.fe_knee1 = KNEE_ZERO_ANGLE - qas.get_angle_between_points(
            [self.pos_ankle1, self.pos_knee1, self.desired_pos_hip]
        )
        self.fe_hip1 = np.sign(self.pos_knee1[0] - self.pos_hip[0]) * qas.get_angle_between_points(
            [self.pos_knee1, self.pos_hip, self.point_below_hip]
        )
        self.solve_leg(self.desired_pos_hip, self.desired_pos_ankle2, "front")

    def step_down_wih_triangle_method(self) -> None:
        """Solves the required pose for a step down by forming triangle between the two ankles and the hip."""
        hip_y = self.ankle_y + np.sqrt(self.max_leg_length ** 2 - (self.ankle_x - self.hip_x) ** 2)
        pos_hip = np.array([self.hip_x, hip_y])
        self.solve_leg(pos_hip, self.desired_pos_ankle1, "rear")
        self.solve_leg(pos_hip, self.desired_pos_ankle2, "front")

    def solve_end_position(
        self,
        ankle_x: float,
        ankle_y: float,
        ankle_z: float,
        subgait_id: str,
        hip_x_fraction: Optional[float] = None,
        default_knee_bend: Optional[float] = None,
        reduce_df_front: bool = True,
    ) -> List[float]:
        """Solves inverse kinematics for the end position.

        First determines the location at which the hip should be.
        Next it solves the joint angles for both legs to meet the hip and ankle locations.
        Finally it reduces dorsiflexion if required and adds the side step.

        Args:
            ankle_x (float): the forward distance for the end position.
            ankle_y (float): the upward distance for the end position.
            ankle_z (float): the sideward distance for the end position.
            subgait_id (str): either 'left_swing' or 'right_swing', defines which leg is the swing leg.
            hip_x_fraction (float): the fraction between the two feet (forward) at which the hip is desired.
            default_knee_bend (float): the default bending of the knee for a straight leg.
            reduce_df_front (bool): whether to reduce dorsiflexion for swing leg.

        Returns:
            List[float]: a list of all the joint angles to perform the desired mid position.
        """
        # Reset:
        self.reset_to_zero_pose()

        # Set parameters:
        self.ankle_x = ankle_x
        self.ankle_y = ankle_y
        self.hip_x_fraction = self._parameters.hip_x_fraction if hip_x_fraction is None else hip_x_fraction
        self.knee_bend = default_knee_bend if default_knee_bend else self._parameters.default_knee_bend_radians
        self.desired_pos_ankle1 = np.array([0, 0])
        self.desired_pos_ankle2 = np.array([self.ankle_x, self.ankle_y])

        # Solve pose:
        if self.ankle_y >= 0:
            if self.ankle_x <= self.max_step_size_flat_foot:
                self.step_with_flat_stance_foot()
            else:
                if self.ankle_x >= self.min_step_size_rotated_foot:
                    self.set_hip_intersection_of_circles()
                else:
                    self.set_hip_linearly_scaled()
                self.step_with_rotated_stance_foot()
        else:
            if self.ankle_x >= self.min_step_size_rotated_foot and self.ankle_y >= self.min_step_height_rotated_foot:
                self.step_down_with_rotated_stance_foot()
            else:
                pos_knee1 = self.get_knee1_position_for_hip_above_ankle2()

                if pos_knee1 is not None:
                    self.step_down_with_hip_above_ankle2(pos_knee1=pos_knee1)
                else:
                    self.step_down_wih_triangle_method()

        # Apply the desired rotation of the upper body:
        self.fe_hip2 += self._parameters.upper_body_front_rotation_radians
        self.fe_hip1 += self._parameters.upper_body_front_rotation_radians

        # Reduce ankle2 dorsi flexion and hip extension to meet constraints:
        if reduce_df_front and self.fe_ankle2 > self._max_ankle_flexion:
            self.reduce_swing_dorsi_flexion()

            if self.pos_hip[0] < self.pos_ankle1[0]:
                self.keep_hip_above_rear_ankle()

        if self.fe_hip1 < self._max_hip_extension:
            self.reduce_hip_extension()

        # Apply side_step, hard_coded to default feet distance for now:
        self.perform_side_step(abs(self.ankle_y), abs(ankle_z))

        # Create a list of the pose:
        if self._parameters.dorsiflexion_at_end_position_radians != 0:
            self.fe_ankle2 = self._parameters.dorsiflexion_at_end_position_radians
        elif self._parameters.dorsiflexion_at_end_position_radians > self._max_ankle_flexion:
            self.fe_ankle2 = self._max_ankle_flexion
        pose_list = self.pose_left if (subgait_id == "left_swing") else self.pose_right

        # Perform a limit check and raise error if limit is exceeded:
        check_on_limits(pose_list)

        # return pose as list:
        return pose_list


# Static methods:
def rot(t: float) -> np.ndarray:
    """Gives the rotation matrix for a given rotation.

    Returns the 2D rotation matrix R to rotate a vector with rotation t (in rad), so that::

        ⎡x'⎤ ⎽ ⎡cos(t) -sin(t)⎤⎡x⎤
        ⎣y'⎦ ⎺ ⎣sin(t)  cos(t)⎦⎣y⎦

    A positive value of t results in a anti-clockwise rotation around the origin.

    Args:
        t (float): desired rotation (theta) of a vector.

    Returns:
        np.array: a 2x2 numpy array representing the rotation matrix.
    """
    return np.array([[np.cos(t), -np.sin(t)], [np.sin(t), np.cos(t)]])


def check_on_limits(pose_list: List[float]) -> None:
    """Checks all joints limits of the current pose and create error messages for exceeding limits.

    Args:
        all_joint_names (List[str]): list containing all joint names in alphabetical order.
        pose_list (List[float]): A list of joints poses in alphabetical order.
    """
    joint_pose_dict = {}
    # TODO: add global enum for all joint names
    for i, joint_name in enumerate(JOINT_NAMES):
        joint_pose_dict[joint_name] = pose_list[i]

    for joint_name in JOINT_NAMES:
        if (joint_pose_dict[joint_name] < JOINT_LIMITS[joint_name].lower) or (
            joint_pose_dict[joint_name] > JOINT_LIMITS[joint_name].upper
        ):
            raise PositionSoftLimitError(
                joint_name, joint_pose_dict[joint_name], JOINT_LIMITS[joint_name].lower, JOINT_LIMITS[joint_name].upper
            )


def make_plot(pose: Pose):
    """Makes a plot of the exo by first calculating the joint positions and then plotting them.

    This method is only used for debugging reasons.

    Args:
        pose (Pose): The pose to plot.
    """
    positions = pose.calculate_joint_positions()
    positions_x = [pos[0] for pos in positions]
    positions_y = [pos[1] for pos in positions]

    plt.figure(1)
    plt.plot(positions_x, positions_y, ".-")
    plt.gca().set_aspect("equal", adjustable="box")
    plt.show()<|MERGE_RESOLUTION|>--- conflicted
+++ resolved
@@ -607,17 +607,9 @@
 
     def solve_mid_position(
         self,
-<<<<<<< HEAD
-        ankle_x: float,
-        ankle_y: float,
-        ankle_z: float,
-        midpoint_fraction: float,
-        midpoint_height: float,
-=======
         next_pose: "Pose",
         frac: float,
         ankle_y: float,
->>>>>>> f8a814a9
         subgait_id: str,
     ) -> List[float]:
         """Solves inverse kinematics for the middle position.
@@ -627,35 +619,19 @@
         Next it resets to zero pose and calculates the required angles for the swing leg to reach the calculated midpoint.
 
         Args:
-<<<<<<< HEAD
-            ankle_x (float): the forward distance for the end position.
-            ankle_y (float): the upward distance for the end position.
-            ankle_z (float): the sideward distance for the end position.
-            midpoint_fraction (float): the fraction of the step at which the mid position should be.
-            midpoint_height (float): the height the mid position should be relative to the end position.
-=======
             next_pose (Pose): the next pose to move to.
             frac (float): the fraction of the step at which the mid position should be.
             ankle_y (float): the desired height  of the ankle for the mid position.
->>>>>>> f8a814a9
             subgait_id (str): either 'left_swing' or 'right_swing', defines which leg is the swing leg.
 
         Returns:
             List[float]: a list of all the joint angles to perform the desired mid position.
         """
-<<<<<<< HEAD
-        # Get swing distance in current pose and calculate ankle2 midpoint location:
-        swing_distance = np.linalg.norm(self.pos_ankle1 - self.pos_ankle2)
-        midpoint_x = midpoint_fraction * (swing_distance + ankle_x) - swing_distance
-        midpoint_y = ankle_y + midpoint_height
-        pos_ankle2 = np.array([midpoint_x, midpoint_y])
-=======
         pos_ankle = np.array([self.get_ankle_mid_x(frac, next_pose), ankle_y])
         print(f"frac hip {frac}, ankle x {pos_ankle[0]}")
 
         # Store current hip_aa to calculate hip_aa of midpoint later:
         current_hip_aa_1, current_hip_aa_2 = self.aa_hip1, self.aa_hip2
->>>>>>> f8a814a9
 
         # Store start pose:
         start_hip_aa1 = self.aa_hip1
@@ -687,13 +663,6 @@
         # lift toes as much as possible:
         self.fe_ankle2 = self._max_ankle_flexion
 
-<<<<<<< HEAD
-        # Set hip_aa to average of start and end pose:
-        end_pose = Pose(self._parameters)
-        end_pose.solve_end_position(ankle_x, ankle_y, ankle_z, subgait_id)
-        self.aa_hip1 = start_hip_aa1 * (1 - midpoint_fraction) + end_pose.aa_hip1 * midpoint_fraction
-        self.aa_hip2 = start_hip_aa2 * (1 - midpoint_fraction) + end_pose.aa_hip2 * midpoint_fraction
-=======
         # Add hip_swing or set hip_aa to average of start and end pose:
         if self._parameters.hip_swing:
             max_hip_swing = min(abs(self._max_hip_abduction), abs(self._max_hip_adduction))
@@ -708,7 +677,6 @@
 
         # Perform a limit check and raise error if limit is exceeded:
         check_on_limits(pose_list)
->>>>>>> f8a814a9
 
         # return pose as list:
         return self.pose_left if (subgait_id == "left_swing") else self.pose_right
