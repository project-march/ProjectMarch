"""Author: Marten Haitjema, MVII."""

from typing import Optional, Dict
from math import floor
from rclpy.time import Time

from march_utility.gait.edge_position import EdgePosition, StaticEdgePosition
from march_utility.utilities.duration import Duration
from march_utility.utilities.utility_functions import (
    get_joint_names_from_urdf,
    get_limits_robot_from_urdf_for_inverse_kinematics,
    get_position_from_gait_selection,
    get_position_from_yaml,
)
from march_utility.utilities.node_utils import DEFAULT_HISTORY_DEPTH
from march_utility.utilities.logger import Logger
from march_utility.exceptions.gait_exceptions import (
    PositionSoftLimitError,
    VelocitySoftLimitError,
    ShouldStartFromHomestandError,
)

from march_gait_selection.state_machine.gait_update import GaitUpdate
from march_gait_selection.state_machine.gait_interface import GaitInterface
from march_gait_selection.state_machine.trajectory_scheduler import TrajectoryCommand
from march_gait_selection.dynamic_interpolation.dynamic_subgait import DynamicSubgait
from march_shared_msgs.msg import FootPosition, GaitInstruction

FOOT_LOCATION_TIME_OUT = Duration(0.5)
DURATION_INCREASE_FACTOR = 1.5
DURATION_INCREASE_SIZE = 0.25


class DynamicSetpointGait(GaitInterface):
    """Gait built up from dynamic setpoints.

    Args:
        gait_selection_node (GaitSelection): the gait selection node

    Attributes:
        gait_selection (GaitSelection): the gait selection node
        home_stand_position (Dict[str, Setpoint]): setpoint_dict of home stand position
        start_position (Dict[str, Setpoint]): start_position of gait. Home stand if the gait has not started yet,
            last setpoint of previous step if gait is running
        end_position (Dict[str, Setpoint]): setpoint_dict of end position
        joint_names (List[str]): names of the joints
        gait_name (str): name of the gait
        subgait_id (str): either left_swing or right_swing

        _end (bool): whether the gait has ended
        _next_command (Optional[TrajectoryCommand]): TrajectoryCommand that should be scheduled next
        _trajectory_failed (bool): True if step is not feasible (e.g. due to soft limits), else False
    """

    _start_time: Optional[Duration]
    _current_time: Optional[Time]
    _next_command: Optional[TrajectoryCommand]
    _should_stop: bool
    _minimum_stair_height: float

    def __init__(self, gait_selection_node):
        super(DynamicSetpointGait, self).__init__()
        self.gait_selection = gait_selection_node
<<<<<<< HEAD
        self.logger = Logger(self.gait_selection, __class__.__name__)
=======
        self.home_stand_position = self._joint_dict_to_setpoint_dict(get_position_from_yaml("stand"))
        self.start_position = self.home_stand_position
        self.end_position = self.home_stand_position
>>>>>>> 80d8add3
        self._trajectory_failed = False

        self.start_position_actuating_joints = get_position_from_gait_selection(self.gait_selection, "stand")
        self.start_position_all_joints = get_position_from_yaml("stand")
        self.home_stand_position_actuating_joints = self.start_position_actuating_joints
        self.home_stand_position_all_joints = self.start_position_all_joints

        self._reset()
        self.joint_names = get_joint_names_from_urdf()
        self._get_soft_limits()

        self.gait_name = "dynamic_walk"

        # Create subscribers and publishers for CoViD
        self.gait_selection.create_subscription(
            FootPosition,
            "/processed_foot_position/right",
            self._callback_right,
            DEFAULT_HISTORY_DEPTH,
        )
        self.gait_selection.create_subscription(
            FootPosition,
            "/processed_foot_position/left",
            self._callback_left,
            DEFAULT_HISTORY_DEPTH,
        )
        self.gait_selection.create_subscription(
            GaitInstruction,
            "/march/input_device/instruction",
            self._callback_force_unknown,
            DEFAULT_HISTORY_DEPTH,
        )
        self.pub_right = self.gait_selection.create_publisher(
            FootPosition,
            "/chosen_foot_position/right",
            DEFAULT_HISTORY_DEPTH,
        )
        self.pub_left = self.gait_selection.create_publisher(
            FootPosition,
            "/chosen_foot_position/left",
            DEFAULT_HISTORY_DEPTH,
        )

        # Assign reconfigurable parameters
        self.update_parameters()

    @property
    def name(self) -> str:
        """Returns the name of the gait."""
        return self.gait_name

    @property
    def subgait_name(self) -> str:
        """Returns the name of the subgait. Should return left_swing/right_swing for simulation to work."""
        return self.subgait_id

    @property
    def version(self) -> str:
        """Returns the version of the subgait."""
        return "v0"

    @property
    def duration(self) -> Optional[Duration]:
        """Returns the duration of the subgait."""
        if self._next_command is not None:
            return self._next_command.duration
        else:
            return None

    @property
    def gait_type(self) -> Optional[str]:
        """Returns the type of gait, for example 'walk_like' or 'sit_like'."""
        if self._next_command is not None:
            if (
                self.foot_location.processed_point.y > self.minimum_stair_height
                or self.foot_location.processed_point.y < -self.minimum_stair_height
            ):
                return "stairs_like"
            else:
                return "walk_like"
        else:
            return None

    @property
    def starting_position(self) -> EdgePosition:
<<<<<<< HEAD
        return StaticEdgePosition(self.start_position_actuating_joints)
=======
        """Returns the starting position of the subgait as an EdgePosition."""
        return StaticEdgePosition(self._setpoint_dict_to_joint_dict(self.start_position))
>>>>>>> 80d8add3

    @property
    def final_position(self) -> EdgePosition:
        """Returns the final position of the subgait as an EdgePosition."""
        try:
<<<<<<< HEAD
            return StaticEdgePosition(
                self._dict_all_joints_to_actuating_joints(self.dynamic_subgait.get_final_position())
            )
        except AttributeError:
            return StaticEdgePosition(self.home_stand_position_actuating_joints)
=======
            return StaticEdgePosition(self._setpoint_dict_to_joint_dict(self.dynamic_subgait.get_final_position()))
        except AttributeError:
            return StaticEdgePosition(self._setpoint_dict_to_joint_dict(self.end_position))
>>>>>>> 80d8add3

    @property
    def subsequent_subgaits_can_be_scheduled_early(self) -> bool:
        """Returns if the subgait can be scheduled early."""
        return True

    @property
    def first_subgait_can_be_scheduled_early(self) -> bool:
        """Returns if the first open subgait can be scheduled early."""
        return True

    def _reset(self) -> None:
<<<<<<< HEAD
        """Reset all attributes of the gait"""
        if self.start_position_actuating_joints != self.home_stand_position_actuating_joints:
            raise ShouldStartFromHomestandError(self.start_position_actuating_joints)
=======
        """Reset all attributes of the gait."""
        if self.start_position != self.home_stand_position:
            raise ShouldStartFromHomestandError(self.start_position)
>>>>>>> 80d8add3

        self._should_stop = False
        self._end = False

        self._start_time_next_command = None
        self._next_command = None
        self.subgait_id = "right_swing"

        self._start_is_delayed = True
        self._scheduled_early = False

        self.start_position_actuating_joints = get_position_from_gait_selection(self.gait_selection, "stand")
        self.start_position_all_joints = get_position_from_yaml("stand")

        self._trajectory_failed = False

    DEFAULT_FIRST_SUBGAIT_START_DELAY = Duration(0)

    def start(
        self,
        current_time: Time,
        first_subgait_delay: Duration = DEFAULT_FIRST_SUBGAIT_START_DELAY,
    ) -> Optional[GaitUpdate]:
        """Starts the gait. The subgait will be scheduled with the delay given by first_subgait_delay.

        Args:
            current_time (Time): Time at which the subgait will start
            first_subgait_delay (Duration): Delay of first subgait schedule
        Returns:
            GaitUpdate: An optional GaitUpdate containing a TrajectoryCommand if step is feasible
        """
        try:
            self._reset()
        except ShouldStartFromHomestandError as e:
            self.logger.error(e.msg)
            return None
        self.update_parameters()
        self._start_time_next_command = current_time + first_subgait_delay
        self._next_command = self._get_trajectory_command(start=True)
        return GaitUpdate.should_schedule_early(self._next_command)

    DEFAULT_EARLY_SCHEDULE_UPDATE_DURATION = Duration(0)

    def update(
        self,
        current_time: Time,
        early_schedule_duration: Duration = DEFAULT_EARLY_SCHEDULE_UPDATE_DURATION,
    ) -> GaitUpdate:
        """Give an update on the progress of the gait. This function is called every cycle of the gait_state_machine.

        Schedules the first subgait when the delay has passed. Starts scheduling subsequent subgaits when the previous
        subgait is within early scheduling duration and updates the state machine when the next subgait is started.

        Args:
            current_time (Time): Current time
            early_schedule_duration (Duration): Duration that determines how long ahead the next subgait is planned
        Returns:
            GaitUpdate: GaitUpdate containing TrajectoryCommand when finished, else empty GaitUpdate
        """
        if self._start_is_delayed:
            if current_time >= self._start_time_next_command:
                return self._update_start_subgait()
            else:
                return GaitUpdate.empty()

        if current_time >= self._start_time_next_command - early_schedule_duration and not self._scheduled_early:
            return self._update_next_subgait_early()

        if current_time >= self._start_time_next_command:
            return self._update_state_machine()

        return GaitUpdate.empty()

    def stop(self) -> bool:
        """Called when the current gait should be stopped."""
        self._should_stop = True
        return True

    def end(self) -> None:
        """Called when the gait is finished."""
        self._next_command = None

    def _update_start_subgait(self) -> GaitUpdate:
        """Update the state machine that the start gait has begun. Updates the time stamps for the next subgait.

        Returns:
            GaitUpdate: a GaitUpdate for the state machine
        """
        self._start_is_delayed = False
        self._update_time_stamps(self._next_command.duration)

        return GaitUpdate.subgait_updated()

    def _update_next_subgait_early(self) -> GaitUpdate:
        """Already schedule the next subgait with the end time of the current subgait as the start time.

        Returns:
            GaitUpdate: a GaitUpdate that is empty or contains a trajectory command
        """
        self._scheduled_early = True
        self._next_command = self._set_and_get_next_command()

        if self._next_command is None:
            return GaitUpdate.empty()

        return GaitUpdate.should_schedule_early(self._next_command)

    def _update_state_machine(self) -> GaitUpdate:
        """Update the state machine that the new subgait has begun. Also updates time stamps for the next subgait.

        Returns:
            GaitUpdate: a GaitUpdate for the state machine
        """
        if self._next_command is None:
            return GaitUpdate.finished()

        self._update_time_stamps(self._next_command.duration)
        self._scheduled_early = False

        return GaitUpdate.subgait_updated()

    def _set_and_get_next_command(self) -> Optional[TrajectoryCommand]:
        """Create the next command, based on what the current subgait is.

        Also checks if the gait has to be stopped. If true, it returns a close gait.

        Returns:
            TrajectoryCommand: A TrajectoryCommand for the next subgait
        """
        if not self._trajectory_failed:
            if self.subgait_id == "right_swing":
                self.subgait_id = "left_swing"
            elif self.subgait_id == "left_swing":
                self.subgait_id = "right_swing"

        if self._end:
            # If the gait has ended, the next command should be None
            return None
        elif self._should_stop:
            return self._get_trajectory_command(stop=True)
        else:
            return self._get_trajectory_command()

    def _update_start_pos(self) -> None:
<<<<<<< HEAD
        """Update the start position of the next subgait to be
        the last position of the previous subgait."""
        self.start_position_all_joints = self.dynamic_subgait.get_final_position()
        self.start_position_actuating_joints = self._dict_all_joints_to_actuating_joints(self.start_position_all_joints)
=======
        """Update the start position of the next subgait to be the last position of the previous subgait."""
        self.start_position = self.dynamic_subgait.get_final_position()
>>>>>>> 80d8add3

    def _callback_right(self, foot_location: FootPosition) -> None:
        """Update the right foot position with the latest point published on the CoViD-topic.

        Args:
            foot_location (FootPosition): a Point containing the x, y, and z location
        """
        self.foot_location_right = foot_location

    def _callback_left(self, foot_location: FootPosition) -> None:
        """Update the left foot position with the latest point published on the CoViD-topic.

        Args:
            foot_location (FootPosition): a Point containing the x, y, and z location
        """
        self.foot_location_left = foot_location

    def _get_foot_location(self, subgait_id: str) -> Optional[FootPosition]:
        """Returns the right or left foot position based upon the subgait_id.

        Args:
            subgait_id (str): Either right_swing or left_swing
        Returns:
            FootPosition: either the left or right foot position or none
        """
        if subgait_id == "left_swing":
            return self.foot_location_left
        elif subgait_id == "right_swing":
            return self.foot_location_right
        else:
            return None

    def _publish_chosen_foot_position(self, subgait_id: str, foot_position: FootPosition) -> None:
        """Publish the point to which the step is planned

        :param subgait_id: whether it is a right or left swing
        :type subgait_id: str
        :param foot_position: point message to which step is planned
        :type foot_position: FootPosition
        """
        if subgait_id == "left_swing":
            self.pub_left.publish(foot_position)
        elif subgait_id == "right_swing":
            self.pub_right.publish(foot_position)

    def _get_trajectory_command(self, start=False, stop=False) -> Optional[TrajectoryCommand]:
        """Return a TrajectoryCommand based on current subgait_id.

        Args:
            start (:obj: bool, optional): whether` it is a start gait or not, default False
            stop (:obj: bool, optional): whether it is a stop gait or not, default False
        Returns:
            TrajectoryCommand: command with the current subgait and start time
        """
        if stop:
            self._end = True
            self.logger.info("Stopping dynamic gait.")
        else:
            self.foot_location = self._get_foot_location(self.subgait_id)
            stop = self._check_msg_time(self.foot_location)
            if not stop:
                self._publish_chosen_foot_position(self.subgait_id, self.foot_location)
                self.logger.info(
                    f"Stepping to location ({self.foot_location.processed_point.x}, "
                    f"{self.foot_location.processed_point.y}, {self.foot_location.processed_point.z})"
                )

        return self._get_first_feasible_trajectory(start, stop)

    def _get_first_feasible_trajectory(self, start: bool, stop: bool) -> Optional[TrajectoryCommand]:
        """Returns the first trajectory than can be executed.

        If a subgait is not feasible, it will first try to increase the duration. If it is
        still not feasible, execution of the gait will be stopped.

        Args:
            start (:obj: bool, optional): whether` it is a start gait or not, default False
            stop (:obj: bool, optional): whether it is a stop gait or not, default False
        Returns:
            TrajectoryCommand: command with the current subgait and start time
        """
        original_duration = self.foot_location.duration
        second_step = False
        trajectory_command = None

        while not self._is_duration_bigger_than_max_duration(original_duration):
            trajectory_command = self._try_to_get_trajectory_command(start, stop, original_duration)
            # Return command if current and next step can be made at same duration
            second_step = self._try_to_get_second_step()
            if trajectory_command is not None and second_step:
                self._trajectory_failed = False
                self._update_start_pos()
                return trajectory_command
            else:
                self._trajectory_failed = True
                self.foot_location.duration += DURATION_INCREASE_SIZE

        msg = ""
        if trajectory_command is None:
            msg = "Not possible to perform first step, trying to close the gait."
        elif trajectory_command is None and not second_step:
            msg = "Not possible to perform first and second step, trying to close the gait."
        elif second_step is False:
            if start:
                msg = "Not possible to perform second step, gait will not be executed."
            else:
                msg = "Not possible to perform second step, trying to close the gait."
        self.logger.warn(msg)

        # If no feasible subgait can be found, try to execute close gait
        if not start:
            try:
                return self._get_stop_gait()
            except (PositionSoftLimitError, VelocitySoftLimitError):
                # If close gait is not feasible, stop gait completely
                self.logger.warn("Not possible to perform close gait.")

        self._end = True
        return None

    def _try_to_get_trajectory_command(
        self,
        start: bool,
        stop: bool,
        original_duration: float,
    ) -> Optional[TrajectoryCommand]:
        """Try to get a joint_trajectory_msg from the dynamic subgait instance.

        Args:
            start (bool): whether` it is a start gait or not
            stop (bool): whether it is a stop gait or not
            original_duration (float): original duration of the gait as set in the GaitPreprocessor
        Returns:
            TrajectoryCommand: optional command if successful, otherwise None
        """
        iteration = floor((self.foot_location.duration - original_duration) / DURATION_INCREASE_SIZE)
        try:
            self.dynamic_subgait = self._create_subgait_instance(
                self.start_position_all_joints, self.subgait_id, start, stop
            )
            trajectory = self.dynamic_subgait.get_joint_trajectory_msg()
            self.logger.debug(
                f"Found trajectory after {iteration + 1} iterations at duration of {self.foot_location.duration}. "
                f"Original duration was {original_duration}."
            )
            return TrajectoryCommand(
                trajectory,
                Duration(self.foot_location.duration),
                self.subgait_id,
                self._start_time_next_command,
            )
        except (PositionSoftLimitError, VelocitySoftLimitError) as e:
            if self._is_duration_bigger_than_max_duration(original_duration):
                self.logger.warn(
                    f"Can not get trajectory after {iteration + 1} iterations. {e.msg} Gait will not be executed."
                )
            return None

    def _try_to_get_second_step(self) -> bool:
        """Tries to create the subgait that is one step ahead.

        If this is not possible, the first subgait should not be executed.

        Returns:
            bool: True if second step can be made, otherwise false
        """
        start_position = self.dynamic_subgait.get_final_position()
        subgait_id = "right_swing" if self.subgait_id == "left_swing" else "left_swing"
        subgait = self._create_subgait_instance(
            start_position,
            subgait_id,
            start=False,
            stop=False,
        )
        try:
            subgait.get_joint_trajectory_msg()
        except (PositionSoftLimitError, VelocitySoftLimitError):
            return False
        return True

    def _get_stop_gait(self) -> Optional[TrajectoryCommand]:
        """Returns a TrajectoryCommand containing a stop gait.

        Returns:
            TrajectoryCommand: command containing a stop gait
        """
        self._end = True
        subgait = self._create_subgait_instance(
            self.start_position_all_joints,
            self.subgait_id,
            start=False,
            stop=True,
        )
        trajectory = subgait.get_joint_trajectory_msg()
        return TrajectoryCommand(
            trajectory,
            Duration(self.foot_location.duration),
            self.subgait_id,
            self._start_time_next_command,
        )

    def _is_duration_bigger_than_max_duration(self, original_duration: float) -> bool:
        """Returns true if duration is bigger than maximum duration, else false.

        Args:
            original_duration (float): duration before iterations
        Returns:
            bool: True if current duration is bigger than max allowed duration, else False
        """
        return self.foot_location.duration >= original_duration * DURATION_INCREASE_FACTOR

    def _create_subgait_instance(
        self,
        start_position: Dict[str, Setpoint],
        subgait_id: str,
        start: bool,
        stop: bool,
    ) -> DynamicSubgait:
        """Create a DynamicSubgait instance.

        Args:
            start_position (Dict[str, Setpoint]): dict containing joint_names and positions of the joint as setpoints
            subgait_id (str): either 'left_swing' or 'right_swing'
            start (bool): whether it is a start gait or not
            stop (bool): whether it is a stop gait or not
        Returns:
            DynamicSubgait: DynamicSubgait instance for the desired step
        """
        return DynamicSubgait(
            self.gait_selection,
            start_position,
            subgait_id,
            self.joint_names,
            self.foot_location,
            self.joint_soft_limits,
            start,
            stop,
        )

    def _update_time_stamps(self, next_command_duration: Duration) -> None:
        """Update the starting and end time.

        Args:
            next_command_duration (Duration): duration of the next command to be scheduled
        """
        start_time_previous_command = self._start_time_next_command
        self._start_time_next_command = start_time_previous_command + next_command_duration

    def update_parameters(self) -> None:
        """Callback for gait_selection_node when the parameters have been updated."""
        self._minimum_stair_height = self.gait_selection.minimum_stair_height

    def _callback_force_unknown(self, msg: GaitInstruction) -> None:
        """Reset start position to home stand after force unknown.

        Args:
            msg (GaitInstruction): message containing a gait_instruction from the IPD
        """
        if msg.type == GaitInstruction.UNKNOWN:
<<<<<<< HEAD
            self.start_position_all_joints = get_position_from_yaml("stand")
            self.start_position_actuating_joints = self._dict_all_joints_to_actuating_joints(
                self.start_position_all_joints
            )
            self.subgait_id = "right_swing"
            self._trajectory_failed = False

=======
            self.start_position = self._joint_dict_to_setpoint_dict(get_position_from_yaml("stand"))
            self.subgait_id = "right_swing"
            self._trajectory_failed = False

    # UTILITY FUNCTIONS
    @staticmethod
    def _setpoint_dict_to_joint_dict(setpoint_dict: dict) -> Dict[str, float]:
        """Creates a joint_dict from a setpoint_dict.

        Args:
            setpoint_dict (dict): A dictionary containing joint names and setpoints
        Returns:
            dict: A dictionary containing joint names and positions
        """
        joint_dict = {}
        for name, setpoint in setpoint_dict.items():
            joint_dict[name] = setpoint.position

        return joint_dict

    @staticmethod
    def _joint_dict_to_setpoint_dict(joint_dict: dict) -> Dict[str, Setpoint]:
        """Creates a setpoint_dict from a joint_dict.

        Args:
            joint_dict: A dictionary containing joint names and positions
        Returns:
            dict: A dictionary containing joint names and setpoints
        """
        setpoint_dict = {}
        for name, position in joint_dict.items():
            setpoint_dict[name] = Setpoint(Duration(0), position, 0)
        return setpoint_dict

>>>>>>> 80d8add3
    def _get_soft_limits(self):
        """Get the limits of all joints in the urdf."""
        self.joint_soft_limits = []
        for joint_name in self.joint_names:
            self.joint_soft_limits.append(get_limits_robot_from_urdf_for_inverse_kinematics(joint_name))

    def _dict_all_joints_to_actuating_joints(self, dict_all_joints: Dict[str, float]) -> Dict[str, float]:
        dict_actuating_joints = {}
        for name in self.joint_names:
            dict_actuating_joints[name] = dict_all_joints[name]
        return dict_actuating_joints

    def _check_msg_time(self, foot_location: FootPosition) -> bool:
        """Checks if the foot_location given by CoViD is not older than FOOT_LOCATION_TIME_OUT.

        Args:
            foot_location (FootPosition): FootPosition message that should be checked
        Returns:
            bool: True if message is not more than 0.5 seconds old, else False
        """
        msg_time = Time(
            seconds=foot_location.header.stamp.sec,
            nanoseconds=foot_location.header.stamp.nanosec,
        )
        current_time = Time(
            seconds=self.gait_selection.get_clock().now().seconds_nanoseconds()[0],
            nanoseconds=self.gait_selection.get_clock().now().seconds_nanoseconds()[1],
        )
        time_difference = current_time - msg_time
        self.logger.debug(
            f"Time difference between CoViD foot location and current time: {time_difference}.",
        )

        if time_difference > FOOT_LOCATION_TIME_OUT:
            self.logger.warn(
                f"Foot location is more than {FOOT_LOCATION_TIME_OUT} seconds old, time difference is "
                f"{time_difference}. Stopping gait."
            )
            self._end = True
            return True

        return False<|MERGE_RESOLUTION|>--- conflicted
+++ resolved
@@ -5,6 +5,7 @@
 from rclpy.time import Time
 
 from march_utility.gait.edge_position import EdgePosition, StaticEdgePosition
+from march_utility.gait.setpoint import Setpoint
 from march_utility.utilities.duration import Duration
 from march_utility.utilities.utility_functions import (
     get_joint_names_from_urdf,
@@ -61,13 +62,7 @@
     def __init__(self, gait_selection_node):
         super(DynamicSetpointGait, self).__init__()
         self.gait_selection = gait_selection_node
-<<<<<<< HEAD
         self.logger = Logger(self.gait_selection, __class__.__name__)
-=======
-        self.home_stand_position = self._joint_dict_to_setpoint_dict(get_position_from_yaml("stand"))
-        self.start_position = self.home_stand_position
-        self.end_position = self.home_stand_position
->>>>>>> 80d8add3
         self._trajectory_failed = False
 
         self.start_position_actuating_joints = get_position_from_gait_selection(self.gait_selection, "stand")
@@ -142,8 +137,8 @@
         """Returns the type of gait, for example 'walk_like' or 'sit_like'."""
         if self._next_command is not None:
             if (
-                self.foot_location.processed_point.y > self.minimum_stair_height
-                or self.foot_location.processed_point.y < -self.minimum_stair_height
+                self.foot_location.processed_point.y > self._minimum_stair_height
+                or self.foot_location.processed_point.y < -self._minimum_stair_height
             ):
                 return "stairs_like"
             else:
@@ -153,28 +148,18 @@
 
     @property
     def starting_position(self) -> EdgePosition:
-<<<<<<< HEAD
+        """Returns the starting position of the subgait as an EdgePosition."""
         return StaticEdgePosition(self.start_position_actuating_joints)
-=======
-        """Returns the starting position of the subgait as an EdgePosition."""
-        return StaticEdgePosition(self._setpoint_dict_to_joint_dict(self.start_position))
->>>>>>> 80d8add3
 
     @property
     def final_position(self) -> EdgePosition:
         """Returns the final position of the subgait as an EdgePosition."""
         try:
-<<<<<<< HEAD
             return StaticEdgePosition(
                 self._dict_all_joints_to_actuating_joints(self.dynamic_subgait.get_final_position())
             )
         except AttributeError:
             return StaticEdgePosition(self.home_stand_position_actuating_joints)
-=======
-            return StaticEdgePosition(self._setpoint_dict_to_joint_dict(self.dynamic_subgait.get_final_position()))
-        except AttributeError:
-            return StaticEdgePosition(self._setpoint_dict_to_joint_dict(self.end_position))
->>>>>>> 80d8add3
 
     @property
     def subsequent_subgaits_can_be_scheduled_early(self) -> bool:
@@ -187,15 +172,9 @@
         return True
 
     def _reset(self) -> None:
-<<<<<<< HEAD
-        """Reset all attributes of the gait"""
+        """Reset all attributes of the gait."""
         if self.start_position_actuating_joints != self.home_stand_position_actuating_joints:
             raise ShouldStartFromHomestandError(self.start_position_actuating_joints)
-=======
-        """Reset all attributes of the gait."""
-        if self.start_position != self.home_stand_position:
-            raise ShouldStartFromHomestandError(self.start_position)
->>>>>>> 80d8add3
 
         self._should_stop = False
         self._end = False
@@ -340,15 +319,9 @@
             return self._get_trajectory_command()
 
     def _update_start_pos(self) -> None:
-<<<<<<< HEAD
-        """Update the start position of the next subgait to be
-        the last position of the previous subgait."""
+        """Update the start position of the next subgait to be the last position of the previous subgait."""
         self.start_position_all_joints = self.dynamic_subgait.get_final_position()
         self.start_position_actuating_joints = self._dict_all_joints_to_actuating_joints(self.start_position_all_joints)
-=======
-        """Update the start position of the next subgait to be the last position of the previous subgait."""
-        self.start_position = self.dynamic_subgait.get_final_position()
->>>>>>> 80d8add3
 
     def _callback_right(self, foot_location: FootPosition) -> None:
         """Update the right foot position with the latest point published on the CoViD-topic.
@@ -382,12 +355,11 @@
             return None
 
     def _publish_chosen_foot_position(self, subgait_id: str, foot_position: FootPosition) -> None:
-        """Publish the point to which the step is planned
-
-        :param subgait_id: whether it is a right or left swing
-        :type subgait_id: str
-        :param foot_position: point message to which step is planned
-        :type foot_position: FootPosition
+        """Publish the point to which the step is planned.
+
+        Args:
+            subgait_id (str): whether it is a right or left swing
+            foot_position (FootPosition): point message to which step is planned
         """
         if subgait_id == "left_swing":
             self.pub_left.publish(foot_position)
@@ -608,7 +580,6 @@
             msg (GaitInstruction): message containing a gait_instruction from the IPD
         """
         if msg.type == GaitInstruction.UNKNOWN:
-<<<<<<< HEAD
             self.start_position_all_joints = get_position_from_yaml("stand")
             self.start_position_actuating_joints = self._dict_all_joints_to_actuating_joints(
                 self.start_position_all_joints
@@ -616,42 +587,6 @@
             self.subgait_id = "right_swing"
             self._trajectory_failed = False
 
-=======
-            self.start_position = self._joint_dict_to_setpoint_dict(get_position_from_yaml("stand"))
-            self.subgait_id = "right_swing"
-            self._trajectory_failed = False
-
-    # UTILITY FUNCTIONS
-    @staticmethod
-    def _setpoint_dict_to_joint_dict(setpoint_dict: dict) -> Dict[str, float]:
-        """Creates a joint_dict from a setpoint_dict.
-
-        Args:
-            setpoint_dict (dict): A dictionary containing joint names and setpoints
-        Returns:
-            dict: A dictionary containing joint names and positions
-        """
-        joint_dict = {}
-        for name, setpoint in setpoint_dict.items():
-            joint_dict[name] = setpoint.position
-
-        return joint_dict
-
-    @staticmethod
-    def _joint_dict_to_setpoint_dict(joint_dict: dict) -> Dict[str, Setpoint]:
-        """Creates a setpoint_dict from a joint_dict.
-
-        Args:
-            joint_dict: A dictionary containing joint names and positions
-        Returns:
-            dict: A dictionary containing joint names and setpoints
-        """
-        setpoint_dict = {}
-        for name, position in joint_dict.items():
-            setpoint_dict[name] = Setpoint(Duration(0), position, 0)
-        return setpoint_dict
-
->>>>>>> 80d8add3
     def _get_soft_limits(self):
         """Get the limits of all joints in the urdf."""
         self.joint_soft_limits = []
