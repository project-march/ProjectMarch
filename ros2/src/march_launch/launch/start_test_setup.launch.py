--- conflicted
+++ resolved
@@ -56,18 +56,6 @@
         condition=IfCondition(rosbags),
     )
 
-<<<<<<< HEAD
-    default_gainscheduler_config = os.path.join(
-        get_package_share_directory('march_gain_scheduler'),
-        'config',
-        'stand_gains.yaml'
-    )    
-
-    # parameters
-    gainscheduler_config_path = LaunchConfiguration("config_path", default=default_gainscheduler_config)
-
-=======
->>>>>>> 0e5fb870
     return LaunchDescription([
         Node(
             package='march_mode_machine',
@@ -76,24 +64,6 @@
             name='mode_machine',
         ),
         Node(
-<<<<<<< HEAD
-            package='march_gait_planning',
-            namespace='',
-            executable='test_setup_gait_planning_node',
-            name='test_setup_gait_planning',
-            parameters=[
-                {"test_rotational": test_rotational}
-            ],
-        ),
-        Node(
-            package='march_gain_scheduler',
-            executable='gain_scheduler_node',
-            name='gain_scheduler',
-            parameters=[{'config_path': gainscheduler_config_path}]
-        ),
-        Node(
-=======
->>>>>>> 0e5fb870
             package='march_test_joints_gui',
             executable='test_joints_gui_node',
             name='test_joints_gui_node',
