#include "march_state_estimator/robot_description_node.hpp"

#include "geometry_msgs/msg/point.hpp"
#include "march_shared_msgs/msg/node_jacobian.hpp"
#include "ament_index_cpp/get_package_share_directory.hpp"
#include <functional>
#include <chrono>

#include "eigen3/Eigen/Core"
#include "eigen3/Eigen/Geometry"

RobotDescriptionNode::RobotDescriptionNode(std::shared_ptr<RobotDescription> robot_description)
: Node("robot_description")
{
    RCLCPP_INFO(rclcpp::get_logger("rclcpp"), "RobotDescriptionNode constructor");

    m_robot_description = robot_description;

<<<<<<< HEAD
    m_robot_description = std::make_shared<RobotDescription>();
    m_robot_description->parseURDF(urdf_path);
    m_robot_description->configureRobotNodes();

    // TODO: Callback to state_estimation/state instead of /joint_states
    // m_joint_state_callback_group = this->create_callback_group(rclcpp::CallbackGroupType::MutuallyExclusive);
    m_state_estimation_callback_group = this->create_callback_group(rclcpp::CallbackGroupType::MutuallyExclusive);
    // m_timer_callback_group = this->create_callback_group(rclcpp::CallbackGroupType::MutuallyExclusive);
    m_node_positions_callback_group = this->create_callback_group(rclcpp::CallbackGroupType::MutuallyExclusive);
    m_node_jacobian_callback_group = this->create_callback_group(rclcpp::CallbackGroupType::MutuallyExclusive);

    // m_joint_state_subscription_options.callback_group = m_joint_state_callback_group;
    m_state_estimation_subscription_options.callback_group = m_state_estimation_callback_group;

    // m_joint_state_subscription = this->create_subscription<sensor_msgs::msg::JointState>(
    //     "joint_states", rclcpp::SensorDataQoS(), std::bind(&RobotDescriptionNode::jointStateCallback, this, std::placeholders::_1), m_joint_state_subscription_options);
    // m_state_estimation_subscription = this->create_subscription<march_shared_msgs::msg::StateEstimation>(
    //     "state_estimation/state", 1, std::bind(&RobotDescriptionNode::stateEstimationCallback, this, std::placeholders::_1), m_state_estimation_subscription_options);
    // m_state_visualization_publisher = this->create_publisher<march_shared_msgs::msg::StateEstimatorVisualization>("state_estimation/visualization", 1);
    // m_timer = this->create_wall_timer(std::chrono::milliseconds(50), std::bind(&RobotDescriptionNode::publishNodePositions, this), m_timer_callback_group);
=======
    m_node_positions_callback_group = this->create_callback_group(rclcpp::CallbackGroupType::MutuallyExclusive);
    m_node_jacobian_callback_group = this->create_callback_group(rclcpp::CallbackGroupType::MutuallyExclusive);
>>>>>>> 2e521536

    m_service_node_position = this->create_service<march_shared_msgs::srv::GetNodePosition>(
        "state_estimation/get_node_position", 
        std::bind(&RobotDescriptionNode::handleNodePositionRequest, this, std::placeholders::_1, std::placeholders::_2),
        rmw_qos_profile_services_default, m_node_positions_callback_group);
    m_service_node_jacobian = this->create_service<march_shared_msgs::srv::GetNodeJacobian>(
        "state_estimation/get_node_jacobian", 
        std::bind(&RobotDescriptionNode::handleNodeJacobianRequest, this, std::placeholders::_1, std::placeholders::_2),
        rmw_qos_profile_services_default, m_node_jacobian_callback_group);
    // m_service_node_position = this->create_service<march_shared_msgs::srv::GetNodePosition>(
    //     "state_estimation/get_node_position", 
    //     std::bind(&RobotDescriptionNode::handleNodePositionRequest, this, std::placeholders::_1, std::placeholders::_2),
    //     rmw_qos_profile_services_default);
    // m_service_node_jacobian = this->create_service<march_shared_msgs::srv::GetNodeJacobian>(
    //     "state_estimation/get_node_jacobian",
    //     std::bind(&RobotDescriptionNode::handleNodeJacobianRequest, this, std::placeholders::_1, std::placeholders::_2),
    //     rmw_qos_profile_services_default);

    RCLCPP_INFO(rclcpp::get_logger("rclcpp"), "RobotDescriptionNode constructor done");
}

<<<<<<< HEAD
void RobotDescriptionNode::jointStateCallback(const sensor_msgs::msg::JointState::SharedPtr msg)
{
    RCLCPP_INFO(rclcpp::get_logger("rclcpp"), "RobotDescriptionNode::jointStateCallback");

    auto message = march_shared_msgs::msg::StateEstimatorVisualization();
    message.node_names = m_robot_description->getNodeNames();
    message.parent_node_names = m_robot_description->getParentNames();

    RCLCPP_INFO(rclcpp::get_logger("rclcpp"), "RobotDescriptionNode::jointStateCallback: %d", msg->position.size());

    std::vector<Eigen::Vector3d> nodes_position = m_robot_description->getNodesPosition(msg->name, msg->position);
    RCLCPP_INFO(rclcpp::get_logger("rclcpp"), "RobotDescriptionNode::jointStateCallback: %d", nodes_position.size());
    std::vector<Eigen::Matrix3d> nodes_orientation = m_robot_description->getNodesRotation(msg->name, msg->position);
    RCLCPP_INFO(rclcpp::get_logger("rclcpp"), "RobotDescriptionNode::jointStateCallback: %d", nodes_orientation.size());

    for (long unsigned int i = 0; i < message.node_names.size(); i++)
    {
        geometry_msgs::msg::Pose pose;

        pose.position.x = nodes_position[i](0);
        pose.position.y = nodes_position[i](1);
        pose.position.z = nodes_position[i](2);

        Eigen::Quaterniond quaternion = Eigen::Quaterniond(nodes_orientation[i]);
        pose.orientation.x = quaternion.x();
        pose.orientation.y = quaternion.y();
        pose.orientation.z = quaternion.z();
        pose.orientation.w = quaternion.w();

        message.node_poses.push_back(pose);
    }

    m_state_visualization_publisher->publish(message);
    // RCLCPP_INFO(rclcpp::get_logger("rclcpp"), "RobotDescriptionNode::jointStateCallback done");

    // Temporary
    // m_joint_state_msg = msg;
}

void RobotDescriptionNode::stateEstimationCallback(const march_shared_msgs::msg::StateEstimation::SharedPtr msg)
{
    RCLCPP_INFO(rclcpp::get_logger("rclcpp"), "RobotDescriptionNode::stateEstimationCallback");

    // Sert that the message is not empty
    if (msg->joint_state.name.empty())
    {
        RCLCPP_ERROR(rclcpp::get_logger("rclcpp"), "RobotDescriptionNode::stateEstimationCallback: Message is empty");
        return;
    }

    auto message = march_shared_msgs::msg::StateEstimatorVisualization();
    message.node_names = m_robot_description->getNodeNames();
    message.parent_node_names = m_robot_description->getParentNames();

    RCLCPP_INFO(rclcpp::get_logger("rclcpp"), "RobotDescriptionNode::stateEstimationCallback: %d", msg->joint_state.position.size());
    // Print joint name and position
    // for (long unsigned int i = 0; i < msg->joint_state.name.size(); i++)
    // {
    //     RCLCPP_INFO(rclcpp::get_logger("rclcpp"), "RobotDescriptionNode::stateEstimationCallback: %s, %f", msg->joint_state.name[i].c_str(), msg->joint_state.position[i]);
    // }

    // std::vector<Eigen::Vector3d> nodes_position = m_robot_description->getNodesPosition(msg->joint_state.name, msg->joint_state.position);
    // RCLCPP_INFO(rclcpp::get_logger("rclcpp"), "RobotDescriptionNode::stateEstimationCallback: %d", nodes_position.size());
    // std::vector<Eigen::Matrix3d> nodes_orientation = m_robot_description->getNodesRotation(msg->joint_state.name, msg->joint_state.position);
    // RCLCPP_INFO(rclcpp::get_logger("rclcpp"), "RobotDescriptionNode::stateEstimationCallback: %d", nodes_orientation.size());

    // for (long unsigned int i = 0; i < message.node_names.size(); i++)
    // {
    //     geometry_msgs::msg::Pose pose;

    //     pose.position.x = nodes_position[i](0);
    //     pose.position.y = nodes_position[i](1);
    //     pose.position.z = nodes_position[i](2);

    //     Eigen::Quaterniond quaternion = Eigen::Quaterniond(nodes_orientation[i]);
    //     pose.orientation.x = quaternion.x();
    //     pose.orientation.y = quaternion.y();
    //     pose.orientation.z = quaternion.z();
    //     pose.orientation.w = quaternion.w();

    //     message.node_poses.push_back(pose);
    // }

    // m_state_visualization_publisher->publish(message);
    // RCLCPP_INFO(rclcpp::get_logger("rclcpp"), "RobotDescriptionNode::stateEstimationCallback done");
}

// void RobotDescriptionNode::handleTaskReportRequest(const std::shared_ptr<march_shared_msgs::srv::GetTaskReport::Request> request,
//     std::shared_ptr<march_shared_msgs::srv::GetTaskReport::Response> response)
// {
//     std::vector<std::string> names = {"left_ankle", "right_ankle"};
//     std::vector<RobotNode*> robot_nodes = m_robot_description->findNodes(names);
//     uint8_t task_m = 6;
//     uint8_t task_n = 8;
//     uint8_t task_m_unit = (uint8_t) (task_m / names.size());
//     uint8_t task_n_unit = (uint8_t) (task_n / names.size());

//     for (auto & robot_node : robot_nodes)
//     {
//         Eigen::Vector3d pose = robot_node->getGlobalPosition(m_joint_state_msg->name, m_joint_state_msg->position);
//         RCLCPP_INFO(rclcpp::get_logger("rclcpp"), "RobotDescriptionNode::handleTaskReportRequest: %f %f %f", pose(0), pose(1), pose(2));
//         response->current_pose.push_back(pose(0));  // Global position x
//         response->current_pose.push_back(pose(1));  // Global position y
//         response->current_pose.push_back(pose(2));  // Global position z

//         Eigen::MatrixXd jacobian = robot_node->getGlobalPositionJacobian(m_joint_state_msg->name, m_joint_state_msg->position);
//         // TODO: Switch rows and columns
//         for (int i = 0; i < task_m_unit; i++)
//         {
//             for (int j = 0; j < task_n_unit; j++)
//             {
//                 if (i < jacobian.rows() && j < jacobian.cols())
//                 {
//                     RCLCPP_INFO(rclcpp::get_logger("rclcpp"), "RobotDescriptionNode::handleTaskReportRequest: %f", jacobian(i, j));
//                     response->jacobians.push_back(jacobian(i, j));
//                 }
//                 else
//                 {
//                     RCLCPP_INFO(rclcpp::get_logger("rclcpp"), "RobotDescriptionNode::handleTaskReportRequest: %f", 0.0);
//                     response->jacobians.push_back(0.0);
//                 }
//                 // TODO: Replace with Eigen::Map + add additional fields in GetTaskReport.srv (m and n per node)
//             }
//         }
//     }

//     RCLCPP_INFO(rclcpp::get_logger("rclcpp"), "RobotDescriptionNode::handleTaskReportRequest done");
// }

=======
>>>>>>> 2e521536
void RobotDescriptionNode::handleNodePositionRequest(const std::shared_ptr<march_shared_msgs::srv::GetNodePosition::Request> request,
    std::shared_ptr<march_shared_msgs::srv::GetNodePosition::Response> response)
{
    RCLCPP_INFO(rclcpp::get_logger("rclcpp"), "RobotDescriptionNode::handleNodePositionRequest");

    // Assert that the request is not empty
    if (request->node_names.empty())
    {
        RCLCPP_ERROR(rclcpp::get_logger("rclcpp"), "RobotDescriptionNode::handleNodePositionRequest: Request is empty");
        return;
    }

    std::vector<RobotNode*> robot_nodes = m_robot_description->findNodes(request->node_names);

    for (auto & robot_node : robot_nodes)
    {
        Eigen::Vector3d pose = robot_node->getGlobalPosition(request->joint_names, request->joint_positions);
        RCLCPP_INFO(rclcpp::get_logger("rclcpp"), "RobotDescriptionNode::handleNodePositionRequest: %f %f %f", pose(0), pose(1), pose(2));
        
        geometry_msgs::msg::Point node_position;
        node_position.x = pose(0);
        node_position.y = pose(1);
        node_position.z = pose(2);

        response->node_positions.push_back(node_position);
    }

    RCLCPP_INFO(rclcpp::get_logger("rclcpp"), "RobotDescriptionNode::handleNodePositionRequest done");
}

void RobotDescriptionNode::handleNodeJacobianRequest(const std::shared_ptr<march_shared_msgs::srv::GetNodeJacobian::Request> request,
    std::shared_ptr<march_shared_msgs::srv::GetNodeJacobian::Response> response)
{
    RCLCPP_INFO(rclcpp::get_logger("rclcpp"), "RobotDescriptionNode::handleNodeJacobianRequest");

    // Assert that the request is not empty
    if (request->node_names.empty())
    {
        RCLCPP_ERROR(rclcpp::get_logger("rclcpp"), "RobotDescriptionNode::handleNodePositionRequest: Request is empty");
        return;
    }

    std::vector<RobotNode*> robot_nodes = m_robot_description->findNodes(request->node_names);
    std::vector<march_shared_msgs::msg::NodeJacobian> node_jacobians;

    for (auto & robot_node : robot_nodes)
    {
        march_shared_msgs::msg::NodeJacobian node_jacobian_msg;

        // TODO: Create a function that returns the joint names of a node in robot_node.hpp
        node_jacobian_msg.joint_names = robot_node->getJointNames();
        std::vector<std::string> joint_names = robot_node->getJointNames();

        Eigen::MatrixXd jacobian = robot_node->getGlobalPositionJacobian(request->joint_names, request->joint_positions);

        RCLCPP_INFO(rclcpp::get_logger("rclcpp"), "RobotDescriptionNode::handleNodeJacobianRequest: %d %d", jacobian.rows(), jacobian.cols());
        // for (int i = 0; i < jacobian.rows(); i++)
        // {
        //     for (int j = 0; j < jacobian.cols(); j++)
        //     {
        //         RCLCPP_INFO(rclcpp::get_logger("rclcpp"), "RobotDescriptionNode::handleNodeJacobianRequest: %s, %f", joint_names[j].c_str(), jacobian(i, j));
        //     }
        // }
        for (int i = 0; i < jacobian.rows(); i++)
        {
            RCLCPP_INFO(rclcpp::get_logger("rclcpp"), "RobotDescriptionNode::handleNodeJacobianRequest: %f, %f, %f, %f",
                jacobian(i, 0), jacobian(i, 1), jacobian(i, 2), jacobian(i, 3));
        }

        node_jacobian_msg.rows = jacobian.rows();
        node_jacobian_msg.cols = jacobian.cols();

        std::vector<double> jacobian_vector(jacobian.data(), jacobian.data() + jacobian.size());
        node_jacobian_msg.jacobian = jacobian_vector;

        node_jacobians.push_back(node_jacobian_msg);
    }

    response->node_jacobians = node_jacobians;
<<<<<<< HEAD
    RCLCPP_INFO(rclcpp::get_logger("rclcpp"), "RobotDescriptionNode::handleNodeJacobianRequest done");
}

int main(int argc, char * argv[])
{
    rclcpp::init(argc, argv);
    // rclcpp::spin(std::make_shared<RobotDescriptionNode>());
    auto node = std::make_shared<RobotDescriptionNode>();
    rclcpp::executors::MultiThreadedExecutor executor;
    executor.add_node(node);
    executor.spin();
    rclcpp::shutdown();
    return 0;
=======
    RCLCPP_DEBUG(rclcpp::get_logger("rclcpp"), "RobotDescriptionNode::handleNodeJacobianRequest done");
>>>>>>> 2e521536
}<|MERGE_RESOLUTION|>--- conflicted
+++ resolved
@@ -16,31 +16,8 @@
 
     m_robot_description = robot_description;
 
-<<<<<<< HEAD
-    m_robot_description = std::make_shared<RobotDescription>();
-    m_robot_description->parseURDF(urdf_path);
-    m_robot_description->configureRobotNodes();
-
-    // TODO: Callback to state_estimation/state instead of /joint_states
-    // m_joint_state_callback_group = this->create_callback_group(rclcpp::CallbackGroupType::MutuallyExclusive);
-    m_state_estimation_callback_group = this->create_callback_group(rclcpp::CallbackGroupType::MutuallyExclusive);
-    // m_timer_callback_group = this->create_callback_group(rclcpp::CallbackGroupType::MutuallyExclusive);
     m_node_positions_callback_group = this->create_callback_group(rclcpp::CallbackGroupType::MutuallyExclusive);
     m_node_jacobian_callback_group = this->create_callback_group(rclcpp::CallbackGroupType::MutuallyExclusive);
-
-    // m_joint_state_subscription_options.callback_group = m_joint_state_callback_group;
-    m_state_estimation_subscription_options.callback_group = m_state_estimation_callback_group;
-
-    // m_joint_state_subscription = this->create_subscription<sensor_msgs::msg::JointState>(
-    //     "joint_states", rclcpp::SensorDataQoS(), std::bind(&RobotDescriptionNode::jointStateCallback, this, std::placeholders::_1), m_joint_state_subscription_options);
-    // m_state_estimation_subscription = this->create_subscription<march_shared_msgs::msg::StateEstimation>(
-    //     "state_estimation/state", 1, std::bind(&RobotDescriptionNode::stateEstimationCallback, this, std::placeholders::_1), m_state_estimation_subscription_options);
-    // m_state_visualization_publisher = this->create_publisher<march_shared_msgs::msg::StateEstimatorVisualization>("state_estimation/visualization", 1);
-    // m_timer = this->create_wall_timer(std::chrono::milliseconds(50), std::bind(&RobotDescriptionNode::publishNodePositions, this), m_timer_callback_group);
-=======
-    m_node_positions_callback_group = this->create_callback_group(rclcpp::CallbackGroupType::MutuallyExclusive);
-    m_node_jacobian_callback_group = this->create_callback_group(rclcpp::CallbackGroupType::MutuallyExclusive);
->>>>>>> 2e521536
 
     m_service_node_position = this->create_service<march_shared_msgs::srv::GetNodePosition>(
         "state_estimation/get_node_position", 
@@ -62,138 +39,6 @@
     RCLCPP_INFO(rclcpp::get_logger("rclcpp"), "RobotDescriptionNode constructor done");
 }
 
-<<<<<<< HEAD
-void RobotDescriptionNode::jointStateCallback(const sensor_msgs::msg::JointState::SharedPtr msg)
-{
-    RCLCPP_INFO(rclcpp::get_logger("rclcpp"), "RobotDescriptionNode::jointStateCallback");
-
-    auto message = march_shared_msgs::msg::StateEstimatorVisualization();
-    message.node_names = m_robot_description->getNodeNames();
-    message.parent_node_names = m_robot_description->getParentNames();
-
-    RCLCPP_INFO(rclcpp::get_logger("rclcpp"), "RobotDescriptionNode::jointStateCallback: %d", msg->position.size());
-
-    std::vector<Eigen::Vector3d> nodes_position = m_robot_description->getNodesPosition(msg->name, msg->position);
-    RCLCPP_INFO(rclcpp::get_logger("rclcpp"), "RobotDescriptionNode::jointStateCallback: %d", nodes_position.size());
-    std::vector<Eigen::Matrix3d> nodes_orientation = m_robot_description->getNodesRotation(msg->name, msg->position);
-    RCLCPP_INFO(rclcpp::get_logger("rclcpp"), "RobotDescriptionNode::jointStateCallback: %d", nodes_orientation.size());
-
-    for (long unsigned int i = 0; i < message.node_names.size(); i++)
-    {
-        geometry_msgs::msg::Pose pose;
-
-        pose.position.x = nodes_position[i](0);
-        pose.position.y = nodes_position[i](1);
-        pose.position.z = nodes_position[i](2);
-
-        Eigen::Quaterniond quaternion = Eigen::Quaterniond(nodes_orientation[i]);
-        pose.orientation.x = quaternion.x();
-        pose.orientation.y = quaternion.y();
-        pose.orientation.z = quaternion.z();
-        pose.orientation.w = quaternion.w();
-
-        message.node_poses.push_back(pose);
-    }
-
-    m_state_visualization_publisher->publish(message);
-    // RCLCPP_INFO(rclcpp::get_logger("rclcpp"), "RobotDescriptionNode::jointStateCallback done");
-
-    // Temporary
-    // m_joint_state_msg = msg;
-}
-
-void RobotDescriptionNode::stateEstimationCallback(const march_shared_msgs::msg::StateEstimation::SharedPtr msg)
-{
-    RCLCPP_INFO(rclcpp::get_logger("rclcpp"), "RobotDescriptionNode::stateEstimationCallback");
-
-    // Sert that the message is not empty
-    if (msg->joint_state.name.empty())
-    {
-        RCLCPP_ERROR(rclcpp::get_logger("rclcpp"), "RobotDescriptionNode::stateEstimationCallback: Message is empty");
-        return;
-    }
-
-    auto message = march_shared_msgs::msg::StateEstimatorVisualization();
-    message.node_names = m_robot_description->getNodeNames();
-    message.parent_node_names = m_robot_description->getParentNames();
-
-    RCLCPP_INFO(rclcpp::get_logger("rclcpp"), "RobotDescriptionNode::stateEstimationCallback: %d", msg->joint_state.position.size());
-    // Print joint name and position
-    // for (long unsigned int i = 0; i < msg->joint_state.name.size(); i++)
-    // {
-    //     RCLCPP_INFO(rclcpp::get_logger("rclcpp"), "RobotDescriptionNode::stateEstimationCallback: %s, %f", msg->joint_state.name[i].c_str(), msg->joint_state.position[i]);
-    // }
-
-    // std::vector<Eigen::Vector3d> nodes_position = m_robot_description->getNodesPosition(msg->joint_state.name, msg->joint_state.position);
-    // RCLCPP_INFO(rclcpp::get_logger("rclcpp"), "RobotDescriptionNode::stateEstimationCallback: %d", nodes_position.size());
-    // std::vector<Eigen::Matrix3d> nodes_orientation = m_robot_description->getNodesRotation(msg->joint_state.name, msg->joint_state.position);
-    // RCLCPP_INFO(rclcpp::get_logger("rclcpp"), "RobotDescriptionNode::stateEstimationCallback: %d", nodes_orientation.size());
-
-    // for (long unsigned int i = 0; i < message.node_names.size(); i++)
-    // {
-    //     geometry_msgs::msg::Pose pose;
-
-    //     pose.position.x = nodes_position[i](0);
-    //     pose.position.y = nodes_position[i](1);
-    //     pose.position.z = nodes_position[i](2);
-
-    //     Eigen::Quaterniond quaternion = Eigen::Quaterniond(nodes_orientation[i]);
-    //     pose.orientation.x = quaternion.x();
-    //     pose.orientation.y = quaternion.y();
-    //     pose.orientation.z = quaternion.z();
-    //     pose.orientation.w = quaternion.w();
-
-    //     message.node_poses.push_back(pose);
-    // }
-
-    // m_state_visualization_publisher->publish(message);
-    // RCLCPP_INFO(rclcpp::get_logger("rclcpp"), "RobotDescriptionNode::stateEstimationCallback done");
-}
-
-// void RobotDescriptionNode::handleTaskReportRequest(const std::shared_ptr<march_shared_msgs::srv::GetTaskReport::Request> request,
-//     std::shared_ptr<march_shared_msgs::srv::GetTaskReport::Response> response)
-// {
-//     std::vector<std::string> names = {"left_ankle", "right_ankle"};
-//     std::vector<RobotNode*> robot_nodes = m_robot_description->findNodes(names);
-//     uint8_t task_m = 6;
-//     uint8_t task_n = 8;
-//     uint8_t task_m_unit = (uint8_t) (task_m / names.size());
-//     uint8_t task_n_unit = (uint8_t) (task_n / names.size());
-
-//     for (auto & robot_node : robot_nodes)
-//     {
-//         Eigen::Vector3d pose = robot_node->getGlobalPosition(m_joint_state_msg->name, m_joint_state_msg->position);
-//         RCLCPP_INFO(rclcpp::get_logger("rclcpp"), "RobotDescriptionNode::handleTaskReportRequest: %f %f %f", pose(0), pose(1), pose(2));
-//         response->current_pose.push_back(pose(0));  // Global position x
-//         response->current_pose.push_back(pose(1));  // Global position y
-//         response->current_pose.push_back(pose(2));  // Global position z
-
-//         Eigen::MatrixXd jacobian = robot_node->getGlobalPositionJacobian(m_joint_state_msg->name, m_joint_state_msg->position);
-//         // TODO: Switch rows and columns
-//         for (int i = 0; i < task_m_unit; i++)
-//         {
-//             for (int j = 0; j < task_n_unit; j++)
-//             {
-//                 if (i < jacobian.rows() && j < jacobian.cols())
-//                 {
-//                     RCLCPP_INFO(rclcpp::get_logger("rclcpp"), "RobotDescriptionNode::handleTaskReportRequest: %f", jacobian(i, j));
-//                     response->jacobians.push_back(jacobian(i, j));
-//                 }
-//                 else
-//                 {
-//                     RCLCPP_INFO(rclcpp::get_logger("rclcpp"), "RobotDescriptionNode::handleTaskReportRequest: %f", 0.0);
-//                     response->jacobians.push_back(0.0);
-//                 }
-//                 // TODO: Replace with Eigen::Map + add additional fields in GetTaskReport.srv (m and n per node)
-//             }
-//         }
-//     }
-
-//     RCLCPP_INFO(rclcpp::get_logger("rclcpp"), "RobotDescriptionNode::handleTaskReportRequest done");
-// }
-
-=======
->>>>>>> 2e521536
 void RobotDescriptionNode::handleNodePositionRequest(const std::shared_ptr<march_shared_msgs::srv::GetNodePosition::Request> request,
     std::shared_ptr<march_shared_msgs::srv::GetNodePosition::Response> response)
 {
@@ -273,21 +118,5 @@
     }
 
     response->node_jacobians = node_jacobians;
-<<<<<<< HEAD
-    RCLCPP_INFO(rclcpp::get_logger("rclcpp"), "RobotDescriptionNode::handleNodeJacobianRequest done");
-}
-
-int main(int argc, char * argv[])
-{
-    rclcpp::init(argc, argv);
-    // rclcpp::spin(std::make_shared<RobotDescriptionNode>());
-    auto node = std::make_shared<RobotDescriptionNode>();
-    rclcpp::executors::MultiThreadedExecutor executor;
-    executor.add_node(node);
-    executor.spin();
-    rclcpp::shutdown();
-    return 0;
-=======
     RCLCPP_DEBUG(rclcpp::get_logger("rclcpp"), "RobotDescriptionNode::handleNodeJacobianRequest done");
->>>>>>> 2e521536
 }