gaits:
  home_sit: {home_sit: MIV_final}
  home_stand: {home_stand: MIV_final}
  side_step_left: {left_open: MIV_final, right_close: MIV_final}
  side_step_left_small: {left_open: MIV_final, right_close: MIV_final}
  side_step_right: {right_open: MIV_final, left_close: MIV_final}
  side_step_right_small: {right_open: MIV_final, left_close: MIV_final}
  single_step_normal: {right_open: MIV_final, left_close: MIV_final}
  single_step_small: {right_open: MIV_final_v2, left_close: MIV_final}
  sit: {sit_down: MIV_final, sit_home: MIV_final}
  stand: {prepare_stand_up: MIV_final, stand_up: MIV_final}
  sofa_sit: {sit_down: MIV_final, sit_home: MIV_final}
  sofa_stand: {prepare_stand_up: MIV_final, stand_up: MIV_final}
  stairs_up: {right_open: MV_stairsup_rightopen_v15a, left_swing: MV_stairsup_leftswing_v15,
              right_swing: MV_stairsup_rightswing_v15, left_close: MV_stairsup_leftclose_v15,
              right_close: MV_stairsup_rightclose_v15}
  stairs_up_single_step: {right_open: MV_stairsup_single_rightopen_v7, left_close: MV_stairsup_single_leftclose_v7}
  stairs_down_single_step: {right_open: MV_stairsdown_single_rightopen_v4,
                            left_close: MV_stairsdown_single_leftclose_v4}
  stairs_down: {right_open: MV_stairsdown_rightopen_v9, left_swing: MV_stairsdown_leftswing_v9,
                right_swing: MV_stairsdown_rightswing_v9, left_close: MV_stairsdown_leftclose_v9,
                right_close: MV_stairsdown_rightclose_v9}
  walk: {right_open: MV_walk_rightopen_v2, left_swing: MV_walk_leftswing_v2, right_swing: MV_walk_rightswing_v2,
         left_close: MV_walk_leftclose_v2, right_close: MV_walk_rightclose_v2}
  rough_terrain_high_step: {right_open: MV_RT_highstep_rightopen_v7, left_close: MV_RT_highstep_leftclose_v8}
  rough_terrain_middle_steps: {right_open: MV_RT_middlestep_rightopen_v2, left_swing: MV_RT_middlestep_leftswing_v2,
                               right_swing: MV_RT_middlestep_rightswing_v2, left_close: MV_RT_middlestep_leftclose_v3}
  rough_terrain_first_middle_step: {right_open: MV_RT_first_middlestep_rightopen_v2,
                                    left_close: MV_RT_first_middlestep_leftclose_v3}
  rough_terrain_second_middle_step: {right_open: MV_RT_second_middlestep_rightopen_v1,
                                     left_close: MV_RT_second_middlestep_leftclose_v1}
  rough_terrain_third_middle_step: {right_open: MV_RT_third_middlestep_rightopen_v2,
                                    left_close: MV_RT_third_middlestep_leftclose_v2}
  tilted_path_first_start: {left_open: MV_TPstart1_leftopen_v1, right_close: MV_TPstart1_rightclose_v1}
  tilted_path_second_start: {left_open: MV_TPstart2_leftopen_v1, right_close: MV_TPstart2_rightclose_v1}
  tilted_path_first_end: {left_open: MV_TPend1_leftopen_v1, right_close: MV_TPend1_rightclose_v1}
  tilted_path_second_end: {left_open: MV_TPend2_leftopen_v1, right_close: MV_TPend2_rightclose_v1}
  tilted_path_left_straight_start: {right_open: MV_TP_left_straightstart_rightopen_v9,
                                  left_close: MV_TP_left_straightstart_leftclose_v6}
  tilted_path_left_single_step: {right_open: MV_TP_left_singlestep_rightopen_v12,
                                 left_close: MV_TP_left_singlestep_leftclose_v6}
  tilted_path_left_straight_end: {left_open: MV_TP_left_straightend_leftopen_v6,
                                  right_close: MV_TP_left_straightend_rightclose_v6}
  tilted_path_left_knee_bend: {right_open: MV_TP_left_kneebend_rightopen_v6}
  tilted_path_right_straight_start: {left_open: MV_TP_right_straightstart_leftopen_v9,
                                     right_close: MV_TP_right_straightstart_rightclose_v6}
  tilted_path_right_single_step: {left_open: MV_TP_right_singlestep_leftopen_v12,
                                  right_close: MV_TP_right_singlestep_rightclose_v6}
  tilted_path_right_straight_end: {right_open: MV_TP_right_straightend_rightopen_v6,
                                   left_close: MV_TP_right_straightend_leftclose_v6}
  tilted_path_right_knee_bend: {right_open: MV_TP_right_kneebend_rightopen_v6}
  ramp_door_slope_up: {right_open: MV_RD_slopeup_rightopen_v4, left_open: MV_RD_slopeup_leftopen_v4,
                       right_swing: MV_RD_slopeup_rightswing_v4, left_swing: MV_RD_slopeup_leftswing_v4,
                       right_close: MV_RD_slopeup_rightclose_v4, left_close: MV_RD_slopeup_leftclose_v4}
  ramp_door_slope_down: {right_open: MV_RD_slopedown_rightopen_v6, left_open: MV_RD_slopedown_leftopen_v6,
                           right_swing: MV_RD_slopedown_rightswing_v6, left_swing: MV_RD_slopedown_leftswing_v6,
                           right_close: MV_RD_slopedown_rightclose_v6, left_close: MV_RD_slopedown_leftclose_v6}
  ramp_door_last_step: {right_open: MV_RD_laststep_rightopen_v2, left_close: MV_RD_laststep_leftclose_v2}
<<<<<<< HEAD
  ramp_door_slope_down_single: {right_open: MV_RD_slopedownsingle_rightopen_v1,
                                left_close: MV_RD_slopedownsingle_leftclose_v1}
  ramp_door_slope_down_fixed: {right_open: MV_RD_slopedown_fixed_rightopen_v1,
                               left_swing_1: MV_RD_slopedown_fixed_leftswing1_v1,
                               right_swing_1: MV_RD_slopedown_fixed_rightswing1_v1,
                               left_swing_2: MV_RD_slopedown_fixed_leftswing2_v1,
                               right_swing_2: MV_RD_slopedown_fixed_rightswing2_v1,
                               left_close: MV_RD_slopedown_fixed_leftclose_v1}
=======
  ramp_door_slope_down_single: {right_open: MV_RD_slopedownsingle_rightopen_v2,
                                left_close: MV_RD_slopedownsingle_leftclose_v2}
>>>>>>> beac2b25
<|MERGE_RESOLUTION|>--- conflicted
+++ resolved
@@ -56,16 +56,12 @@
                            right_swing: MV_RD_slopedown_rightswing_v6, left_swing: MV_RD_slopedown_leftswing_v6,
                            right_close: MV_RD_slopedown_rightclose_v6, left_close: MV_RD_slopedown_leftclose_v6}
   ramp_door_last_step: {right_open: MV_RD_laststep_rightopen_v2, left_close: MV_RD_laststep_leftclose_v2}
-<<<<<<< HEAD
-  ramp_door_slope_down_single: {right_open: MV_RD_slopedownsingle_rightopen_v1,
-                                left_close: MV_RD_slopedownsingle_leftclose_v1}
+  ramp_door_slope_down_single: {right_open: MV_RD_slopedownsingle_rightopen_v2,
+                                left_close: MV_RD_slopedownsingle_leftclose_v2}
   ramp_door_slope_down_fixed: {right_open: MV_RD_slopedown_fixed_rightopen_v1,
                                left_swing_1: MV_RD_slopedown_fixed_leftswing1_v1,
                                right_swing_1: MV_RD_slopedown_fixed_rightswing1_v1,
                                left_swing_2: MV_RD_slopedown_fixed_leftswing2_v1,
                                right_swing_2: MV_RD_slopedown_fixed_rightswing2_v1,
                                left_close: MV_RD_slopedown_fixed_leftclose_v1}
-=======
-  ramp_door_slope_down_single: {right_open: MV_RD_slopedownsingle_rightopen_v2,
-                                left_close: MV_RD_slopedownsingle_leftclose_v2}
->>>>>>> beac2b25
+
