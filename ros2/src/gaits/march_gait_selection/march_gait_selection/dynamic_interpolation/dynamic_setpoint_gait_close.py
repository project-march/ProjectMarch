--- conflicted
+++ resolved
@@ -7,11 +7,7 @@
 from sensor_msgs.msg import JointState
 
 from march_gait_selection.dynamic_interpolation.dynamic_setpoint_gait import DynamicSetpointGait
-<<<<<<< HEAD
-from march_gait_selection.dynamic_interpolation.dynamic_setpoint_gait_step_and_hold import (
-=======
 from march_gait_selection.dynamic_interpolation.cybathlon_obstacle_gaits.dynamic_setpoint_gait_step_and_hold import (
->>>>>>> 3c1183ec
     END_POSITION_RIGHT,
     END_POSITION_LEFT,
 )
@@ -124,16 +120,4 @@
         self._update_time_stamps(self._next_command.duration)
         self._scheduled_early = False
 
-<<<<<<< HEAD
-        return GaitUpdate.subgait_updated()
-=======
-        return GaitUpdate.subgait_updated()
-
-    def _update_start_position_idle_state(self, joint_state: JointState) -> None:
-        """Update the start position of the next subgait to be the last position of the previous gait."""
-        for i, name in enumerate(self.all_joint_names):
-            self.start_position_all_joints[name] = joint_state.position[i]
-        self.start_position_actuating_joints = {
-            name: self.start_position_all_joints[name] for name in self.actuating_joint_names
-        }
->>>>>>> 3c1183ec
+        return GaitUpdate.subgait_updated()