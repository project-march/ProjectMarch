--- conflicted
+++ resolved
@@ -42,16 +42,6 @@
     publish_path_visualization();
 }
 
-<<<<<<< HEAD
-// void SwingLegTrajectoryGeneratorNode::weight_shift_callback(std_msgs::msg::Int32::SharedPtr msg)
-// {
-//     if (msg->data == 1){
-//         m_publish_curve->publish(m_swing_leg_generator.get_curve().trajectory); // publish  when mpc tells you to
-//     }
-// if (msg->data == 0){
-// publish_zero_swing()   }
-// }
-=======
 void SwingLegTrajectoryGeneratorNode::publish_zero_swing()
 {
     geometry_msgs::msg::PoseArray empty_poses;
@@ -63,7 +53,6 @@
     empty_poses.poses.push_back(empty_pose);
     m_publish_curve->publish(empty_poses);
 }
->>>>>>> 39e2947f
 
 // void SwingLegTrajectoryGeneratorNode::stance_feet_callback(std_msgs::msg::Int32::SharedPtr msg)
 //{
