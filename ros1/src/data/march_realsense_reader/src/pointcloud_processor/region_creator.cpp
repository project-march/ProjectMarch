--- conflicted
+++ resolved
@@ -22,65 +22,6 @@
 bool regionGrower::create_regions(PointCloud::Ptr pointcloud,
                                          Normals::Ptr pointcloud_normals,
                                          boost::shared_ptr<RegionVector>
-<<<<<<< HEAD
-                                         regions_vector)
-{
-  pointcloud_ = pointcloud;
-  pointcloud_normals_ = pointcloud_normals;
-  regions_vector_ = regions_vector;
-  ROS_DEBUG_STREAM("Creating regions with region growing");
-
-  read_yaml();
-  setup_region_grower();
-  extract_regions();
-  return true;
-}
-bool regionGrower::read_yaml()
-{
-  if (YAML::Node region_growing_parameters = config_tree_["region_growing"])
-  {
-    number_of_neighbours = yaml_utilities::grabParameter<double>(region_growing_parameters, "number_of_neighbours");
-    min_cluster_size = yaml_utilities::grabParameter<double>(region_growing_parameters, "min_cluster_size");
-    max_cluster_size = yaml_utilities::grabParameter<double>(region_growing_parameters, "max_cluster_size");
-    smoothness_threshold = yaml_utilities::grabParameter<double>(region_growing_parameters, "smoothness_threshold");
-    curvature_threshold = yaml_utilities::grabParameter<double>(region_growing_parameters, "curvature_threshold");
-    return true;
-  }
-  else
-  {
-    ROS_ERROR("'region_growing' parameters not found in parameter file");
-    return false;
-  }
-}
-
-void regionGrower::setup_region_grower()
-{
-  pcl::search::Search<pcl::PointXYZ>::Ptr tree (new pcl::search::KdTree<pcl::PointXYZ>);
-  region_grower.setMinClusterSize(min_cluster_size);
-  region_grower.setMaxClusterSize(max_cluster_size);
-  region_grower.setSearchMethod(tree);
-  region_grower.setNumberOfNeighbours(number_of_neighbours);
-  region_grower.setInputCloud(pointcloud_);
-  region_grower.setInputNormals(pointcloud_normals_);
-  region_grower.setSmoothnessThreshold(smoothness_threshold);
-  region_grower.setCurvatureThreshold(curvature_threshold);
-}
-
-bool regionGrower::extract_regions()
-{
-  region_grower.extract(*regions_vector_);
-  ROS_DEBUG("Total number of clusters found: %lu", regions_vector_->size());
-  if (debugging_)
-  {
-    int i = 0;
-    for (auto region: *regions_vector_)
-    {
-      ROS_DEBUG("Total number of points in cluster %i: %lu", i, region.indices.size());
-      i++;
-    }
-  }
-  return true;
-=======
                                          region_vector)
 {
   pointcloud_ = pointcloud;
@@ -94,6 +35,7 @@
   success &= extract_regions();
   return success;
 }
+
 bool regionGrower::read_yaml()
 {
   if (YAML::Node region_growing_parameters = config_tree_["region_growing"])
@@ -147,8 +89,6 @@
     ROS_ERROR("Something went wrong during extracting the regions from the region grower.");
     return false;
   }
-
->>>>>>> 0d170107
 }
 
 pcl::PointCloud<pcl::PointXYZRGB>::Ptr regionGrower::debug_visualisation()
