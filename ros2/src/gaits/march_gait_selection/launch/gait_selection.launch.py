"""Author: Unknown."""

from launch import LaunchDescription
from launch.actions import DeclareLaunchArgument, Shutdown
from launch.substitutions import LaunchConfiguration
from launch_ros.actions import Node


def generate_launch_description():
    """Basic launch file to launch the gait selection node."""
    return LaunchDescription(
        [
            DeclareLaunchArgument(
                "use_sim_time",
                default_value="true",
                description="Whether to use simulation time as published on the "
                "/clock topic by gazebo instead of system time.",
            ),
            DeclareLaunchArgument(
                "gait_package",
                default_value="march_gait_files",
                description="The package where the gait files are located.",
            ),
            DeclareLaunchArgument(
                "gait_directory",
                default_value="airgait_vi",
                description="The directory in which the gait files to use are "
                "located, relative to the gait_package.",
            ),
            DeclareLaunchArgument(
                "balance",
                default_value="False",
                description="Whether balance is being used.",
            ),
            DeclareLaunchArgument(
                "dynamic_gait",
<<<<<<< HEAD
                default_value="True",
=======
                default_value="False",
>>>>>>> ca418d5c
                description="Whether dynamic_setpoint_gait is enabled",
            ),
            # Dynamic gait parameters:
            DeclareLaunchArgument(
                name="middle_point_fraction",
                default_value="0.45",
                description="Fraction of the step at which the middle point of the dynamic gait will take place.",
            ),
            DeclareLaunchArgument(
                name="middle_point_height",
                default_value="0.15",
                description="Height of the middle setpoint of dynamic gait "
                "relative to the desired position, given in meters.",
            ),
            DeclareLaunchArgument(
                name="minimum_stair_height",
                default_value="0.15",
                description="A step lower or higher than the minimum_stair_height"
                "will change the gait type to stairs_like instead of walk_like.",
            ),
            DeclareLaunchArgument(
                name="push_off_fraction",
                default_value="0.15",
                description="Fraction of the step at which the push off will take place.",
            ),
            DeclareLaunchArgument(
                name="push_off_position",
                default_value="-0.15",
                description="Maximum joint position of the ankle during push off.",
            ),
            DeclareLaunchArgument(
                name="add_push_off",
                default_value="False",
                description="Whether to add a push off setpoint for the ankle.",
            ),
            DeclareLaunchArgument(
                name="use_position_queue",
                default_value="False",
                description="Uses the values in position_queue.yaml for the half step if True, otherwise uses "
                "points given by (simulated) covid.",
            ),
            # State machine parameters:
            DeclareLaunchArgument(
                name="first_subgait_delay",
                default_value="0.2",
                description="Duration to wait before starting first subgait."
                "If 0 then the first subgait is started immediately,"
                "dropping the first setpoint in the process.",
            ),
            DeclareLaunchArgument(
                name="early_schedule_duration",
                default_value="0.3",
                description="Duration to schedule next subgait early. If 0 then the"
                "next subgait is never scheduled early.",
            ),
            DeclareLaunchArgument(name="timer_period", default_value="0.004", description=""),
            Node(
                package="march_gait_selection",
                executable="march_gait_selection",
                output="screen",
                name="gait_selection",
                namespace="march",
                parameters=[
                    {"use_sim_time": LaunchConfiguration("use_sim_time")},
                    {"gait_package": LaunchConfiguration("gait_package")},
                    {"gait_directory": LaunchConfiguration("gait_directory")},
                    {"balance": LaunchConfiguration("balance")},
                    {"dynamic_gait": LaunchConfiguration("dynamic_gait")},
                    {"middle_point_fraction": LaunchConfiguration("middle_point_fraction")},
                    {"middle_point_height": LaunchConfiguration("middle_point_height")},
                    {"minimum_stair_height": LaunchConfiguration("minimum_stair_height")},
                    {"push_off_fraction": LaunchConfiguration("push_off_fraction")},
                    {"push_off_position": LaunchConfiguration("push_off_position")},
                    {"add_push_off": LaunchConfiguration("add_push_off")},
                    {"use_position_queue": LaunchConfiguration("use_position_queue")},
                    {"first_subgait_delay": LaunchConfiguration("first_subgait_delay")},
                    {"early_schedule_duration": LaunchConfiguration("early_schedule_duration")},
                    {"timer_period": LaunchConfiguration("timer_period")},
                ],
                on_exit=Shutdown(),
            ),
        ]
    )<|MERGE_RESOLUTION|>--- conflicted
+++ resolved
@@ -34,11 +34,7 @@
             ),
             DeclareLaunchArgument(
                 "dynamic_gait",
-<<<<<<< HEAD
                 default_value="True",
-=======
-                default_value="False",
->>>>>>> ca418d5c
                 description="Whether dynamic_setpoint_gait is enabled",
             ),
             # Dynamic gait parameters:
