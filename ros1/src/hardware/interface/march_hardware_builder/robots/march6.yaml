--- conflicted
+++ resolved
@@ -39,13 +39,8 @@
           absoluteEncoder:
             resolution: 14
             direction: 1
-<<<<<<< HEAD
-            minPositionIU: 2531
-            maxPositionIU: 3460
-=======
             minPositionIU: 2264
             maxPositionIU: 3187
->>>>>>> 8b41f719
           incrementalEncoder:
             resolution: 13
             transmission: 240
