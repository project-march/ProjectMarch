--- conflicted
+++ resolved
@@ -44,11 +44,7 @@
           { /*__x=*/"left_swing", /*__y=*/"foot_left" },
           { /*__x=*/"right_close", /*__y=*/"foot_right" },
           { /*__x=*/"left_close", /*__y=*/"foot_left" },
-<<<<<<< HEAD
           { /*__x=*/"prepare_sit_down", /*__y=*/"foot_left" } };
-=======
-          { /*__x=*/"sit_down", /*__y=*/"foot_right" } };
->>>>>>> fe6bc4f7
 
 RealSenseReader::RealSenseReader(ros::NodeHandle* n)
     : n_(n)
@@ -368,10 +364,6 @@
 {
     realsense_category_ = req.realsense_category;
     subgait_name_ = req.subgait_name;
-<<<<<<< HEAD
-    frame_id_to_transform_to_
-        = SUBGAIT_NAME_TO_REALSENSE_FRAME_ID_MAP[subgait_name_];
-=======
     try {
         frame_id_to_transform_to_
             = SUBGAIT_NAME_TO_REALSENSE_FRAME_ID_MAP.at(subgait_name_);
@@ -383,7 +375,6 @@
         res.success = false;
         return true;
     }
->>>>>>> fe6bc4f7
 
     time_t start_callback = clock();
     if (req.camera_to_use >= POINTCLOUD_TOPICS.size()) {
