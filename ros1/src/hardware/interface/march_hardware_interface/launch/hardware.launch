--- conflicted
+++ resolved
@@ -13,13 +13,8 @@
     <arg name="jointless" default="false"
          doc="Whether to start up the exoskeleton without joints (only pdb and camera's)"/>
 
-<<<<<<< HEAD
-    <group if="$(eval robot != 'pdb')">
+    <group if="$(eval robot != 'pdb' and not jointless)">
         <rosparam file="$(find march_hardware_interface)/config/$(arg controller_type)/$(arg controller_name).yaml" command="load"/>
-=======
-    <group if="$(eval robot != 'pdb' and not jointless)">
-        <rosparam file="$(find march_hardware_interface)/config/$(arg controller_name)/controllers.yaml" command="load"/>
->>>>>>> 697535a3
         <node name="upload_controller_values" pkg="march_launch"
             type="upload_controller_values.py"/>
         <param name="robot_description" textfile="$(find march_description)/urdf/$(arg robot_description).urdf"/>
