--- conflicted
+++ resolved
@@ -52,8 +52,10 @@
     imu_to_use = LaunchConfiguration("imu_to_use")
     imu_topic = LaunchConfiguration("imu_topic")
     simulation = LaunchConfiguration("simulation")
+    jointless = LaunchConfiguration("jointless")
 
     # Simulation arguments
+    gazebo = LaunchConfiguration("gazebo")
     mujoco = LaunchConfiguration("mujoco")
     realsense_simulation = LaunchConfiguration("realsense_simulation")
     to_world_transform = LaunchConfiguration("to_world_transform")
@@ -74,6 +76,7 @@
     add_cybathlon_gaits = LaunchConfiguration("add_cybathlon_gaits")
     first_subgait_delay = LaunchConfiguration("first_subgait_delay")
     scheduling_delay = LaunchConfiguration("scheduling_delay")
+    timer_period = LaunchConfiguration("timer_period")
 
     # Fake sensor data
     fake_sensor_data = LaunchConfiguration("fake_sensor_data")
@@ -291,11 +294,7 @@
         ),
         DeclareLaunchArgument(
             "model_to_load_mujoco",
-<<<<<<< HEAD
             default_value="march8_v0.xml",
-=======
-            default_value="march_v1.xml",
->>>>>>> 1fca04c6
             description="What model to load into mujoco.",
         ),
         DeclareLaunchArgument(
@@ -351,14 +350,11 @@
             ("add_cybathlon_gaits", add_cybathlon_gaits),
             ("first_subgait_delay", first_subgait_delay),
             ("scheduling_delay", scheduling_delay),
+            ("timer_period", timer_period),
             ("fake_sensor_data", fake_sensor_data),
             ("minimum_fake_temperature", minimum_fake_temperature),
             ("maximum_fake_temperature", maximum_fake_temperature),
             ("simulation", simulation),
-<<<<<<< HEAD
-            ("gazebo", gazebo),
-=======
->>>>>>> 1fca04c6
             ("mujoco", mujoco),
             ("model_to_load_mujoco", model_to_load_mujoco),
             ("tunings_to_load", tunings_to_load),
