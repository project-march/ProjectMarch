--- conflicted
+++ resolved
@@ -21,19 +21,10 @@
 {
     m_reset_publisher = create_publisher<std_msgs::msg::Int32>("/trajectory_reset_gate", 10);
     m_gait_response_publisher
-<<<<<<< HEAD
         = create_publisher<march_shared_msgs::msg::GaitResponse>("/march/gait_response", 10);
     m_gait_request_subscriber = create_subscription<march_shared_msgs::msg::GaitRequest>(
         "/march/gait_request", 10, std::bind(&StateMachineNode::gaitCommandCallback, this, _1));
     m_footstep_client = create_client<march_shared_msgs::srv::RequestFootsteps>("footstep_generator");
-=======
-        = this->create_publisher<march_shared_msgs::msg::GaitResponse>("/march/gait_response", 10);
-    m_gait_request_subscriber = this->create_subscription<march_shared_msgs::msg::GaitRequest>(
-        "/march/gait_request", 10, std::bind(&StateMachineNode::gait_command_callback, this, _1));
-    m_new_state_subscriber = create_subscription<std_msgs::msg::Int32>(
-        "new_state", 10, std::bind(&StateMachineNode::newStateCallback, _1));
-    m_footstep_client = this->create_client<march_shared_msgs::srv::RequestFootsteps>("footstep_generator");
->>>>>>> c17a5417
 
     m_gait_client = create_client<march_shared_msgs::srv::RequestGait>("gait_selection");
 
