from copy import deepcopy

from march_gait_selection.gait_selection import GaitSelection
from march_shared_classes.exceptions.gait_exceptions import GaitError, SubgaitNameNotFound, TransitionError
from march_shared_classes.gait.gait import Gait
from march_shared_classes.gait.joint_trajectory import JointTrajectory
from march_shared_classes.gait.setpoint import Setpoint
from march_shared_classes.gait.subgait import Subgait


class TransitionSubgait(Subgait):
    def __init__(self, joints, duration,
                 gait_type='walk_like', gait_name='Transition',
                 subgait_name='Transition_subgait', version='Default',
                 description='The subgait used to transition between two subgaits'):

        super(TransitionSubgait, self).__init__(joints, duration, gait_type, gait_name,
                                                subgait_name, version, description)

    @classmethod
    def from_subgait_names(cls, gait_selection, old_gait_name, new_gait_name, new_subgait_name, old_subgait_name=None):
        """Create a new transition subgait object between two given subgaits.

        :param gait_selection:
            The gait selection object which holds all the information about the gaits and subgaits
        :param old_gait_name:
            The name of the old (or current) gait
        :param new_gait_name:
            The name of the new gait which must be executed after the old gait
        :param new_subgait_name:
            Name of the subgait in which the transition will occur
        :param old_subgait_name:
            Possible to give an custom old subgait name, if not the same gait name will be used as new_subgait_name

        :return:
            A populated TransitionSubgait object which holds the data to transition between given gaits
        """
        old_subgait, new_subgait = cls._get_copy_of_subgaits(gait_selection, old_gait_name, new_gait_name,
                                                             new_subgait_name, old_subgait_name)

        transition_joints = cls._transition_joints(gait_selection.robot, old_subgait, new_subgait)
        transition_duration = new_subgait.duration

        transition_subgait = cls(transition_joints, transition_duration)

        cls._validate_transition_gait(old_subgait, transition_subgait, new_subgait)
        cls._validate_transition_trajectory(old_subgait, transition_subgait, new_subgait)

        return transition_subgait

    @staticmethod
    def _get_copy_of_subgaits(gait_selection, old_gait_name, new_gait_name, new_subgait_name, old_subgait_name):
        """Use the subgait names and the parsed subgaits in the gait selection object to get the subgait objects."""
        if not isinstance(gait_selection, GaitSelection):
            raise GaitError(msg='No valid gait selection module was parsed to the create the transition subgait')

        old_gait = gait_selection[old_gait_name]
        new_gait = gait_selection[new_gait_name]

        if old_gait is None:
            raise GaitError(msg='{gn} not found in parsed gait names from gait selection'
                            .format(gn=old_gait_name))

        if new_gait is None:
            raise GaitError(msg='{gn} not found in parsed gait names from gait selection'
                            .format(gn=new_gait_name))

        if old_gait.to_subgaits_names != new_gait.to_subgaits_names:
            raise GaitError(msg='To_subgait list do not match between gait: {cg} and gait: {ng}'
                            .format(cg=old_gait_name, ng=new_gait_name))

        if old_gait.from_subgaits_names != new_gait.from_subgaits_names:
            raise GaitError(msg='From_subgait list do not match between gait: {cg} and gait: {ng}'
                            .format(cg=old_gait_name, ng=new_gait_name))

        old_subgait_name = new_subgait_name if old_subgait_name is None else old_subgait_name

        old_subgait = deepcopy(old_gait[old_subgait_name])
        new_subgait = deepcopy(new_gait[new_subgait_name])

        if old_subgait is None:
            raise SubgaitNameNotFound(subgait_name=old_subgait_name)

        if new_subgait is None:
            raise SubgaitNameNotFound(subgait_name=new_subgait_name)

        return old_subgait, new_subgait

    @staticmethod
    def _transition_joints(robot, old_subgait, new_subgait):
        """Calculate a transition trajectory which starts at the old gait and ends with the endpoints of the new gait.

        :returns:
             list of joints which hold the transition setpoints including position, velocity and duration
        """
        max_duration = max(old_subgait.duration, new_subgait.duration)

        old_subgait.scale_timestamps_subgait(max_duration)
        new_subgait.scale_timestamps_subgait(max_duration)

        all_timestamps = old_subgait.get_unique_timestamps() + new_subgait.get_unique_timestamps()
<<<<<<< HEAD
        all_timestamps = sorted(set([round(timestamp, Setpoint.digits) for timestamp in all_timestamps]))
=======
        all_timestamps = sorted(set(all_timestamps))
>>>>>>> 375b8c1d

        old_subgait.equalize_amount_of_setpoints(all_timestamps)
        new_subgait.equalize_amount_of_setpoints(all_timestamps)

        joints = []
        for old_joint in old_subgait.joints:

            joint_name = old_joint.name
            new_joint = new_subgait.get_joint(joint_name)
            limits = new_subgait.get_joint_limits(robot, joint_name)

            setpoints = []
            number_setpoints = len(new_subgait[0].setpoints)
            for transition_index in range(number_setpoints):
                factor = transition_index / (number_setpoints - 1.0)

                old_setpoint = old_joint[transition_index]
                new_setpoint = new_joint[transition_index]

                transition_setpoint = TransitionSubgait._transition_setpoint(old_setpoint, new_setpoint, factor)
                setpoints.append(transition_setpoint)

            joints.append(JointTrajectory(joint_name, limits, setpoints, old_joint.duration))

        return joints

    @staticmethod
    def _transition_setpoint(old_setpoint, new_setpoint, new_factor):
        """Create a transition setpoint with the use of the old setpoint, new setpoint and transition factor."""
        old_factor = 1.0 - new_factor

        position = (old_setpoint.position * old_factor) + (new_setpoint.position * new_factor)
        velocity = (old_setpoint.velocity * old_factor) + (new_setpoint.velocity * new_factor)

        return Setpoint(new_setpoint.time, position, velocity)

    @staticmethod
    def _validate_transition_gait(old_subgait, transition_subgait, new_subgait):
        """Validate the transition point by creating a gait object which checks the trajectories."""
        subgaits = [old_subgait, transition_subgait, new_subgait]
        from_subgaits = ['start', old_subgait.subgait_name, transition_subgait.subgait_name,
                         new_subgait.subgait_name]
        to_subgaits = [old_subgait.subgait_name, transition_subgait.subgait_name, new_subgait.subgait_name, 'end']

        try:
            Gait('transition', subgaits, from_subgaits, to_subgaits)
        except Exception as error:
            TransitionError('Error when creating transition: {er}'.format(er=error))

    @staticmethod
    def _validate_transition_trajectory(old_subgait, transition_subgait, new_subgait):
        """Validate if the calculated trajectory is within the given subgaits."""
        for transition_joint in transition_subgait.joints:
            old_joint = old_subgait.get_joint(transition_joint.name)
            new_joint = new_subgait.get_joint(transition_joint.name)

            for old_setpoint, transition_setpoint, new_setpoint in zip(old_joint, transition_joint, new_joint):

                if old_setpoint.time != transition_setpoint.time:
                    raise TransitionError('The transition timestamp {tt} != the old timestamp {ot}'
                                          .format(tt=transition_setpoint.time, ot=old_setpoint.time))

                if new_setpoint.time != transition_setpoint.time:
                    raise TransitionError('The transition timestamp {tt} != the new timestamp {ot}'
                                          .format(tt=transition_setpoint.time, ot=new_setpoint.time))

                if old_setpoint.position < transition_setpoint.position:
                    if new_setpoint.position < transition_setpoint.position:
                        raise TransitionError('The transition position {tp} is not between the old {op} and new {np}'
                                              .format(tp=transition_setpoint.position, op=old_setpoint.position,
                                                      np=new_setpoint.position))

                if old_setpoint.position > transition_setpoint.position:
                    if new_setpoint.position > transition_setpoint.position:
                        raise TransitionError('The transition position {tp} is not between the new {np} and old {op}'
                                              .format(tp=transition_setpoint.position, op=old_setpoint.position,
                                                      np=new_setpoint.position))<|MERGE_RESOLUTION|>--- conflicted
+++ resolved
@@ -99,11 +99,7 @@
         new_subgait.scale_timestamps_subgait(max_duration)
 
         all_timestamps = old_subgait.get_unique_timestamps() + new_subgait.get_unique_timestamps()
-<<<<<<< HEAD
-        all_timestamps = sorted(set([round(timestamp, Setpoint.digits) for timestamp in all_timestamps]))
-=======
         all_timestamps = sorted(set(all_timestamps))
->>>>>>> 375b8c1d
 
         old_subgait.equalize_amount_of_setpoints(all_timestamps)
         new_subgait.equalize_amount_of_setpoints(all_timestamps)
