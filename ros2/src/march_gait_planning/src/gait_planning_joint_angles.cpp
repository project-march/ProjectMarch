--- conflicted
+++ resolved
@@ -89,15 +89,11 @@
     m_prev_point = point; 
 }
 
-<<<<<<< HEAD
 void GaitPlanningAngles::setHomeStand(const std::vector<double> &stand){
     m_home_stand = stand; 
 }
 
-exoState GaitPlanningAngles::getGaitType() const {
-=======
 exoMode GaitPlanningAngles::getGaitType() const {
->>>>>>> acc3284b
     return m_gait_type; 
 }
 
