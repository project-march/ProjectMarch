// Copyright 2019 Project March.
#ifndef MARCH_HARDWARE_JOINT_H
#define MARCH_HARDWARE_JOINT_H

#include <memory>
#include <string>
#include <utility>
#include <vector>

#include <march_hardware/IMotionCube.h>
#include <march_hardware/PowerDistributionBoard.h>
#include <march_hardware/TemperatureGES.h>
#include <march_hardware/IMotionCubeState.h>

namespace march
{
class Joint
{
<<<<<<< HEAD
=======
private:
  std::string name;
  // Set this number via the hardware builder
  int netNumber;
  bool allowActuation;
  float previous_motor_volt_ = 0.0;
  IMotionCube iMotionCube;
  TemperatureGES temperatureGES;

>>>>>>> c47b370f
public:
  /**
   * Initializes a Joint without motor controller and temperature slave.
   * Actuation will be disabled.
   */
  Joint(std::string name, int net_number);

  /**
   * Initializes a Joint with motor controller and without temperature slave.
   */
  Joint(std::string name, int net_number, bool allow_actuation, std::unique_ptr<IMotionCube> imc);

  /**
   * Initializes a Joint with motor controller and temperature slave.
   */
  Joint(std::string name, int net_number, bool allow_actuation, std::unique_ptr<IMotionCube> imc,
        std::unique_ptr<TemperatureGES> temperature_ges);

  virtual ~Joint() noexcept = default;

  /* Delete copy constructor/assignment since the unique_ptr cannot be copied */
  Joint(const Joint&) = delete;
  Joint& operator=(const Joint&) = delete;

  /* Delete move assignment since string cannot be move assigned */
  Joint(Joint&&) = default;
  Joint& operator=(Joint&&) = delete;

  void initialize(int cycle_time);
  void prepareActuation();

  void actuateRad(double target_position);
  void actuateTorque(int16_t target_torque);

  double getAngleRadAbsolute();
  double getAngleRadIncremental();
  double getAngleRadMostPrecise();
  int16_t getTorque();
  int32_t getAngleIUAbsolute();
  int32_t getAngleIUIncremental();
  float getTemperature();
  IMotionCubeState getIMotionCubeState();

  std::string getName() const;
  int getTemperatureGESSlaveIndex() const;
  int getIMotionCubeSlaveIndex() const;
  int getNetNumber() const;

  ActuationMode getActuationMode() const;

<<<<<<< HEAD
  bool hasIMotionCube() const;
  bool hasTemperatureGES() const;
  bool canActuate() const;
  void setAllowActuation(bool allow_actuation);
=======
  bool hasIMotionCube();
  bool hasTemperatureGES();
  bool canActuate();
  bool receivedDataUpdate();
>>>>>>> c47b370f

  /** @brief Override comparison operator */
  friend bool operator==(const Joint& lhs, const Joint& rhs)
  {
    return lhs.name_ == rhs.name_ && ((lhs.imc_ && rhs.imc_ && *lhs.imc_ == *rhs.imc_) || (!lhs.imc_ && !rhs.imc_)) &&
           ((lhs.temperature_ges_ && rhs.temperature_ges_ && *lhs.temperature_ges_ == *rhs.temperature_ges_) ||
            (!lhs.temperature_ges_ && !rhs.temperature_ges_)) &&
           lhs.allow_actuation_ == rhs.allow_actuation_ &&
           lhs.getActuationMode().getValue() == rhs.getActuationMode().getValue();
  }

  friend bool operator!=(const Joint& lhs, const Joint& rhs)
  {
    return !(lhs == rhs);
  }
  /** @brief Override stream operator for clean printing */
  friend ::std::ostream& operator<<(std::ostream& os, const Joint& joint)
  {
    os << "name: " << joint.name_ << ", "
       << "ActuationMode: " << joint.getActuationMode().toString() << ", "
       << "allowActuation: " << joint.allow_actuation_ << ", "
       << "imotioncube: ";
    if (joint.imc_)
    {
      os << *joint.imc_;
    }
    else
    {
      os << "none";
    }

    os << ", temperatureges: ";
    if (joint.temperature_ges_)
    {
      os << *joint.temperature_ges_;
    }
    else
    {
      os << "none";
    }

    return os;
  }

private:
  const std::string name_;
  const int net_number_;
  bool allow_actuation_ = false;

  std::unique_ptr<IMotionCube> imc_ = nullptr;
  std::unique_ptr<TemperatureGES> temperature_ges_ = nullptr;
};

}  // namespace march
#endif  // MARCH_HARDWARE_JOINT_H<|MERGE_RESOLUTION|>--- conflicted
+++ resolved
@@ -16,18 +16,6 @@
 {
 class Joint
 {
-<<<<<<< HEAD
-=======
-private:
-  std::string name;
-  // Set this number via the hardware builder
-  int netNumber;
-  bool allowActuation;
-  float previous_motor_volt_ = 0.0;
-  IMotionCube iMotionCube;
-  TemperatureGES temperatureGES;
-
->>>>>>> c47b370f
 public:
   /**
    * Initializes a Joint without motor controller and temperature slave.
@@ -78,17 +66,11 @@
 
   ActuationMode getActuationMode() const;
 
-<<<<<<< HEAD
   bool hasIMotionCube() const;
   bool hasTemperatureGES() const;
   bool canActuate() const;
+  bool receivedDataUpdate();
   void setAllowActuation(bool allow_actuation);
-=======
-  bool hasIMotionCube();
-  bool hasTemperatureGES();
-  bool canActuate();
-  bool receivedDataUpdate();
->>>>>>> c47b370f
 
   /** @brief Override comparison operator */
   friend bool operator==(const Joint& lhs, const Joint& rhs)
@@ -137,6 +119,7 @@
   const std::string name_;
   const int net_number_;
   bool allow_actuation_ = false;
+  float previous_motor_volt_ = 0.0;
 
   std::unique_ptr<IMotionCube> imc_ = nullptr;
   std::unique_ptr<TemperatureGES> temperature_ges_ = nullptr;
