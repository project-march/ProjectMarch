<?xml version="1.0"?>
<package format="2">
    <name>march_main</name>
    <version>0.0.0</version>
    <description>The main package for Project March IV</description>

    <maintainer email="tech@projectmarch.nl">Project March</maintainer>

    <license>TODO</license>

    <buildtool_depend>catkin</buildtool_depend>
    <build_depend>message_generation</build_depend>
<<<<<<< HEAD
    <build_depend>march_custom_msgs</build_depend>
=======
    <build_depend>rostest</build_depend>
    <build_depend>roslint</build_depend>
>>>>>>> 8ec21386
    <depend>roscpp</depend>
    <depend>std_msgs</depend>
    <depend>nav_msgs</depend>
    <exec_depend>rviz</exec_depend>
    <exec_depend>message_runtime</exec_depend>
    <exec_depend>march_custom_msgs</exec_depend>

</package><|MERGE_RESOLUTION|>--- conflicted
+++ resolved
@@ -10,12 +10,8 @@
 
     <buildtool_depend>catkin</buildtool_depend>
     <build_depend>message_generation</build_depend>
-<<<<<<< HEAD
-    <build_depend>march_custom_msgs</build_depend>
-=======
     <build_depend>rostest</build_depend>
     <build_depend>roslint</build_depend>
->>>>>>> 8ec21386
     <depend>roscpp</depend>
     <depend>std_msgs</depend>
     <depend>nav_msgs</depend>
