import pandas as pd 
import matplotlib.pyplot as plt 
import numpy as np
from scipy.interpolate import CubicSpline, UnivariateSpline, interp1d
from scipy.signal import argrelmax, argrelmin

COLUMNS = ['LADPF', 'LHAA', 'LHFE', 'LKFE', 'RADPF', 'RHAA', 'RHFE', 'RKFE']

def plot_joints(dataset):

    plt.plot(dataset['LKFE'], label='LKFE', color = 'blue')
    plt.plot(dataset['RKFE'], label='RKFE', color = 'green')
    plt.plot(dataset['LHFE'], label='LHFE', color = 'red')
    plt.plot(dataset['RHFE'], label='RHFE', color = 'orange')
    # plt.plot(dataset['LADPF'], label='LADPF')
    # plt.plot(dataset['RADPF'], label='RADPF')
    # plt.plot(dataset['LHAA'], label='LHAA')
    # plt.plot(dataset['RHAA'], label='RHAA')
    plt.legend()
    plt.show()

def stand_to_sit():
    time_points = 70
    lhaa = np.linspace(-0.055, -0.055, time_points)
    lhfe = np.linspace(0.03490, 1.57, time_points)
    lkfe = np.linspace(0.185, 1.57, time_points)
    ladpf = np.linspace(0.162, 0.162, time_points)

    rhaa = np.linspace(-0.055, -0.055, time_points)
    rhfe = np.linspace(0.03490, 1.57, time_points)
    rkfe = np.linspace(0.185, 1.57, time_points)
    radpf = np.linspace(0.162, 0.162, time_points)

    # joint_angles_dataset = np.column_stack([
    #     lhaa, lhfe, lkfe, ladpf, rhaa, rhfe, rkfe, radpf
    # ])

    joint_angles_dataset = np.column_stack([
        ladpf, lhaa, lhfe, lkfe, radpf, rhaa, rhfe, rkfe
    ])

    np.savetxt('./ros2/src/march_gait_planning/m9_gait_files/joint_angles/stand_to_sit.csv', 
               joint_angles_dataset, delimiter=',')

def sit_to_stand():
    time_points = 70
<<<<<<< HEAD
    t_1 = np.linspace(0, 0.5, int(time_points/3))

    hfe_first_piecewise = 0.115*np.sin(2*np.pi*t_1-np.pi/2) + 1.685

    t_2 = np.linspace(0.5, 1.5, time_points-int(time_points/3))

    hfe_second_piecewise = 0.832*np.sin(np.pi*(t_2-0.5) + np.pi/2) + 0.968

    # HFE moet langer stil staan in die tilt stand
    
    kfe_first_piecewise = 1.57*np.ones(int(time_points/4))
    kfe_second_piecewise = np.linspace(1.57, 0.385, time_points-int(time_points/4))

    haa = np.linspace(-0.055, -0.055, time_points)
    hfe = np.concatenate((hfe_first_piecewise, hfe_second_piecewise))
    kfe = np.concatenate((kfe_first_piecewise, kfe_second_piecewise))
    adpf = np.linspace(0.162, 0.162, time_points)

    # rhaa = np.linspace(-0.055, -0.055, time_points)
    # rhfe = np.concatenate((hfe_first_piecewise, hfe_second_piecewise))
    # rkfe = np.linspace(1.57, 0.468, time_points)
    # radpf = np.linspace(0.162, 0.162, time_points)
=======
    lhaa = np.linspace(-0.055, -0.055, time_points)
    lhfe = np.linspace(1.57, 0.03490, time_points)
    lkfe = np.linspace(1.57, 0.185, time_points)
    ladpf = np.linspace(0.162, 0.162, time_points)

    rhaa = np.linspace(-0.055, -0.055, time_points)
    rhfe = np.linspace(1.57, 0.03490, time_points)
    rkfe = np.linspace(1.57, 0.185, time_points)
    radpf = np.linspace(0.162, 0.162, time_points)
>>>>>>> 83f96aaa

    # sit_to_stand = np.column_stack([
    #     lhaa, lhfe, lkfe, ladpf, rhaa, rhfe, rkfe, radpf
    # ])

    sit_to_stand = np.column_stack([
        adpf, haa, hfe, kfe, adpf, haa, hfe, kfe
    ])

    np.savetxt('./ros2/src/march_gait_planning/m9_gait_files/joint_angles/sit_to_stand.csv', 
               sit_to_stand, delimiter=',')
    
def hinge_gait():
    time_points = 100
    lhaa = np.linspace(-0.03, -0.03, time_points)
    lhfe = np.linspace(0.136, 1.5, time_points)
    lkfe = np.linspace(0.385, 0.385, time_points)
    ladpf = np.linspace(0.162, 0.162, time_points)

    rhaa = np.linspace(-0.013, -0.013, time_points)
    rhfe = np.linspace(0.176, 1.5, time_points)
    rkfe = np.linspace(0.468, 0.468, time_points)
    radpf = np.linspace(0.162, 0.162, time_points)


    # hinge_gait = np.column_stack([
    #     lhaa, lhfe, lkfe, ladpf, rhaa, rhfe, rkfe, radpf
    # ])

    hinge_gait = np.column_stack([
        ladpf, lhaa, lhfe, lkfe, radpf, rhaa, rhfe, rkfe
    ])

    np.savetxt('./ros2/src/march_gait_planning/m9_gait_files/joint_angles/hinge_gait.csv', 
               hinge_gait, delimiter=',')

def sideways(): 
    times = 100
    ladpf1 = np.linspace(0.162, 0.162, times)
    lhaa1 = np.linspace(-0.03, -0.1745, times)
    lhfe1 = np.linspace(0.136, 0.136, times)
    lkfe1 = np.linspace(0.385, 0.5236, times)
    radpf1 = np.linspace(0.162, 0.162, times)
    rhaa1 = np.append(np.linspace(-0.013, -0.1, int(((2000000000-1500000000)/2000000000)*times)), np.linspace(-0.1, -0.1745, int(((1500000000)/2000000000)*times)))
    rhfe1 = np.linspace(0.176, 0.176, times)
    rkfe1 = np.linspace(0.468, 0.5236, times)
    # left_open = np.column_stack([
    #     lhaa1, lhfe1, lkfe1, ladpf1, rhaa1, rhfe1, rkfe1, radpf1
    # ]) 
    left_open = np.column_stack([
        ladpf1, lhaa1, lhfe1, lkfe1, radpf1, rhaa1, rhfe1, rkfe1
    ])

    ladpf = np.linspace(0.162, 0.162, times)
    lhaa = np.append(np.linspace(-0.1745, -0.1, int((1500000000/2000000000)*times)), np.linspace(-0.1, -0.03, int(((2000000000-1500000000)/2000000000)*times)))
    lhfe = np.linspace(0.136, 0.136, times)
    lkfe = np.linspace(0.5236, 0.385, times)
    radpf = np.linspace(0.162, 0.162, times)
    rhaa = np.linspace(-0.1745, -0.013, times)
    rhfe = np.linspace(0.176, 0.176, times)
    rkfe = np.linspace(0.5236, 0.468, times)
    # right_close = np.column_stack([
    #     lhaa, lhfe, lkfe, ladpf, rhaa, rhfe, rkfe, radpf
    # ])
    right_close = np.column_stack([
        ladpf, lhaa, lhfe, lkfe, radpf, rhaa, rhfe, rkfe
    ])

    full_sidestep = np.vstack((left_open, right_close)) 

    plt.plot(full_sidestep[:,2], label='LKFE')
    plt.plot(full_sidestep[:,6], label='RKFE')
    plt.plot(full_sidestep[:,1], label='LHFE')
    plt.plot(full_sidestep[:,5], label='RHFE')
    plt.plot(full_sidestep[:,0], label='LHAA')
    plt.plot(full_sidestep[:,4], label='RHAA')
    plt.legend()
    plt.show()
       
    np.savetxt('./ros2/src/march_gait_planning/m9_gait_files/joint_angles/sidestep.csv', 
               full_sidestep, delimiter=',')

def remap_iks_translated_joint_angle_gaits(old_name, new_name):
    df = pd.read_csv(f'./ros2/src/march_gait_planning/m9_gait_files/joint_angles/{old_name}.csv', names = ['LHAA', 'LHFE', 'LKFE', 'LADPF', 'RHAA', 'RHFE', 'RKFE', 'RADPF'])
    # print(df)
    df = df[COLUMNS]
    # print(df)
    df.to_csv(f'./ros2/src/march_gait_planning/m9_gait_files/joint_angles/{new_name}.csv', sep=',', header=False, index=False)

    
# hinge_gait()
stand_to_sit()
sit_to_stand()
# sideways()
# remap_iks_translated_joint_angle_gaits('cartesian_in_joint_angle_first_step_updated', 'cartesian_in_joint_angle_first_step')
# remap_iks_translated_joint_angle_gaits('cartesian_in_joint_angle_step_close_updated', 'cartesian_in_joint_angle_step_close')
# remap_iks_translated_joint_angle_gaits('cartesian_in_joint_angle_half_step', 'cartesian_in_joint_angle_half_step_def')<|MERGE_RESOLUTION|>--- conflicted
+++ resolved
@@ -44,7 +44,6 @@
 
 def sit_to_stand():
     time_points = 70
-<<<<<<< HEAD
     t_1 = np.linspace(0, 0.5, int(time_points/3))
 
     hfe_first_piecewise = 0.115*np.sin(2*np.pi*t_1-np.pi/2) + 1.685
@@ -67,17 +66,6 @@
     # rhfe = np.concatenate((hfe_first_piecewise, hfe_second_piecewise))
     # rkfe = np.linspace(1.57, 0.468, time_points)
     # radpf = np.linspace(0.162, 0.162, time_points)
-=======
-    lhaa = np.linspace(-0.055, -0.055, time_points)
-    lhfe = np.linspace(1.57, 0.03490, time_points)
-    lkfe = np.linspace(1.57, 0.185, time_points)
-    ladpf = np.linspace(0.162, 0.162, time_points)
-
-    rhaa = np.linspace(-0.055, -0.055, time_points)
-    rhfe = np.linspace(1.57, 0.03490, time_points)
-    rkfe = np.linspace(1.57, 0.185, time_points)
-    radpf = np.linspace(0.162, 0.162, time_points)
->>>>>>> 83f96aaa
 
     # sit_to_stand = np.column_stack([
     #     lhaa, lhfe, lkfe, ladpf, rhaa, rhfe, rkfe, radpf
