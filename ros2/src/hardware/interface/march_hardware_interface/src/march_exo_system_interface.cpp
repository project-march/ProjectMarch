// Copyright 2020 ros2_control Development Team
//
// Licensed under the Apache License, Version 2.0 (the "License");
// you may not use this file except in compliance with the License.
// You may obtain a copy of the License at
//
//     http://www.apache.org/licenses/LICENSE-2.0
//
// Unless required by applicable law or agreed to in writing, software
// distributed under the License is distributed on an "AS IS" BASIS,
// WITHOUT WARRANTIES OR CONDITIONS OF ANY KIND, either express or implied.
// See the License for the specific language governing permissions and
// limitations under the License.

#include "march_hardware_interface/march_exo_system_interface.hpp"

#include <cassert>
#include <chrono>
#include <cmath>
#include <limits>
#include <memory>
#include <unistd.h>
#include <vector>

#include "hardware_interface/types/hardware_interface_type_values.hpp"
#include "march_hardware_builder/hardware_builder.h"
#include "march_hardware_interface/hwi_util.h"
#include "march_logger_cpp/ros_logger.hpp"
#include "march_utility/logger_colors.hpp"
#include <ament_index_cpp/get_package_share_directory.hpp>
#include <csignal>

using namespace march_hardware_interface_util;

namespace march_hardware_interface {

// NOLINTNEXTLINE(hicpp-member-init) The pdb_data_ should be initialized at the configure step.
MarchExoSystemInterface::MarchExoSystemInterface()
    : logger_(std::make_shared<rclcpp::Logger>(rclcpp::get_logger("HardwareInterface")))
    , clock_(rclcpp::Clock())
{
    go_to_stop_state_on_crash(this); // Note this doesn't work if the ethercat connection is lost.
}

/** \brief This should ensure that it goes to the stop state when the instance is being deleted.
 *  \note This doesn't work for thrown exceptions this is why we still call
 *  `march_hardware_interface_util::go_to_stop_state_on_crash(this);` in the constructor.
 */
MarchExoSystemInterface::~MarchExoSystemInterface()
{
    // NOLINT because this is intended. It needs to calls its own implementation, not that from its child class.
    stop(); // NOLINT(clang-analyzer-optin.cplusplus.VirtualCall)
}

/** Configures the controller.
 * Checkout https://design.ros2.org/articles/node_lifecycle.html, for more information on the execution order.
 * After On_Configure all state interfaces and "non-movement" command interfaces should be available to controllers
 */
hardware_interface::return_type MarchExoSystemInterface::configure(const hardware_interface::HardwareInfo& info)
{
    RCLCPP_INFO((*logger_), "Configuring Hardware Interface...");
    // Default Check needs to be done for every hardware interface.
    if (configure_default(info) != hardware_interface::return_type::OK) {
        RCLCPP_FATAL((*logger_), "Configure default of Hardware Interface failed.");
        return hardware_interface::return_type::ERROR;
    }

    // Checks if the joints have the correct command and state interfaces (if not check you controller.yaml).
    if (!joints_have_interface_types(
            /*joints=*/info.joints,
            /*required_command_interfaces=*/ { hardware_interface::HW_IF_EFFORT, hardware_interface::HW_IF_POSITION },
            /*required_state_interfaces=*/
            { hardware_interface::HW_IF_POSITION, hardware_interface::HW_IF_VELOCITY,
                hardware_interface::HW_IF_EFFORT },
            /*logger=*/(*logger_))) {
        return hardware_interface::return_type::ERROR;
    }

    // Makes the virtual hardware objects to handle the ethercat communication with the hardware.
    try {
        march_robot_ = load_march_hardware(info);
        RCLCPP_INFO((*logger_), "Finished creating march hardware. With %i joints. ", march_robot_->size());
    } catch (const std::exception& e) {
        RCLCPP_FATAL((*logger_), "Something went wrong in the making of march hardware see: \n\t%s", e.what());
        return hardware_interface::return_type::ERROR;
    }

    joints_info_.reserve(info_.joints.size());
    pdb_data_ = {};

    march::PressureSoleData left_sole;
    left_sole.side = march::pressure_sole_side::left;
    pressure_soles_data_.push_back(left_sole);
    march::PressureSoleData right_sole;
    right_sole.side = march::pressure_sole_side::right;
    pressure_soles_data_.push_back(right_sole);

    for (const auto& joint : info.joints) {
        JointInfo jointInfo = build_joint_info(joint);
        if (!has_correct_actuation_mode(jointInfo.joint)) {
            return hardware_interface::return_type::ERROR;
        }
        joints_info_.push_back(jointInfo);
        RCLCPP_INFO((*logger_), "Joint: %s, has '%g' max effort difference.", joint.name.c_str(),
            jointInfo.limit.max_effort_differance);
    }

    status_ = hardware_interface::status::CONFIGURED;
    return hardware_interface::return_type::OK;
}

/** \brief Builds a JointInfo object uses parameters for some value.
 * \note Most of the defaults param values are set in the ros2_control xacro in package `march_control`.
 */
JointInfo MarchExoSystemInterface::build_joint_info(const hardware_interface::ComponentInfo& joint)
{

    string stop_hardl_param = get_parameter(joint, "stop_when_outside_hard_limits", "true");
    bool stop_when_outside_hard_limits
        = !(stop_hardl_param == "false" or stop_hardl_param == "0" or stop_hardl_param == "False");
    if (stop_when_outside_hard_limits
        and !(stop_hardl_param == "true" or stop_hardl_param == "1" or stop_hardl_param == "True")) {
        RCLCPP_WARN((*logger_),
            "Joint: %s, got param '%s' for `stop_when_outside_hard_limits` but expected "
            "['true', 'false', '0', '1', 'True', 'False']. Defaulting to True.",
            joint.name.c_str(), stop_hardl_param.c_str());
    }
    return { /*name=*/joint.name.c_str(),
        /*joint=*/march_robot_->getJoint(joint.name.c_str()),
        /*motor_controller_data=*/march::ODriveState(),
        /*position=*/std::numeric_limits<double>::quiet_NaN(),
        /*target_position=*/std::numeric_limits<double>::quiet_NaN(),
<<<<<<< HEAD
//        /*position_command=*/std::numeric_limits<double>::quiet_NaN(),
=======
>>>>>>> ebb16ceb
        /*velocity=*/std::numeric_limits<double>::quiet_NaN(),
        /*torque=*/std::numeric_limits<double>::quiet_NaN(),
        /*target_torque=*/std::numeric_limits<double>::quiet_NaN(),
        /*effort_actual=*/std::numeric_limits<double>::quiet_NaN(),
        /*effort_command=*/std::numeric_limits<double>::quiet_NaN(),
        /*effort_command_converted=*/std::numeric_limits<double>::quiet_NaN(),
<<<<<<< HEAD
        /*position_weight=*/std::numeric_limits<double>::quiet_NaN(),
        /*torque_weight=*/std::numeric_limits<double>::quiet_NaN(),
=======
        /*fuzzy_position=*/std::numeric_limits<double>::quiet_NaN(),
        /*fuzzy_torque=*/std::numeric_limits<double>::quiet_NaN(),
>>>>>>> ebb16ceb
        /*limit=*/
        JointLimit {
            /*soft_limit_warning_throttle_msec=*/stoi(get_parameter(joint, "soft_limit_warning_throttle_msec", "1500")),
            /*last_time_not_in_soft_error_limit=*/std::chrono::steady_clock::now(),
            /*msec_until_error_when_in_error_soft_limits=*/
            std::chrono::milliseconds {
                stoi(get_parameter(joint, "msec_until_error_when_in_error_soft_limits", "1000")) },
            /*soft_error_limit_warning_throttle_msec=*/
            stoi(get_parameter(joint, "soft_error_limit_warning_throttle_msec", "300")),
            /*max_effort_differance=*/stod(get_parameter(joint, "max_effort_differance", "10")),
            /*stop_when_outside_hard_limits=*/stop_when_outside_hard_limits } };
}

/** Returns a vector of the StateInterfaces.
 *
 * This method is implemented so that the joint_state_broadcaster controller can publish joint positions.
 * It does this by getting a pointer to the variable that stores the positions in this class.
 *
 * In this case this is the same as the vector containing the position_command. Meaning that the broadcaster controller
 * will say that the joints are in the exact positions position controller wants them to be.
 */
std::vector<hardware_interface::StateInterface> MarchExoSystemInterface::export_state_interfaces()
{
    RCLCPP_INFO((*logger_), "Creating export state interface.");
    std::vector<hardware_interface::StateInterface> state_interfaces;
    for (JointInfo& jointInfo : joints_info_) {
        // Position: Couples the state controller to the value jointInfo.position through a pointer.
        state_interfaces.emplace_back(hardware_interface::StateInterface(
            jointInfo.name, hardware_interface::HW_IF_POSITION, &jointInfo.position));
        // Velocity: Couples the state controller to the value jointInfo.velocity through a pointer.
        state_interfaces.emplace_back(hardware_interface::StateInterface(
            jointInfo.name, hardware_interface::HW_IF_VELOCITY, &jointInfo.velocity));
        // Effort: Couples the state controller to the value jointInfo.velocity through a pointer.
        state_interfaces.emplace_back(
            hardware_interface::StateInterface(jointInfo.name, hardware_interface::HW_IF_EFFORT, &jointInfo.torque));
        // For motor controller state broadcasting.
        for (std::pair<std::string, double*>& motor_controller_pointer :
            jointInfo.motor_controller_data.get_pointers()) {
            state_interfaces.emplace_back(hardware_interface::StateInterface(
                jointInfo.name, motor_controller_pointer.first, motor_controller_pointer.second));
        }
    }

    // // For the PDB broadcaster.
    for (std::pair<std::string, double*>& pdb_pointer : pdb_data_.get_pointers()) {
        state_interfaces.emplace_back(hardware_interface::StateInterface("PDB", pdb_pointer.first, pdb_pointer.second));
    }

    // For the Pressure sole broadcaster.
    // Because the Broadcaster heeds a distinction between left and right,
    // l_ is added for the left data pointers and r_ for the right data pointers.
    for (auto& pressure_sole_data : pressure_soles_data_) {
        for (std::pair<std::string, double*>& pressure_soles_pointer : pressure_sole_data.get_pointers()) {
            std::string name;
            if (pressure_sole_data.get_side() == march::pressure_sole_side::left) {
                name = "l_";
            } else if (pressure_sole_data.get_side() == march::pressure_sole_side::right) {
                name = "r_";
            }
            name.append(pressure_soles_pointer.first);
            RCLCPP_INFO((*logger_), "state_interface name %s", name.c_str());
            state_interfaces.emplace_back(
                hardware_interface::StateInterface("pressure_soles", name, pressure_soles_pointer.second));
        }
    }
    RCLCPP_INFO((*logger_), "Creating export state interface finished.");
    return state_interfaces;
}

/** Returns a vector of the CommandInterfaces.
 *
 * This method is implemented so that the position controller can set the calculated positions.
 * It does this by getting a pointer to the variable that stores the effort_commands in this class.
 *
 * In this case this is the same as the vector containing the position state. Meaning that the broadcaster controller
 * will say that the joints are in the exact positions position controller wants them to be.
 */
std::vector<hardware_interface::CommandInterface> MarchExoSystemInterface::export_command_interfaces()
{
    RCLCPP_INFO((*logger_), "Creating export command interface.");
    std::vector<hardware_interface::CommandInterface> command_interfaces;
    for (JointInfo& jointInfo : joints_info_) {
<<<<<<< HEAD
=======
        RCLCPP_INFO((*logger_), "Creating command interfacefor joint %s", jointInfo.name.c_str());
>>>>>>> ebb16ceb
        // Effort: Couples the command controller to the value jointInfo.target_torque through a pointer.
        command_interfaces.emplace_back(hardware_interface::CommandInterface(
            jointInfo.name, hardware_interface::HW_IF_EFFORT, &jointInfo.target_torque));
        // Position: Couples the command controller to the value jointInfo.target_position through a pointer.
        command_interfaces.emplace_back(hardware_interface::CommandInterface(
            jointInfo.name, hardware_interface::HW_IF_POSITION, &jointInfo.target_position));
    }

    return command_interfaces;
}

/// This method is ran when you start the controller (especially command controller), (configure is ran earlier).
hardware_interface::return_type MarchExoSystemInterface::start()
{
    try {
        // Start ethercat cycle in the hardware
        RCLCPP_INFO((*logger_), "Starting EthercatCycle...");
        march_robot_->startEtherCAT(/*reset_motor_controllers=*/false);
        auto jointPtrs = march_robot_->getJoints();
        RCLCPP_INFO((*logger_), "Waiting for Joints to sent ethercat data...");
        repeat_function_on_joints_until_timeout(
            /*function_goal=*/"Waiting on ethercat data.",
            /*function=*/
            [](march::Joint& joint) {
                return joint.getMotorController()->getState()->dataIsValid();
            },
            /*logger=*/(*logger_), /*joints=*/jointPtrs,
            /*function_when_timeout=*/
            [this](march::Joint& joint) {
                RCLCPP_ERROR((*logger_), "Joints %s is not receiving data", joint.getName().c_str());
            });
        RCLCPP_INFO((*logger_), "All slaves are sending EtherCAT data.");

        // Read the first encoder values for each joint
        for (JointInfo& jointInfo : joints_info_) {
            // Send PID values to the joints to initialize them
            jointInfo.joint.sendPID();
            RCLCPP_INFO((*logger_), "Set PID's for joint %s", jointInfo.name.c_str());

            jointInfo.joint.readFirstEncoderValues(/*operational_check/=*/false);
            jointInfo.target_position = (float)jointInfo.joint.getPosition();
            jointInfo.joint.actuate(jointInfo.target_position);

            // Set the first target as the current position
            jointInfo.position = jointInfo.joint.getPosition();
            jointInfo.velocity = 0;
            // jointInfo.torque = jointInfo.joint.getTorque();
            jointInfo.effort_actual = 0;
            jointInfo.effort_command = 0;
        }
    } catch (const std::exception& e) {
        RCLCPP_FATAL((*logger_), e.what());
        throw;
    }

    RCLCPP_INFO((*logger_), "%sAll joints are ready for reading!", LColor::BLUE);
    status_ = hardware_interface::status::STARTED;


    return hardware_interface::return_type::OK;
}

/** \brief This method is used to switch command modes, but we use it to activate the command options on the hardware.
 *
 * By handling making the hardware actuation ready in this step we can make sure to,
 * read values of the joints (while they are not even actuation ready).
 *
 * @param start_interfaces The new starting interfaces.
 * @param stop_interfaces  The interfaces that are stopping.
 * @return hardware_interface::return_type::OK if everything is correct,
 *          hardware_interface::return_type::ERROR otherwise.
 */
hardware_interface::return_type MarchExoSystemInterface::perform_command_mode_switch(
    const std::vector<std::string>& start_interfaces, const std::vector<std::string>& stop_interfaces)
{
        RCLCPP_INFO((*logger_), "%sStart writing on!", LColor::BLUE);
    for (const auto& start : start_interfaces) {
        RCLCPP_INFO((*logger_), "Starting interfaces: %s", start.c_str());
    }
    for (const auto& stop : stop_interfaces) {
        RCLCPP_INFO((*logger_), "Stopping interfaces: %s", stop.c_str());
    }
    try {
        if (!start_interfaces.empty()) {
            make_joints_operational(march_robot_->getNotOperationalJoints());
            joints_ready_for_actuation_ = true;
            RCLCPP_INFO((*logger_), "%sAll joints ready for writing.", LColor::GREEN);
            for (JointInfo& jointInfo : joints_info_) {
                jointInfo.limit.last_time_not_in_soft_error_limit = std::chrono::steady_clock::now();
            }
        }
    } catch (const std::exception& e) {
        RCLCPP_FATAL((*logger_), e.what());
        stop();
        throw;
    }

    return hardware_interface::return_type::OK;
}

void MarchExoSystemInterface::make_joints_operational(std::vector<march::Joint*> joints)
{
    if (joints.empty()) {
        return;
    }

    // Tell every MotorController to clear its errors.
    call_function_and_wait_on_joints(
        /*function_goal=*/"Clearing errors of joints.",
        /*function=*/
        [](march::Joint& joint) {
            return joint.getMotorController()->reset();
        },
        /*logger=*/(*logger_), /*joints=*/joints);

    // Prepare every joint for actuation.
    call_function_and_wait_on_joints(
        /*function_goal=*/"Preparing joints for actuation.",
        /*function=*/
        [](march::Joint& joint) {
            return joint.prepareActuation();
        },
        /*logger=*/(*logger_), /*joints=*/joints);

    // Tell every joint to enable actuation.
    RCLCPP_INFO((*logger_), "Enabling every joint for actuation");
    for (auto joint : joints) {
        joint->enableActuation();
    }

    repeat_function_on_joints_until_timeout(
        /*function_goal=*/"Check if joints are in operational state.",
        /*function=*/
        [](march::Joint& joint) {
            return joint.getMotorController()->getState()->isOperational();
        },
        /*logger=*/(*logger_), /*joints=*/joints,
        /*function_when_timeout=*/
        [this](march::Joint& joint) {
            RCLCPP_ERROR((*logger_),
                "Joint %s is not an operational state."
                "\n\t\tExpected state '%s' but got state '%s'",
                joint.getName().c_str(),
                march::ODriveAxisState::toString(march::ODriveAxisState::CLOSED_LOOP_CONTROL).c_str(),
                joint.getMotorController()->getState()->getOperationalState().c_str());
        });
}

/// This method is ran when you stop the controller, (start is ran earlier).
hardware_interface::return_type MarchExoSystemInterface::stop()
{
    // Stopping ethercat cycle in the hardware
    RCLCPP_INFO_ONCE((*logger_), "Stopping EthercatCycle...");
    for (JointInfo& jointInfo : joints_info_) {
        // control on zero output torque when the exo shuts down.
<<<<<<< HEAD
        jointInfo.joint.actuate(/*target=*/0, (float)jointInfo.position, 1, 0);
=======
        jointInfo.joint.actuate((float)jointInfo.position);
>>>>>>> ebb16ceb
    }
    joints_ready_for_actuation_ = false;
    march_robot_->stopEtherCAT();
    RCLCPP_INFO((*logger_), "EthercatCycle successfully stopped.");
    status_ = hardware_interface::status::STOPPED;
    return hardware_interface::return_type::OK;
}

/** This is the update loop of the state interface.
 *
 *  This method is empty in this case as we directly set the state interface to read from the command controller.
 *  See: export_state_interfaces and export_command_interfaces().
 */
hardware_interface::return_type MarchExoSystemInterface::read()
{
    if (!is_ethercat_alive(this->march_robot_->getLastEthercatException(), (*logger_))) {
        // This is necessary as in ros foxy return::type error does not yet bring it to a stop (which it should).
        throw runtime_error("Ethercat is not alive!");
        return hardware_interface::return_type::ERROR;
    }
    // Wait for the ethercat train to be back.
    this->march_robot_->waitForPdo();
    // Battery
    //  auto pdb_current = march_robot_->getPowerDistributionBoard().read().pdb_current.f;
    //  if (pdb_current < 43) {
    //      RCLCPP_ERROR_THROTTLE((*logger_), clock_, 500, "Current is less then 43, it is: %g.", pdb_current);
    //  } else if (pdb_current < 45) {
    //      RCLCPP_WARN_THROTTLE((*logger_), clock_, 500, "Current is less then 45, it is: %g.", pdb_current);
    //  }
    //  RCLCPP_INFO_THROTTLE((*logger_), clock_, 7000, "Current is %g.", pdb_current);

<<<<<<< HEAD
    pdb_read();
    pressure_sole_read();
=======
    // pdb_read();
    // pressure_sole_read();
>>>>>>> ebb16ceb

    for (JointInfo& jointInfo : joints_info_) {
        jointInfo.joint.readEncoders();
        jointInfo.position = jointInfo.joint.getPosition();
        jointInfo.velocity = jointInfo.joint.getVelocity();
        // jointInfo.torque = jointInfo.joint.getTorque();
        jointInfo.effort_actual = jointInfo.joint.getMotorController()->getActualEffort();
        jointInfo.motor_controller_data.update_values(jointInfo.joint.getMotorController()->getState().get());
    }
    return hardware_interface::return_type::OK;
}

/**
 * @brief Reads the pdb data from the hardware and updates it so that the broadcaster can publish it.
 * Raises warnings if the voltage goes below a certain value.
 * The data is published on `/march/pdb_data`.
 */
void MarchExoSystemInterface::pdb_read()
{
    march_robot_->getPowerDistributionBoard().read(pdb_data_);
    if (pdb_data_.battery_voltage != 0) {
        if (pdb_data_.battery_voltage < 40) {
            RCLCPP_ERROR_THROTTLE(
                (*logger_), clock_, 500, "Battery voltage is less then 40V, it is: %gV.", pdb_data_.battery_voltage);
        } else if (pdb_data_.battery_voltage < 45) {
            RCLCPP_WARN_THROTTLE(
                (*logger_), clock_, 1000, "Battery voltage is less then 45V, it is: %gV.", pdb_data_.battery_voltage);
        }
    }
}

/**
 * @brief Reads the pdb data from the hardware and updates it so that the broadcaster can publish it.
 * Raises warnings if the voltage goes below a certain value.
 * The data is published on `/march/pdb_data`.
 */
void MarchExoSystemInterface::pressure_sole_read()
{
    auto pressure_soles = march_robot_->getPressureSoles();
    for (size_t i = 0; i < pressure_soles.size(); i++) {
        pressure_soles[i].read(pressure_soles_data_[i]);
    }
}

/** This is the update loop of the command interface.
 *
 *  This method is empty in this case as we directly set the state interface to read from the command controller.
 *  See: export_state_interfaces and export_command_interfaces().
 */
hardware_interface::return_type MarchExoSystemInterface::write()
{
    // When the joints are not yet ready don't write anything to them.
    if (!joints_ready_for_actuation_) {
        return hardware_interface::return_type::OK;
    }
    for (JointInfo& jointInfo : joints_info_) {
        if (!is_joint_in_valid_state(jointInfo)) {
            // This is necessary as in ros foxy return::type error does not yet bring it to a stop (which it should).
            throw runtime_error("Joint not in valid state!");
        }

        /*MARCH 7 code can be removed later */
        //        auto converted_effort
        //            =
        //            jointInfo.joint.getMotorController()->getMotorControllerSpecificEffort(jointInfo.effort_command);
        //        auto effort_diff_with_previous = converted_effort - jointInfo.effort_command_converted;
        //        if (abs(effort_diff_with_previous) > jointInfo.limit.max_effort_differance) {
        //            // TODO: Change to better sign value.
        //            converted_effort = jointInfo.effort_command_converted
        //                + std::clamp(effort_diff_with_previous, -jointInfo.limit.max_effort_differance,
        //                    jointInfo.limit.max_effort_differance);
        //            RCLCPP_WARN((*logger_),
        //                "Effort is increased with %g effort for %s, "
        //                "which is more than %g effort in one iteration. "
        //                "Clamped the effort difference. New total effort will be %g.",
        //                effort_diff_with_previous, jointInfo.name.c_str(), jointInfo.limit.max_effort_differance,
        //                converted_effort);
        //        }
        //        jointInfo.effort_command_converted = converted_effort;
<<<<<<< HEAD
        //                jointInfo.joint.actuate((float)joijointInfontInfo.effort_command_converted);

        // DEBUG LINE
//        if(){
//            RCLCPP_FATAL((*logger_), "STOPPING THE COMMUNICATION. The fuzzy values are as follows: \n position: %f \n position weight: %f \n torque: %f \n torque weight: %f", LColor::GREEN);
//            return hardware_interface::return_type::ERROR;
//        };
        // Here the assumption is that the value that is send to the joint trajectory controller is the right one
        jointInfo.joint.actuate((float)jointInfo.target_torque, (float)jointInfo.target_position,
            (float)jointInfo.torque_weight, (float)jointInfo.position_weight);
=======
        //                jointInfo.joint.actuate((float)jointInfo.effort_command_converted);

        // Here the assumption is that the value that is send to the joint trajectory controller is the right one
        jointInfo.joint.actuate((float)jointInfo.target_position);
>>>>>>> ebb16ceb
    }

    return hardware_interface::return_type::OK;
}

bool MarchExoSystemInterface::is_joint_in_valid_state(JointInfo& jointInfo)
{
    if (jointInfo.position == 0) {
        RCLCPP_WARN((*logger_), "The joint %s has position 0, the absolute encoder probably isn't working correctly.",
            jointInfo.name.c_str());
    }
    return is_motor_controller_in_a_valid_state(jointInfo.joint, (*logger_)) && !is_joint_in_limit(jointInfo);
}

bool MarchExoSystemInterface::is_joint_in_limit(JointInfo& jointInfo)
{
    // SOFT Limit check.
    if (jointInfo.joint.isWithinSoftLimits()) {
        jointInfo.limit.last_time_not_in_soft_error_limit = std::chrono::steady_clock::now();
        return false;
    }
    const auto& abs_encoder = jointInfo.joint.getMotorController()->getAbsoluteEncoder();
    const double joint_pos_rad = jointInfo.joint.getPosition();
    const int joint_pos_iu = abs_encoder->positionRadiansToIU(joint_pos_rad);

    RCLCPP_WARN_THROTTLE((*logger_), clock_, jointInfo.limit.soft_limit_warning_throttle_msec,
        "Joint %s outside its soft limits [%i, %i] at (%g rad; %i IU)", jointInfo.name.c_str(),
        abs_encoder->getLowerSoftLimitIU(), abs_encoder->getUpperSoftLimitIU(), joint_pos_rad, joint_pos_iu);

    // ERROR Soft Limit Check
    if (jointInfo.joint.isWithinSoftErrorLimits()) {
        jointInfo.limit.last_time_not_in_soft_error_limit = std::chrono::steady_clock::now();
        return false;
    }
    auto time_in_error_limits = (std::chrono::steady_clock::now() - jointInfo.limit.last_time_not_in_soft_error_limit);
    if (jointInfo.limit.msec_until_error_when_in_error_soft_limits > 0s
        && time_in_error_limits > jointInfo.limit.msec_until_error_when_in_error_soft_limits) {
        RCLCPP_FATAL((*logger_),
            "Joint %s (%g rad; %i IU) is outside its soft ERROR limits [%i, %i], for %d "
            "milliseconds. REACHED its max allowed time of %i milliseconds, STOPPING ROS...",
            jointInfo.name.c_str(), joint_pos_rad, joint_pos_iu, abs_encoder->getLowerErrorSoftLimitIU(),
            abs_encoder->getUpperErrorSoftLimitIU(), time_in_error_limits.count(),
            jointInfo.limit.msec_until_error_when_in_error_soft_limits.count());
        return true;
    }
    RCLCPP_WARN_THROTTLE((*logger_), clock_, jointInfo.limit.soft_error_limit_warning_throttle_msec,
        "Joint %s (%g rad; %i IU) is outside its soft ERROR limits [%i, %i], for %d milliseconds",
        jointInfo.name.c_str(), joint_pos_rad, joint_pos_iu, abs_encoder->getLowerErrorSoftLimitIU(),
        abs_encoder->getUpperErrorSoftLimitIU(), time_in_error_limits.count());

    // HARD limit check.
    if (jointInfo.limit.stop_when_outside_hard_limits && !jointInfo.joint.isWithinHardLimits()) {
        RCLCPP_FATAL((*logger_),
            "Joint %s IS OUTSIDE ITS HARD LIMIT STOPPING. "
            "\n\tposition: %g rad; %i IU."
            "\n\thard limit: [%i, %i]"
            "\n\thard limit rad: [%g, %g]",
            jointInfo.name.c_str(), joint_pos_rad, joint_pos_iu, abs_encoder->getLowerHardLimitIU(),
            abs_encoder->getUpperHardLimitIU(), abs_encoder->positionIUToRadians(abs_encoder->getLowerHardLimitIU()),
            abs_encoder->positionIUToRadians(abs_encoder->getUpperHardLimitIU()));
        return true;
    }
    return false;
}

std::unique_ptr<march::MarchRobot> MarchExoSystemInterface::load_march_hardware(
    const hardware_interface::HardwareInfo& info) const
{
    auto pos_iterator = info.hardware_parameters.find("robot");
    if (pos_iterator == info.hardware_parameters.end()) {
        throw std::invalid_argument("Hardware Parameter 'robot' not specified. Check under your "
                                    "'<hardware>' tag in the 'control/xacro/ros2_control.xacro' file.");
    }
    string robot_config_file_path = ament_index_cpp::get_package_share_directory("march_hardware_builder")
        + PATH_SEPARATOR + "robots" + PATH_SEPARATOR + pos_iterator->second + ".yaml";

    RCLCPP_INFO((*logger_), "Robot config file path: %s", robot_config_file_path.c_str());

    HardwareBuilder hw_builder { /*yaml_path=*/robot_config_file_path };

    std::vector<std::string> joint_names;
    joint_names.reserve(info.joints.size());
    for (const auto& joint : info.joints) {
        joint_names.emplace_back(joint.name.c_str());
    }

    return hw_builder.createMarchRobot(/*active_joint_names=*/joint_names);
}

bool MarchExoSystemInterface::has_correct_actuation_mode(march::Joint& joint) const
{
    const auto& actuation_mode = joint.getMotorController()->getActuationMode();
    if (actuation_mode != march::ActuationMode::torque) {
        RCLCPP_FATAL((*logger_),
            "Actuation mode for joint %s is not torque, but is %s.\n "
            "Check your `march_hardware_builder/robots/... .yaml`.",
            joint.getName().c_str(), actuation_mode.toString().c_str());
        return false;
    }
    return true;
}

} // namespace march_hardware_interface

#include "pluginlib/class_list_macros.hpp"

PLUGINLIB_EXPORT_CLASS(march_hardware_interface::MarchExoSystemInterface, hardware_interface::SystemInterface)<|MERGE_RESOLUTION|>--- conflicted
+++ resolved
@@ -130,23 +130,14 @@
         /*motor_controller_data=*/march::ODriveState(),
         /*position=*/std::numeric_limits<double>::quiet_NaN(),
         /*target_position=*/std::numeric_limits<double>::quiet_NaN(),
-<<<<<<< HEAD
-//        /*position_command=*/std::numeric_limits<double>::quiet_NaN(),
-=======
->>>>>>> ebb16ceb
         /*velocity=*/std::numeric_limits<double>::quiet_NaN(),
         /*torque=*/std::numeric_limits<double>::quiet_NaN(),
         /*target_torque=*/std::numeric_limits<double>::quiet_NaN(),
-        /*effort_actual=*/std::numeric_limits<double>::quiet_NaN(),
-        /*effort_command=*/std::numeric_limits<double>::quiet_NaN(),
-        /*effort_command_converted=*/std::numeric_limits<double>::quiet_NaN(),
-<<<<<<< HEAD
+            /*effort_actual=*/std::numeric_limits<double>::quiet_NaN(),
+            /*effort_command=*/std::numeric_limits<double>::quiet_NaN(),
+            /*effort_command_converted=*/std::numeric_limits<double>::quiet_NaN(),
         /*position_weight=*/std::numeric_limits<double>::quiet_NaN(),
         /*torque_weight=*/std::numeric_limits<double>::quiet_NaN(),
-=======
-        /*fuzzy_position=*/std::numeric_limits<double>::quiet_NaN(),
-        /*fuzzy_torque=*/std::numeric_limits<double>::quiet_NaN(),
->>>>>>> ebb16ceb
         /*limit=*/
         JointLimit {
             /*soft_limit_warning_throttle_msec=*/stoi(get_parameter(joint, "soft_limit_warning_throttle_msec", "1500")),
@@ -229,10 +220,7 @@
     RCLCPP_INFO((*logger_), "Creating export command interface.");
     std::vector<hardware_interface::CommandInterface> command_interfaces;
     for (JointInfo& jointInfo : joints_info_) {
-<<<<<<< HEAD
-=======
         RCLCPP_INFO((*logger_), "Creating command interfacefor joint %s", jointInfo.name.c_str());
->>>>>>> ebb16ceb
         // Effort: Couples the command controller to the value jointInfo.target_torque through a pointer.
         command_interfaces.emplace_back(hardware_interface::CommandInterface(
             jointInfo.name, hardware_interface::HW_IF_EFFORT, &jointInfo.target_torque));
@@ -274,12 +262,12 @@
 
             jointInfo.joint.readFirstEncoderValues(/*operational_check/=*/false);
             jointInfo.target_position = (float)jointInfo.joint.getPosition();
-            jointInfo.joint.actuate(jointInfo.target_position);
+            jointInfo.joint.actuate(jointInfo.target_position, 0.0f, 1, 0);
 
             // Set the first target as the current position
             jointInfo.position = jointInfo.joint.getPosition();
             jointInfo.velocity = 0;
-            // jointInfo.torque = jointInfo.joint.getTorque();
+            jointInfo.torque = jointInfo.joint.getTorque();
             jointInfo.effort_actual = 0;
             jointInfo.effort_command = 0;
         }
@@ -358,6 +346,7 @@
         /*logger=*/(*logger_), /*joints=*/joints);
 
     // Tell every joint to enable actuation.
+    // TODO: Check if this needs be done for every joint or the non operational once.
     RCLCPP_INFO((*logger_), "Enabling every joint for actuation");
     for (auto joint : joints) {
         joint->enableActuation();
@@ -388,11 +377,7 @@
     RCLCPP_INFO_ONCE((*logger_), "Stopping EthercatCycle...");
     for (JointInfo& jointInfo : joints_info_) {
         // control on zero output torque when the exo shuts down.
-<<<<<<< HEAD
-        jointInfo.joint.actuate(/*target=*/0, (float)jointInfo.position, 1, 0);
-=======
-        jointInfo.joint.actuate((float)jointInfo.position);
->>>>>>> ebb16ceb
+        jointInfo.joint.actuate(/*torque=*/0, (float)jointInfo.position, 1, 0);
     }
     joints_ready_for_actuation_ = false;
     march_robot_->stopEtherCAT();
@@ -424,19 +409,14 @@
     //  }
     //  RCLCPP_INFO_THROTTLE((*logger_), clock_, 7000, "Current is %g.", pdb_current);
 
-<<<<<<< HEAD
-    pdb_read();
-    pressure_sole_read();
-=======
     // pdb_read();
     // pressure_sole_read();
->>>>>>> ebb16ceb
 
     for (JointInfo& jointInfo : joints_info_) {
         jointInfo.joint.readEncoders();
         jointInfo.position = jointInfo.joint.getPosition();
         jointInfo.velocity = jointInfo.joint.getVelocity();
-        // jointInfo.torque = jointInfo.joint.getTorque();
+        jointInfo.torque = jointInfo.joint.getTorque();
         jointInfo.effort_actual = jointInfo.joint.getMotorController()->getActualEffort();
         jointInfo.motor_controller_data.update_values(jointInfo.joint.getMotorController()->getState().get());
     }
@@ -510,8 +490,7 @@
         //                converted_effort);
         //        }
         //        jointInfo.effort_command_converted = converted_effort;
-<<<<<<< HEAD
-        //                jointInfo.joint.actuate((float)joijointInfontInfo.effort_command_converted);
+        //                jointInfo.joint.actuate((float)jointInfo.effort_command_converted);
 
         // DEBUG LINE
 //        if(){
@@ -521,12 +500,6 @@
         // Here the assumption is that the value that is send to the joint trajectory controller is the right one
         jointInfo.joint.actuate((float)jointInfo.target_torque, (float)jointInfo.target_position,
             (float)jointInfo.torque_weight, (float)jointInfo.position_weight);
-=======
-        //                jointInfo.joint.actuate((float)jointInfo.effort_command_converted);
-
-        // Here the assumption is that the value that is send to the joint trajectory controller is the right one
-        jointInfo.joint.actuate((float)jointInfo.target_position);
->>>>>>> ebb16ceb
     }
 
     return hardware_interface::return_type::OK;
