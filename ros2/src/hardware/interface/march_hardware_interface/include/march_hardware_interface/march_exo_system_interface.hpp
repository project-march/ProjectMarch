--- conflicted
+++ resolved
@@ -99,11 +99,7 @@
         void weight_callback(march_shared_msgs::msg::WeightStamped::SharedPtr msg)
         {
             #ifdef TORQUEDEBUG
-<<<<<<< HEAD
-            // RCLCPP_INFO(this->get_logger(), "Weights are in from fuzzy node: joint : %s position %f, torque %f", msg->joint_name, msg->position_weight, msg->torque_weight);
-=======
-            RCLCPP_INFO(this->get_logger(), "Weights are in from fuzzy node: joint : %s position %f, torque %f", msg->joint_name, msg->position_weight, msg->torque_weight);
->>>>>>> b798a06b
+            RCLCPP_INFO_STREAM(this->get_logger(), "Ignoring weights are in from fuzzy node: joint : " << msg->joint_name << " position " << msg->position_weight << ", torque " << msg->torque_weight);
             // return;
             #endif
             // setJointWeight(msg->joint_name, msg->position_weight, msg->torque_weight);
@@ -194,7 +190,8 @@
             for(march_hardware_interface::JointInfo& jointInfo: *joints_info_){
                 std::vector<float> total = measured_torques[jointInfo.name];
                 float avg_torque = std::accumulate(total.begin(), total.end(), 0.0) / total.size();
-                jointInfo.target_torque = avg_torque;
+                    RCLCPP_INFO_STREAM(this->get_logger(), "joint " << jointInfo.name << " has average torque " << avg_torque << " measured over " << total.size() << " values");
+                // jointInfo.target_torque = avg_torque;
                 // Either this or target_torque = jointInfo.joint.torque_sensor.getAverageTorque(); in the cpp if we want to hardcode it
             }
         }
@@ -206,10 +203,7 @@
         rclcpp::Subscription<march_shared_msgs::msg::WeightStamped>::SharedPtr m_weight_subscription;
         rclcpp::Subscription<std_msgs::msg::Float32>::SharedPtr m_direct_torque_subscription;
         rclcpp::Publisher<control_msgs::msg::JointTrajectoryControllerState>::SharedPtr m_measured_torque_publisher;
-<<<<<<< HEAD
-=======
         rclcpp::Subscription<std_msgs::msg::Int32>::SharedPtr m_measure_torque_subscription;
->>>>>>> b798a06b
     };
 
 class MarchExoSystemInterface : public hardware_interface::BaseInterface<hardware_interface::SystemInterface> {
