--- conflicted
+++ resolved
@@ -74,16 +74,8 @@
     // Removes all points which are futher away then a certain distance from the origin (specified in the parameter file)
     void filterOnDistanceFromOrigin();
 
-<<<<<<< HEAD
-  // Removes all points which do not roughly have a normal in a certain direction (specified in the parameter file)
-  void filterOnNormalOrientation();
-=======
     // Removes all points which do not roughly have a normal in a certain direction (specified in the parameter file)
     void filterOnNormalOrientation();
-
-    // Remove statistical outliers from the pointcloud to reduce noise
-    void removeStatisticalOutliers();
->>>>>>> 9de4c8d8
 };
 
 #endif //MARCH_PREPROCESSOR_H