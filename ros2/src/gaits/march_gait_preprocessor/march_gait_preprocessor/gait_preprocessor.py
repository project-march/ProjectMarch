--- conflicted
+++ resolved
@@ -212,20 +212,12 @@
         Returns:
             Point: Foot location transformed to ik solver axes.
         """
-<<<<<<< HEAD
-        point = Point()
-
-        point.x = -foot_position.displacement.x + X_OFFSET
-        point.y = foot_position.displacement.z + Y_OFFSET
-        point.z = 0.52
-=======
         temp_y = point.y
         transformed = Point()
 
         transformed.x = -point.x + X_OFFSET
         transformed.y = point.z + Y_OFFSET
         transformed.z = temp_y + np.sign(temp_y) * Z_OFFSET
->>>>>>> f8a814a9
 
         return transformed
 
