--- conflicted
+++ resolved
@@ -203,13 +203,9 @@
     bool parameter_determining_was_successful
         = parameter_determiner_->determineParameters(plane_coefficients_vector,
             hull_vector, polygon_vector, realsense_category, gait_parameters,
-<<<<<<< HEAD
             frame_id_to_transform_to_, subgait_name_);
-=======
-            frame_id_to_transform_to_);
     // The debug output of the parameter determiner is made so that it can be
     // visualized even if the parameter determiner was not successful
->>>>>>> 0536c8b0
     if (debugging_) {
         ROS_DEBUG(
             "Done determining parameters, now publishing a marker array to "
