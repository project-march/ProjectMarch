//
// Created by rixt on 12-4-23.
//

#include "fuzzy_generator/fuzzy_generator.hpp"
#include "rclcpp/rclcpp.hpp"

FuzzyGenerator::FuzzyGenerator()
{
}

FuzzyGenerator::FuzzyGenerator(rclcpp::Node::SharedPtr node)
    :node_(node)
{
    config_ = YAML::LoadFile(node_->get_parameter("config_path").as_string());

    lower_bound = config_["bounds"]["lower_bound"].as<double>();
    upper_bound = config_["bounds"]["upper_bound"].as<double>();

    RCLCPP_INFO_STREAM(rclcpp::get_logger("fuzzy_generator"), "got node: " << node_->get_name());
    RCLCPP_INFO_STREAM(rclcpp::get_logger("fuzzy_generator"), "got node param: " << node_->get_parameter("left_ankle_minimum_torque"));
};

std::vector<std::tuple<std::string, float, float>> FuzzyGenerator::calculateWeights(
    std::vector<double> both_foot_heights)
{

    // get the joints, with their torque ranges from the yaml
    std::vector<std::tuple<std::string, float, float>> torque_ranges = getTorqueRanges();
    std::vector<std::tuple<std::string, float, float>> joints;

<<<<<<< HEAD
=======
    // get stance leg

>>>>>>> 8fee9f41
    both_foot_heights[1] -= both_foot_heights[0];
    both_foot_heights[0] = 0;
    float min = std::min(both_foot_heights[0], both_foot_heights[1]);
    both_foot_heights[0] -= min;
    both_foot_heights[1] -= min;

<<<<<<< HEAD
=======
    // if not, then the feet height are just as they are
    // RCLCPP_INFO(rclcpp::get_logger("fuzzy_generator"), "left %f right %f ", both_foot_heights[0],
    // both_foot_heights[1]);

>>>>>>> 8fee9f41
    // for each joint in the leg, calculate the torque weight and position weight
    for (auto t : torque_ranges) {
        std::string joint_name = std::get<0>(t);
        float t_min = std::get<1>(t);
        float t_max = std::get<2>(t);

        float range = t_max - t_min;

        // getting the correct foot height and leg
        float foot_height;
        std::string current_leg;

        if (joint_name.find("left") != std::string::npos) {
            foot_height = both_foot_heights[0];
            current_leg = "left";
        } else if (joint_name.find("right") != std::string::npos) {
            foot_height = both_foot_heights[1];
            current_leg = "right";
        } else {
            foot_height = both_foot_heights[0];
            current_leg = "left";
            RCLCPP_INFO_STREAM(rclcpp::get_logger("fuzzy_generator"),
                "We could not determine if joint "
                    << joint_name << " was left or right. Assuming test joint and using left foot height");
        }

        // calculate far the foot is in the 'fuzzy shifting range'
<<<<<<< HEAD
        float height_percentage = (upper_bound - foot_height)/(upper_bound - lower_bound);
        float d = range * height_percentage;

        float torque_weight;
=======
        float height_percentage = (upper_bound - foot_height) / (upper_bound - lower_bound);
>>>>>>> 8fee9f41

        rclcpp::Parameter torque_param;
        node_->get_parameter(joint_name, torque_param);
        rclcpp::Parameter max_torque_param;
        node_->get_parameter("absolute_max_torque", max_torque_param);

        if(signbit(torque_param.as_double())){
            torque_weight = std::max(t_min, std::min(d, t_max));
        }
        else {
            if(torque_param.as_double() > max_torque_param.as_double()){
                RCLCPP_WARN_STREAM(rclcpp::get_logger("fuzzy_generator"), "The given torque weight for " << joint_name << " is too high! clamping to " << max_torque_param.as_double());
            }
            torque_weight = std::max(0.0, std::min(torque_param.as_double(), max_torque_param.as_double()));
        }

        float position_weight = 1 - torque_weight;

        joints.push_back(std::make_tuple(joint_name, position_weight, torque_weight));
    }

    return joints;
}

std::vector<std::tuple<std::string, float, float>> FuzzyGenerator::getTorqueRanges()
{
    std::vector<std::tuple<std::string, /*position_weight=*/float, /*torque_weight=*/float>> joints;

    YAML::Node joints_config = config_["joints"];

    for (YAML::const_iterator it = joints_config.begin(); it != joints_config.end(); ++it) {
        std::string joint_name = it->first.as<std::string>();

        float min_torque = joints_config[joint_name]["minimum_torque"].as<float>();
        float max_torque = joints_config[joint_name]["maximum_torque"].as<float>();

        joints.push_back(std::make_tuple(joint_name, min_torque, max_torque));
    }
    return joints;
}<|MERGE_RESOLUTION|>--- conflicted
+++ resolved
@@ -29,24 +29,12 @@
     std::vector<std::tuple<std::string, float, float>> torque_ranges = getTorqueRanges();
     std::vector<std::tuple<std::string, float, float>> joints;
 
-<<<<<<< HEAD
-=======
-    // get stance leg
-
->>>>>>> 8fee9f41
     both_foot_heights[1] -= both_foot_heights[0];
     both_foot_heights[0] = 0;
     float min = std::min(both_foot_heights[0], both_foot_heights[1]);
     both_foot_heights[0] -= min;
     both_foot_heights[1] -= min;
 
-<<<<<<< HEAD
-=======
-    // if not, then the feet height are just as they are
-    // RCLCPP_INFO(rclcpp::get_logger("fuzzy_generator"), "left %f right %f ", both_foot_heights[0],
-    // both_foot_heights[1]);
-
->>>>>>> 8fee9f41
     // for each joint in the leg, calculate the torque weight and position weight
     for (auto t : torque_ranges) {
         std::string joint_name = std::get<0>(t);
@@ -74,14 +62,10 @@
         }
 
         // calculate far the foot is in the 'fuzzy shifting range'
-<<<<<<< HEAD
         float height_percentage = (upper_bound - foot_height)/(upper_bound - lower_bound);
         float d = range * height_percentage;
 
         float torque_weight;
-=======
-        float height_percentage = (upper_bound - foot_height) / (upper_bound - lower_bound);
->>>>>>> 8fee9f41
 
         rclcpp::Parameter torque_param;
         node_->get_parameter(joint_name, torque_param);
