cmake_minimum_required(VERSION 3.5)
project(march_shared_msgs)

# Default to C99
if(NOT CMAKE_C_STANDARD)
  set(CMAKE_C_STANDARD 99)
endif()

# Default to C++14
if(NOT CMAKE_CXX_STANDARD)
  set(CMAKE_CXX_STANDARD 14)
endif()

if(CMAKE_COMPILER_IS_GNUCXX OR CMAKE_CXX_COMPILER_ID MATCHES "Clang")
  add_compile_options(-Wall -Wextra -Wpedantic)
endif()

# find dependencies
find_package(ament_cmake REQUIRED)
# uncomment the following section in order to fill in
# further dependencies manually.
find_package(rosidl_default_generators REQUIRED)
find_package(std_msgs REQUIRED)
find_package(builtin_interfaces REQUIRED)
find_package(geometry_msgs REQUIRED)
find_package(rosgraph_msgs REQUIRED)
find_package(trajectory_msgs REQUIRED)
find_package(geometry_msgs REQUIRED)
find_package(control_msgs REQUIRED)
find_package(actionlib_msgs REQUIRED)
find_package(sensor_msgs REQUIRED)


rosidl_generate_interfaces(${PROJECT_NAME}
  "msg/AfterLimitJointCommand.msg"
  "msg/Alive.msg"
  "msg/BatteryState.msg"
  "msg/CurrentGait.msg"
  "msg/CurrentIPDState.msg"
  "msg/CurrentState.msg"
  "msg/Error.msg"
  "msg/FeetHeightStamped.msg"
  "msg/FollowJointTrajectoryGoal.msg"
  "msg/FollowJointTrajectoryActionGoal.msg"
  "msg/FollowJointTrajectoryResult.msg"
  "msg/FollowJointTrajectoryActionResult.msg"
  "msg/FollowJointTrajectoryFeedback.msg"
  "msg/FollowJointTrajectoryActionFeedback.msg"
  "msg/FootPosition.msg"
  "msg/GaitInstruction.msg"
  "msg/GaitInstructionResponse.msg"
  "msg/GaitParameters.msg"
  "msg/HighVoltageState.msg"
  "msg/IpdInput.msg"
  "msg/JointMotorControllerState.msg"
  "msg/MotorControllerState.msg"
  "msg/MotorControllerStates.msg"
  "msg/LowVoltageState.msg"
  "msg/PowerDistributionBoardData.msg"
  "msg/PressureSole.msg"
  "msg/PressureSoleData.msg"
  "msg/PressureSolesData.msg"
  "msg/MpcArray.msg"
  "msg/MpcDiagnostics.msg"
  "msg/MpcStateVectors.msg"
  "msg/MpcTuning.msg"
  "msg/MpcJoint.msg"
  "msg/MpcMsg.msg"
  "msg/CenterOfMass.msg"
  "msg/RobotState.msg"
  "msg/IkSolverCommand.msg"
  "msg/GaitRequest.msg"
  "msg/GaitResponse.msg"
  "msg/GaitType.msg"
  "msg/PointStampedList.msg"
<<<<<<< HEAD
  "msg/TorqueStamped.msg"
  "msg/WeightStamped.msg"
=======
  "msg/Feet.msg"
>>>>>>> 10581a0d
  "srv/CapturePointPose.srv"
  "srv/ContainsGait.srv"
  "srv/PublishTestDataset.srv"
  "srv/PossibleGaits.srv"
  "srv/SetGaitVersion.srv"
  "srv/SetObstacleSizeRampLike.srv"
  "srv/SetObstacleSizeBlockLike.srv"
  "srv/GetGaitParameters.srv"
  "srv/GetMoveItTrajectory.srv"
  "srv/GetJointNames.srv"
  "srv/SetObstacleSize.srv"
  "srv/GaitCommand.srv"
  "srv/RequestFootsteps.srv"
  "srv/RequestGait.srv"
  DEPENDENCIES std_msgs builtin_interfaces geometry_msgs rosgraph_msgs
        trajectory_msgs control_msgs actionlib_msgs sensor_msgs
 )

install(
  FILES mapping_rules.yaml
  DESTINATION share/${PROJECT_NAME})

ament_package()<|MERGE_RESOLUTION|>--- conflicted
+++ resolved
@@ -73,12 +73,9 @@
   "msg/GaitResponse.msg"
   "msg/GaitType.msg"
   "msg/PointStampedList.msg"
-<<<<<<< HEAD
   "msg/TorqueStamped.msg"
   "msg/WeightStamped.msg"
-=======
   "msg/Feet.msg"
->>>>>>> 10581a0d
   "srv/CapturePointPose.srv"
   "srv/ContainsGait.srv"
   "srv/PublishTestDataset.srv"
