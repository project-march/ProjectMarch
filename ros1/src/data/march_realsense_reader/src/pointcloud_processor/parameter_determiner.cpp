--- conflicted
+++ resolved
@@ -113,15 +113,12 @@
     gait_parameters_->step_height_parameter = -1;
     gait_parameters_->side_step_parameter = -1;
 
-<<<<<<< HEAD
     // Since the parameter determining for e.g. ramp down is very similar to
     // ramp up set variables like the size a step on a flat ramp equal to the
     // relevant (up or down) value and continue threating ramp up and ramp down
     // the same
     initializeGaitDimensions();
 
-=======
->>>>>>> fe41afd3
     bool success = true;
 
     // Only calculate the gait parameters if an optimal foot location has been
@@ -133,11 +130,7 @@
     if (success) {
         ROS_DEBUG_STREAM("The optimal foot location is "
             << output_utilities::pointToString(optimal_foot_location)
-<<<<<<< HEAD
-            << "With corresponding parameters (size, height, side) ("
-=======
             << "\n With corresponding parameters (size, height, side) ("
->>>>>>> fe41afd3
             << gait_parameters_->step_size_parameter << ", "
             << gait_parameters_->step_height_parameter << ", "
             << gait_parameters_->side_step_parameter << ") ");
