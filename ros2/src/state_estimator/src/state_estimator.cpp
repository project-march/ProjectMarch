#include "state_estimator/state_estimator.hpp"
#include "sensor_msgs/msg/joint_state.hpp"
using namespace std::chrono_literals;
using std::placeholders::_1;
using std::placeholders::_2;

StateEstimator::StateEstimator()
    : Node("state_estimator_node")
    , m_joint_estimator(this)
    , m_com_estimator()
    , m_cop_estimator(create_pressure_sensors())
    , m_imu_estimator()
    , m_zmp_estimator()
    , m_footstep_estimator()
    , m_current_stance_foot(0)
{
    m_upper_imu_subscriber = this->create_subscription<sensor_msgs::msg::Imu>(
        "/upper_imu", 10, std::bind(&StateEstimator::upper_imu_callback, this, _1));
    m_lower_imu_subscriber = this->create_subscription<sensor_msgs::msg::Imu>(
        "/lower_imu", 10, std::bind(&StateEstimator::lower_imu_callback, this, _1));
    m_pressure_sole_subscriber = this->create_subscription<march_shared_msgs::msg::PressureSolesData>(
        "/march/pressure_sole_data", 10, std::bind(&StateEstimator::pressure_sole_callback, this, _1));
    m_state_subscriber = this->create_subscription<sensor_msgs::msg::JointState>(
        "/joint_states", 10, std::bind(&StateEstimator::state_callback, this, _1));

    m_tf_joint_broadcaster = std::make_shared<tf2_ros::TransformBroadcaster>(this);

    m_com_pos_publisher = this->create_publisher<march_shared_msgs::msg::CenterOfMass>("robot_com_position", 100);

    m_cop_pos_publisher = this->create_publisher<geometry_msgs::msg::PointStamped>("robot_cop_position", 100);

    m_foot_pos_publisher = this->create_publisher<geometry_msgs::msg::PoseArray>("est_foot_position", 100);

    m_zmp_pos_publisher = this->create_publisher<geometry_msgs::msg::PointStamped>("robot_zmp_position", 100);

    m_stance_foot_publisher = this->create_publisher<std_msgs::msg::Int32>("current_stance_foot", 100);

    m_feet_height_publisher
        = this->create_publisher<march_shared_msgs::msg::FeetHeightStamped>("robot_feet_height", 100);

    m_joint_state_publisher = this->create_publisher<sensor_msgs::msg::JointState>("measured_joint_states", 100);

    m_rviz_publisher = this->create_publisher<visualization_msgs::msg::Marker>("joint_visualizations", 100);

    declare_parameter("state_estimator_config.refresh_rate", 1000);
    auto refresh_rate = this->get_parameter("state_estimator_config.refresh_rate").as_int();
    timer_ = this->create_wall_timer(
        std::chrono::milliseconds(refresh_rate), std::bind(&StateEstimator::publish_robot_frames, this));

    m_tf_buffer = std::make_unique<tf2_ros::Buffer>(this->get_clock());
    m_tf_joint_listener = std::make_shared<tf2_ros::TransformListener>(*m_tf_buffer);

    // Declare parameters
    // IMU parameters
    declare_parameter("imu_estimator.lower_imu.IMU_exo_base_link", std::string("default"));
    declare_parameter("imu_estimator.lower_imu.IMU_exo_position", std::vector<double>(3, 0.0));
    declare_parameter("imu_estimator.lower_imu.IMU_exo_rotation", std::vector<double>(3, 0.0));
    declare_parameter("imu_estimator.upper_imu.IMU_exo_base_link", std::string("default"));
    declare_parameter("imu_estimator.upper_imu.IMU_exo_position", std::vector<double>(3, 0.0));
    declare_parameter("imu_estimator.upper_imu.IMU_exo_rotation", std::vector<double>(3, 0.0));

    declare_parameter("footstep_estimator.left_foot.size", std::vector<double>(6, 2));
    declare_parameter("footstep_estimator.right_foot.size", std::vector<double>(6, 2));
    declare_parameter("footstep_estimator.on_ground_threshold", 0.5);
    // Footstep parameters
    auto left_foot_size = this->get_parameter("footstep_estimator.left_foot.size").as_double_array();
    auto right_foot_size = this->get_parameter("footstep_estimator.right_foot.size").as_double_array();
    auto on_ground_threshold = this->get_parameter("footstep_estimator.on_ground_threshold").as_double();
    m_footstep_estimator.set_foot_size(left_foot_size[0], left_foot_size[1], "l");
    m_footstep_estimator.set_foot_size(right_foot_size[0], right_foot_size[1], "r");
    m_footstep_estimator.set_threshold(on_ground_threshold);

    m_stance_foot_publisher->publish(m_current_stance_foot);

    initialize_imus();
}

void StateEstimator::lower_imu_callback(sensor_msgs::msg::Imu::SharedPtr msg)
{
    m_imu_estimator.update_imu(*msg, LOWER);
}

void StateEstimator::upper_imu_callback(sensor_msgs::msg::Imu::SharedPtr msg)
{
    m_imu_estimator.update_imu(*msg, UPPER);
}

void StateEstimator::state_callback(sensor_msgs::msg::JointState::SharedPtr msg)
{
    this->m_joint_estimator.set_joint_states(msg);
    // m_joint_estimator.set_individual_joint_state("right_knee", 0.5);
    m_joint_state_publisher->publish(*msg);
}

void StateEstimator::pressure_sole_callback(march_shared_msgs::msg::PressureSolesData::SharedPtr msg)
{

    this->m_cop_estimator.update_pressure_sensors(update_pressure_sensors_data(msg->names, msg->pressure_values));
    auto cop_msg = this->m_cop_estimator.get_cop();
    cop_msg.header.frame_id = "map";
    this->m_cop_pos_publisher->publish(cop_msg);
}

void StateEstimator::initialize_imus()
{
    IMU imu_to_set;
    auto imu_base_link = get_parameter("imu_estimator.lower_imu.IMU_exo_base_link").as_string();
    auto imu_position = get_parameter("imu_estimator.lower_imu.IMU_exo_position").as_double_array();
    auto imu_rotation = get_parameter("imu_estimator.lower_imu.IMU_exo_rotation").as_double_array();
    imu_to_set.data.header.frame_id = "lowerIMU";
    imu_to_set.base_frame = imu_base_link;
    imu_to_set.imu_location.translation.x = imu_position[0];
    imu_to_set.imu_location.translation.y = imu_position[1];
    imu_to_set.imu_location.translation.z = imu_position[2];
    tf2::Quaternion tf2_imu_rotation;
    tf2_imu_rotation.setRPY(imu_rotation[0], imu_rotation[1], imu_rotation[2]);
    tf2_imu_rotation.normalize();
    tf2::convert(tf2_imu_rotation, imu_to_set.imu_location.rotation);
    m_imu_estimator.set_imu(imu_to_set, LOWER);
    //
    imu_base_link = get_parameter("imu_estimator.upper_imu.IMU_exo_base_link").as_string();
    imu_position = get_parameter("imu_estimator.upper_imu.IMU_exo_position").as_double_array();
    imu_rotation = get_parameter("imu_estimator.upper_imu.IMU_exo_rotation").as_double_array();
    imu_to_set.data.header.frame_id = "upperIMU";
    imu_to_set.base_frame = imu_base_link;
    imu_to_set.imu_location.translation.x = imu_position[0];
    imu_to_set.imu_location.translation.y = imu_position[1];
    imu_to_set.imu_location.translation.z = imu_position[2];
    tf2_imu_rotation.setRPY(imu_rotation[0], imu_rotation[1], imu_rotation[2]);
    tf2_imu_rotation.normalize();
    tf2::convert(tf2_imu_rotation, imu_to_set.imu_location.rotation);
    m_imu_estimator.set_imu(imu_to_set, UPPER);
}

void StateEstimator::update_foot_frames()
{
    // This script assumes the base foot frames are named LEFT_ORIGIN and RIGHT_ORIGIN;
    // obtain the origin joint
    // IMU& imu = m_imu_estimator.get_imu(LOWER);
    try {
        geometry_msgs::msg::TransformStamped measured_hip_base_angle
            = m_tf_buffer->lookupTransform("lowerIMU", "map", tf2::TimePointZero);
        geometry_msgs::msg::TransformStamped expected_hip_base_angle
            = m_tf_buffer->lookupTransform("hip_base", "map", tf2::TimePointZero);
        //
        tf2::Quaternion tf2_measured_hip_base_angle;
        tf2::Quaternion tf2_expected_hip_base_angle;
        tf2::fromMsg(measured_hip_base_angle.transform.rotation, tf2_measured_hip_base_angle);
        tf2::fromMsg(expected_hip_base_angle.transform.rotation, tf2_expected_hip_base_angle);
        tf2_measured_hip_base_angle.normalize();
        tf2_expected_hip_base_angle.normalize();
        tf2::Quaternion tf2_angle_difference = tf2_measured_hip_base_angle - tf2_expected_hip_base_angle;
        tf2_angle_difference.normalize();
        geometry_msgs::msg::Quaternion angle_difference;
        tf2::convert(tf2_angle_difference, angle_difference);
        // testing
        tf2::Matrix3x3 m(tf2_angle_difference);
        double roll, pitch, yaw;
        m.getRPY(roll, pitch, yaw);

        RCLCPP_DEBUG(this->get_logger(), "The difference in angle is %f, %f, %f", roll, pitch, yaw);
        m_joint_estimator.set_individual_joint_state("right_origin", pitch);
    } catch (const tf2::TransformException& ex) {
        RCLCPP_WARN(this->get_logger(), "error in update_foot_frames: %s", ex.what());
    }
}

void StateEstimator::publish_com_frame()
{
    geometry_msgs::msg::TransformStamped com_transform;
    // All center of mass calculations are already done in the base frame,
    // So we simply update the headers and the translation component :)
    com_transform.header.frame_id = "map";
    com_transform.child_frame_id = "com";
    CenterOfMass com = m_com_estimator.get_com_state();

    com_transform.transform.translation.x = com.position.point.x;
    com_transform.transform.translation.y = com.position.point.y;
    com_transform.transform.translation.z = com.position.point.z;
    // The unit quaternion
    com_transform.transform.rotation.x = 0.0;
    com_transform.transform.rotation.y = 0.0;
    com_transform.transform.rotation.z = 0.0;
    com_transform.transform.rotation.w = 1.0;

    m_tf_joint_broadcaster->sendTransform(com_transform);

    // Here, we also publish to the robot com position
    march_shared_msgs::msg::CenterOfMass center_of_mass;
    center_of_mass.position = com.position.point;
    center_of_mass.velocity = m_zmp_estimator.get_com_velocity();

    m_com_pos_publisher->publish(center_of_mass);
}

void StateEstimator::publish_robot_frames()
{
    // publish IMU frames
    IMU& imu = m_imu_estimator.get_imu(LOWER);
    m_tf_joint_broadcaster->sendTransform(imu.get_imu_rotation());
    update_foot_frames();
    // publish joint frames
    RCLCPP_DEBUG(this->get_logger(), "Number of frames is %i", m_joint_estimator.get_joint_frames().size());
    for (auto i : m_joint_estimator.get_joint_frames()) {
        m_tf_joint_broadcaster->sendTransform(i);
        RCLCPP_DEBUG(this->get_logger(),
            ("\n Set up link " + i.header.frame_id + "\n with child link " + i.child_frame_id).c_str());
    }
    // Publish each joint center of mass
    std::vector<CenterOfMass> joint_com_positions = m_joint_estimator.get_joint_com_positions("map");

    // Update and publish the actual, full center of mass
    m_com_estimator.set_com_state(joint_com_positions);
    publish_com_frame();
    // Update COP
    try {
        geometry_msgs::msg::TransformStamped left_foot_frame
            = m_tf_buffer->lookupTransform("map", "left_origin", tf2::TimePointZero);
        geometry_msgs::msg::TransformStamped right_foot_frame
            = m_tf_buffer->lookupTransform("map", "right_origin", tf2::TimePointZero);
<<<<<<< HEAD
        m_cop_estimator.set_cop_state(m_cop_estimator.get_sensors(), { right_foot_frame, left_foot_frame });

=======
        m_cop_estimator.set_cop(*m_cop_estimator.get_sensors(), { right_foot_frame, left_foot_frame });
>>>>>>> 8acf7a6c
        // Update ZMP
        m_zmp_estimator.set_com_states(m_com_estimator.get_com_state(), this->get_clock()->now());
        m_zmp_estimator.set_zmp();
        m_zmp_pos_publisher->publish(m_zmp_estimator.get_zmp());

        // get ankle frames to determine where the footsteps are at
        geometry_msgs::msg::TransformStamped left_ankle_frame
            = m_tf_buffer->lookupTransform("map", "left_ankle", tf2::TimePointZero);
        geometry_msgs::msg::TransformStamped right_ankle_frame
            = m_tf_buffer->lookupTransform("map", "right_ankle", tf2::TimePointZero);

        m_footstep_estimator.set_footstep_positions(right_ankle_frame.transform.translation, left_ankle_frame.transform.translation);
    } catch (const tf2::TransformException& ex) {
        RCLCPP_WARN(this->get_logger(), "Error during publishing of Center of Pressure: %s", ex.what());
    }

    // Update the feet

    m_footstep_estimator.update_feet(m_cop_estimator.get_sensors());
    // Publish the feet
    // The first foot is always the right foot
    // The second foot is always the left foot
    geometry_msgs::msg::PoseArray foot_positions;
    foot_positions.header.frame_id = "map";
    foot_positions.poses.push_back(m_footstep_estimator.get_foot_position("r"));
    foot_positions.poses.push_back(m_footstep_estimator.get_foot_position("l"));
    // RCLCPP_INFO(rclcpp::get_logger("test for foot positions"), "Right foot position y %f",foot_positions.poses[0].position.y);
    // RCLCPP_INFO(rclcpp::get_logger("test for foot positions"), "Left foot position y %f",foot_positions.poses[1].position.y);

    m_foot_pos_publisher->publish(foot_positions);

    // double stance
    if (m_footstep_estimator.get_foot_on_ground("l") && m_footstep_estimator.get_foot_on_ground("r")) {
        // We always take the front foot as the stance foot :)
        if (foot_positions.poses[0].position.x > foot_positions.poses[1].position.x && m_current_stance_foot != 1) {
            m_current_stance_foot = 1;
        } else if (foot_positions.poses[0].position.x < foot_positions.poses[1].position.x
            && m_current_stance_foot != -1) {
            m_current_stance_foot = -1;
        }
    }
    // left
    else if (m_footstep_estimator.get_foot_on_ground("l") && !m_footstep_estimator.get_foot_on_ground("r")
        && m_current_stance_foot != -1) {
        m_current_stance_foot = -1;
    }
    // right
    else if (!m_footstep_estimator.get_foot_on_ground("l") && m_footstep_estimator.get_foot_on_ground("r")
        && m_current_stance_foot != 1) {
        m_current_stance_foot = 1;
    }
    std_msgs::msg::Int32 stance_foot_msg;
    stance_foot_msg.data = m_current_stance_foot;
    m_stance_foot_publisher->publish(stance_foot_msg);

    // Update and publish feet height
    march_shared_msgs::msg::FeetHeightStamped feet_height_msg;
    feet_height_msg.header.frame_id = "map";
    feet_height_msg.heights = m_joint_estimator.get_feet_height();
    m_feet_height_publisher->publish(feet_height_msg);

    visualize_joints();
}

geometry_msgs::msg::TransformStamped StateEstimator::get_frame_transform(
    const std::string& target_frame, const std::string& source_frame)
{
    geometry_msgs::msg::TransformStamped frame_transform;
    try {
        frame_transform = m_tf_buffer->lookupTransform(target_frame, source_frame, tf2::TimePointZero);
        return frame_transform;
    } catch (const tf2::TransformException& ex) {
        RCLCPP_WARN(this->get_logger(), "Source frame: %s", source_frame.c_str());
        RCLCPP_WARN(this->get_logger(), "Target frame: %s", target_frame.c_str());
        RCLCPP_WARN(this->get_logger(), "error in get_frame_transform: %s", ex.what());
        return frame_transform;
    }
}

std::vector<PressureSensor*> StateEstimator::create_pressure_sensors()
{

    this->declare_parameter("cop_estimator.names", std::vector<std::string>(16, ""));
    this->declare_parameter("cop_estimator.x_positions", std::vector<double>(16, 0.0));
    this->declare_parameter("cop_estimator.y_positions", std::vector<double>(16, 0.0));
    this->declare_parameter("cop_estimator.z_positions", std::vector<double>(16, 0.0));
    auto names = this->get_parameter("cop_estimator.names").as_string_array();
    auto x_positions = this->get_parameter("cop_estimator.x_positions").as_double_array();
    auto y_positions = this->get_parameter("cop_estimator.y_positions").as_double_array();
    auto z_positions = this->get_parameter("cop_estimator.z_positions").as_double_array();
    std::vector<PressureSensor*> sensors;
    for (size_t i = 0; i < names.size(); i++) {
        auto* sensor = new PressureSensor();
        const char initial = names.at(i)[0];
        if (initial != 'l' && initial != 'r') {
            RCLCPP_WARN(this->get_logger(),
                "Pressure Sensor %i has incorrect initial character %s. Required: 'l' or 'r'", i, initial);
        }
        sensor->name = names.at(i);

        sensor->position.header.frame_id = "stink";
        if (sensor->name[0] == *"l") {
            sensor->position.header.frame_id = "left_ankle";
        }
        if (sensor->name[0] == *"r") {
            sensor->position.header.frame_id = "right_ankle";
        }

        sensor->position.point.x = x_positions.at(i);
        sensor->position.point.y = y_positions.at(i);
        sensor->position.point.z = z_positions.at(i);
        sensor->pressure = 0.0;
        sensors.push_back(sensor);
    }
    // Read the pressure sensors from the hardware interface
    return sensors;
}

std::map<std::string, double> StateEstimator::update_pressure_sensors_data(
    std::vector<std::string> names, std::vector<double> pressure_values)
{
    std::map<std::string, double> pressure_values_map;
    for (size_t i = 0; i < names.size(); i++) {
        pressure_values_map.emplace(names.at(i), pressure_values.at(i));
    }
    return pressure_values_map;
}

void StateEstimator::visualize_joints()
{
    // Publish the joint visualizations
    visualization_msgs::msg::Marker joint_markers;
    joint_markers.type = 7;
    joint_markers.header.frame_id = "map";
    joint_markers.id = 0;
    std::vector<PressureSensor*>* pressure_soles = m_cop_estimator.get_sensors();
    geometry_msgs::msg::TransformStamped pressure_sole_transform;
    geometry_msgs::msg::Point marker_container;
    tf2::Vector3 joint_endpoint;
    try {
        for (auto i : *pressure_soles) {
            pressure_sole_transform
                = m_tf_buffer->lookupTransform("map", i->position.header.frame_id, tf2::TimePointZero);
            marker_container.x = pressure_sole_transform.transform.translation.x;
            marker_container.y = pressure_sole_transform.transform.translation.y;
            marker_container.z = pressure_sole_transform.transform.translation.z;

            marker_container.x += i->position.point.x;
            marker_container.y += i->position.point.y;
            marker_container.z += i->position.point.z;
            joint_markers.points.push_back(marker_container);
        }

    } catch (const tf2::TransformException& ex) {
        RCLCPP_WARN(this->get_logger(), "error in visualize_joints: %s", ex.what());
    }
    RCLCPP_DEBUG(this->get_logger(), "Published %i markers", joint_markers.points.size());
    joint_markers.action = 0;
    joint_markers.frame_locked = 1;
    joint_markers.scale.x = 0.03;
    joint_markers.scale.y = 0.03;
    joint_markers.scale.z = 0.01;
    joint_markers.pose.position.x = 0.0;
    joint_markers.pose.position.y = 0.0;
    joint_markers.pose.position.z = 0.0;
    joint_markers.pose.orientation.x = 0.0;
    joint_markers.pose.orientation.y = 0.0;
    joint_markers.pose.orientation.z = 0.0;
    joint_markers.pose.orientation.w = 1.0;
    joint_markers.ns = "exo_joint_visualization";
    joint_markers.lifetime.sec = 1;
    joint_markers.color.a = 1.0;
    m_rviz_publisher->publish(joint_markers);
}<|MERGE_RESOLUTION|>--- conflicted
+++ resolved
@@ -218,12 +218,7 @@
             = m_tf_buffer->lookupTransform("map", "left_origin", tf2::TimePointZero);
         geometry_msgs::msg::TransformStamped right_foot_frame
             = m_tf_buffer->lookupTransform("map", "right_origin", tf2::TimePointZero);
-<<<<<<< HEAD
-        m_cop_estimator.set_cop_state(m_cop_estimator.get_sensors(), { right_foot_frame, left_foot_frame });
-
-=======
         m_cop_estimator.set_cop(*m_cop_estimator.get_sensors(), { right_foot_frame, left_foot_frame });
->>>>>>> 8acf7a6c
         // Update ZMP
         m_zmp_estimator.set_com_states(m_com_estimator.get_com_state(), this->get_clock()->now());
         m_zmp_estimator.set_zmp();
