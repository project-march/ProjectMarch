--- conflicted
+++ resolved
@@ -132,14 +132,7 @@
     region_points_projected_ = boost::make_shared<PointCloud>();
     plane_coefficients_ = boost::make_shared<PlaneCoefficients>();
     hull_ = boost::make_shared<Hull>();
-<<<<<<< HEAD
     polygon_.clear();
-
-    pcl::copyPointCloud(*pointcloud_, region_, *region_points_);
-    pcl::copyPointCloud(*pointcloud_normals_, region_, *region_normals_);
-
-=======
->>>>>>> 055c1b5a
     return true;
 }
 
