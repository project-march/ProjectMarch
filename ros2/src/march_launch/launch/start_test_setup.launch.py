"""Author: MARCH."""
import os
from ament_index_python import get_package_share_directory
from launch import LaunchDescription
from launch.actions import IncludeLaunchDescription, DeclareLaunchArgument, ExecuteProcess
from launch.conditions import IfCondition
from launch.launch_description_sources import PythonLaunchDescriptionSource
from launch.substitutions import LaunchConfiguration, PathJoinSubstitution
from launch_ros.substitutions import FindPackageShare
from launch_ros.actions import Node


def generate_launch_description() -> LaunchDescription:
    """Generates the launch file for the march8 node structure."""
    test_rotational = LaunchConfiguration("test_rotational", default='true')

    # region Launch march control
    march_control = IncludeLaunchDescription(
        PythonLaunchDescriptionSource(
            os.path.join(
                get_package_share_directory("march_control"),
                "launch",
                "control_test_setup.launch.py",
            )
        ),
        launch_arguments=[
            ("test_rotational", test_rotational)
        ],
    )
    # endregion
    
<<<<<<< HEAD
    rosbags = LaunchConfiguration("rosbags", default='true')
    
    DeclareLaunchArgument(
        name="rosbags",
        default_value="true",
        description="Whether the rosbags should stored.",
        choices=["true", "false"],
    )
    
        # region rosbags
    # Make sure you have build the ros bags from the library not the ones from foxy!
    record_rosbags_action = ExecuteProcess(
        cmd=[
            "ros2",
            "bag",
            "record",
            "-o",
            '~/rosbags2/$(date -d "today" +"%Y-%m-%d-%H-%M-%S")',
            "-a",
        ],
        output={
            "stdout": "log",
            "stderr": "log",
        },
        shell=True,  # noqa: S604 This is ran as shell so that -o data parsing and regex can work correctly.
        condition=IfCondition(rosbags),
=======
    fuzzy_config_file = os.path.join(
        get_package_share_directory('fuzzy_generator'),
        'config',
        'joints.yaml'
>>>>>>> c0151852
    )


    # region Launch input device
    rqt_input_device = IncludeLaunchDescription(
        PythonLaunchDescriptionSource(
            os.path.join(
                get_package_share_directory("march_rqt_input_device"),
                "launch",
                "input_device.launch.py",
            )
        ),
        launch_arguments=[
            ("ping_safety_node", "true"),
            ("use_sim_time", "false"),
            ("layout", "test_joint"),
            ("testing", "true"),
        ],
    )
    # endregion

    return LaunchDescription([
        Node(
            package='state_machine',
            namespace='',
            executable='state_machine_node',
            name='state_machine',
        ),
        Node(
            package='test_setup_gait_selection',
            namespace='',
            executable='test_setup_gait_selection_node',
            name='test_setup_gait_selection',
            parameters=[
                {"test_rotational": test_rotational}
            ],
        ),
        Node(
            package='fuzzy_generator',
            executable='fuzzy_node',
            name='fuzzy_node',
            # parameters=[
            #     {"config_file_path", fuzzy_config_file}
            # ]
            # arguments=['--ros-args', '--log-level', 'debug']
        ),
        rqt_input_device,
        march_control,
        record_rosbags_action,
    ])<|MERGE_RESOLUTION|>--- conflicted
+++ resolved
@@ -29,7 +29,6 @@
     )
     # endregion
     
-<<<<<<< HEAD
     rosbags = LaunchConfiguration("rosbags", default='true')
     
     DeclareLaunchArgument(
@@ -56,12 +55,12 @@
         },
         shell=True,  # noqa: S604 This is ran as shell so that -o data parsing and regex can work correctly.
         condition=IfCondition(rosbags),
-=======
+    )
+    
     fuzzy_config_file = os.path.join(
         get_package_share_directory('fuzzy_generator'),
         'config',
         'joints.yaml'
->>>>>>> c0151852
     )
 
 
