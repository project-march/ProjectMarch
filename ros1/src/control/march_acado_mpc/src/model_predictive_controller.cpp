--- conflicted
+++ resolved
@@ -17,78 +17,15 @@
 ACADOvariables acadoVariables;
 ACADOworkspace acadoWorkspace;
 
-<<<<<<< HEAD
-//void sinRef(vector<vector<double>>& ref, double freq, double amp, int N, double dt) {
-//
-//    // calculate the amount of time steps required for one period
-//    double T_N = ceil(1/(freq*dt));
-//
-//    // multiply the required time steps with the amount of required periods to have at least N reference values
-//    T_N = T_N*ceil(N/T_N)+1;
-//
-//    vector<double> line;
-//    for (int j = 0; j < T_N; j++) {
-//        // clear the line vector
-//        line.clear();
-//
-//        // fill the line vector with the three required references values
-//        line.push_back(amp*sin((freq*2*M_PI)*(j*dt))); // THETA
-//        line.push_back(amp*cos((freq*2*M_PI)*(j*dt))); // DTHETA
-//        line.push_back(0.0); // T
-//
-//        // add the temp vector to the reference
-//        ref.push_back(line);
-//    }
-//    // [Temporary] Has the function been executed?
-//    std::cout << "\033[4;32m" << __FUNCTION__ << "()\033[0m" << " has executed\n";
-//
-//}
-
-//void stepRef(vector<vector<double>>& ref, double amp, int N, double dt) {
-//
-//    vector<double> line;
-//    for (int j = 0; j < N; j++) {
-//        // clear the line vector
-//        line.clear();
-//
-//        // fill the line vector with the three required references values
-//        line.push_back(amp); // THETA
-//        line.push_back(0.0); // DTHETA
-//        line.push_back(0.0); // T
-//
-//        // add the temp vector to the reference
-//        ref.push_back(line);
-//    }
-//
-//}
-
-void ModelPredictiveController::setReference(vector<vector<double>> reference) {
-    for(int i = 0; i < ACADO_N; i++) {
-        for(int j = 0; j < ACADO_NY; j++) {
-            acadoVariables.y[i*ACADO_NY+j] = reference[i][j];
-=======
 void ModelPredictiveController::setReference(vector<vector<double>> reference) {
     for(int i = 0; i < ACADO_N; i++) {
         for(int j = 0; j < ACADO_NY; j++) {
             acadoVariables.y[i * ACADO_NY + j] = reference[i][j];
->>>>>>> 5bcd46f1
         }
     }
     for(int j = 0; j < ACADO_NYN; j++) {
         acadoVariables.yN[j] = reference[ACADO_N][j];
     }
-<<<<<<< HEAD
-    // [Temporary] Has the function been executed?
-    std::cout << "\033[4;32m" << __FUNCTION__ << "()\033[0m" << " has executed\n";
-}
-
-void ModelPredictiveController::scrollReference(vector<vector<double>>& reference) {
-    reference.erase(reference.begin());
-    reference.push_back(reference[0]);
-    // [Temporary] Has the function been executed?
-    std::cout << "\033[4;32m" << __FUNCTION__ << "()\033[0m" << " has executed\n";
-=======
->>>>>>> 5bcd46f1
 }
 
 void ModelPredictiveController::init() {
@@ -100,38 +37,6 @@
   acado_initializeSolver();
 
   // Prepare a consistent initial guess
-<<<<<<< HEAD
-  for (int i = 0; i < ACADO_N + 1; i++) {
-    acadoVariables.x[i * ACADO_NX + 0] = 0; // theta
-    acadoVariables.x[i * ACADO_NX + 1] = 0; // dtheta
-  }
-
-  for (int i = 0; i < ACADO_N; i++) {
-      acadoVariables.u[i * ACADO_NU] = 0; // T
-  }
-
-  // Setup and fill a reference vector
-//  vector<vector<double>> reference;
-//  ModelPredictiveController::sinRef(reference, 0.5, 1.0, ACADO_N, 0.04);
-//  bool repeat_reference = true;
-
-//  // Set reference and scroll one step up
-//  ModelPredictiveController::setReference(reference);
-//  if (repeat_reference) {
-//    ModelPredictiveController::scrollReference(reference);
-//  }
-
-    // Prepare references (step reference)
-    for (int i = 0; i < ACADO_N; ++i) {
-        acadoVariables.y[i * ACADO_NY] = 1.0; // theta
-        acadoVariables.y[i * ACADO_NY + 1] = 0;         // dtheta
-        acadoVariables.y[i * ACADO_NY + 2] = 0;         // T
-    }
-
-    acadoVariables.yN[0] = 1.0; // theta
-    acadoVariables.yN[1] = 0;         // dtheta
-    acadoVariables.yN[2] = 0;         // T
-=======
   for (int i = 0; i < ACADO_N + 1; ++i) {
     acadoVariables.x[i * ACADO_NX] = 0; // theta
     acadoVariables.x[i * ACADO_NX + 1] = 0; // dtheta
@@ -145,7 +50,6 @@
 
   // Set the reference
   setReference(reference);
->>>>>>> 5bcd46f1
 
   // Current state feedback
   setInitialState(x0);
