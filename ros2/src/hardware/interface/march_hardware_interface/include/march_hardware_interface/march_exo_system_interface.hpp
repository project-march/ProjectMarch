--- conflicted
+++ resolved
@@ -29,15 +29,10 @@
 #include <rclcpp/clock.hpp>
 #include "march_shared_msgs/msg/weight_stamped.hpp"
 #include <std_msgs/msg/float32.hpp>
-<<<<<<< HEAD
+#include <std_msgs/msg/int32.hpp>
 #include "control_msgs/msg/joint_trajectory_controller_state.hpp"
 #include "trajectory_msgs/msg/joint_trajectory.hpp"
 #include "trajectory_msgs/msg/joint_trajectory_point.hpp"
-=======
-#include <std_msgs/msg/int32.hpp>
-
-
->>>>>>> c0151852
 
 #define TORQUEDEBUG
 
@@ -86,13 +81,8 @@
             m_direct_torque_subscription = this->create_subscription<std_msgs::msg::Float32>(
                     "/march/direct_torque", 10, std::bind(&WeightNode::direct_torque_callback, this, _1));
 
-<<<<<<< HEAD
             m_measured_torque_publisher = this->create_publisher<control_msgs::msg::JointTrajectoryControllerState>(
                     "/measured_torque", 10);
-=======
-            m_measure_torque_subscription = this->create_subscription<std_msgs::msg::Int32>(
-                    "/march/measure_torque", 10, std::bind(&WeightNode::measure_torque_callback, this, _1));
->>>>>>> c0151852
 
             RCLCPP_INFO(rclcpp::get_logger("weight_node"), "creating the weight node!");
         }
@@ -109,12 +99,7 @@
             RCLCPP_INFO(this->get_logger(), "Weights are in from fuzzy node: joint : %s position %f, torque %f", msg->joint_name, msg->position_weight, msg->torque_weight);
             // return;
             #endif
-<<<<<<< HEAD
-            // RCLCPP_INFO(this->get_logger(), "Ignoring calculated weight: position %f, torque %f", msg->position_weight, msg->torque_weight);
-            setJointsWeight(msg->leg, msg->position_weight, msg->torque_weight);
-=======
             setJointWeight(msg->joint_name, msg->position_weight, msg->torque_weight);
->>>>>>> c0151852
         }
 
         /**
@@ -170,7 +155,7 @@
             bool found_joint = false;
             for (march_hardware_interface::JointInfo& jointInfo : *joints_info_) {
                 RCLCPP_INFO_STREAM(this->get_logger(), "joint name is " << jointInfo.name);
-                if(jointInfo.name == joint_name){
+                if(joint_name == "" || jointInfo.name == joint_name){
                     jointInfo.torque_weight = torque_weight;
                     jointInfo.position_weight = position_weight;
                     found_joint = true;
@@ -212,11 +197,7 @@
     private:
         rclcpp::Subscription<march_shared_msgs::msg::WeightStamped>::SharedPtr m_weight_subscription;
         rclcpp::Subscription<std_msgs::msg::Float32>::SharedPtr m_direct_torque_subscription;
-<<<<<<< HEAD
         rclcpp::Publisher<control_msgs::msg::JointTrajectoryControllerState>::SharedPtr m_measured_torque_publisher;
-=======
-        rclcpp::Subscription<std_msgs::msg::Int32>::SharedPtr m_measure_torque_subscription;
->>>>>>> c0151852
     };
 
 class MarchExoSystemInterface : public hardware_interface::BaseInterface<hardware_interface::SystemInterface> {
